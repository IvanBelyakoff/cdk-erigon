--- conflicted
+++ resolved
@@ -86,16 +86,9 @@
       - name: Install Kurtosis CDK tools (Kurtosis, yq, Foundry, disable analytics)
         uses: ./kurtosis-cdk/.github/actions/setup-kurtosis-cdk
 
-<<<<<<< HEAD
       - name: Install Foundry
         uses: foundry-rs/foundry-toolchain@v1
-=======
-      - name: Install yq
-        run: |
-          sudo curl -L https://github.com/mikefarah/yq/releases/download/v4.44.2/yq_linux_amd64 -o /usr/local/bin/yq
-          sudo chmod +x /usr/local/bin/yq
-          /usr/local/bin/yq --version
->>>>>>> fbef6080
+
 
       - name: Build docker image
         working-directory: ./cdk-erigon
@@ -142,13 +135,8 @@
       - name: Monitor verified batches
         working-directory: ./kurtosis-cdk
         shell: bash
-<<<<<<< HEAD
         run: timeout 900s .github/scripts/monitor-verified-batches.sh --enclave cdk-v1 --rpc-url $(kurtosis port print cdk-v1 cdk-erigon-rpc-001 rpc) --target 20 --timeout 900
-=======
-        env:
-          ENCLAVE_NAME: cdk-v1
-        run: timeout 900s .github/scripts/monitor-verified-batches.sh --rpc-url $(kurtosis port print cdk-v1 cdk-erigon-node-001 rpc) --target 20 --timeout 900
->>>>>>> fbef6080
+
 
       - name: Set up Docker Buildx
         uses: docker/setup-buildx-action@v2
