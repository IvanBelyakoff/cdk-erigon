package stages

import (
	"fmt"

	"github.com/ledgerwatch/erigon-lib/common"
	"github.com/ledgerwatch/erigon-lib/kv"

	"math/big"

<<<<<<< HEAD
	"github.com/ledgerwatch/erigon-lib/chain"
=======
>>>>>>> 20b07121
	"github.com/ledgerwatch/erigon/core"
	"github.com/ledgerwatch/erigon/core/rawdb"
	"github.com/ledgerwatch/erigon/core/state"
	"github.com/ledgerwatch/erigon/core/types"
	"github.com/ledgerwatch/erigon/core/vm"
	"github.com/ledgerwatch/erigon/eth/stagedsync"
	"github.com/ledgerwatch/erigon/smt/pkg/blockinfo"
	"github.com/ledgerwatch/erigon/zk/erigon_db"
	"github.com/ledgerwatch/erigon/zk/hermez_db"
	zktypes "github.com/ledgerwatch/erigon/zk/types"
	"github.com/ledgerwatch/secp256k1"
)

func handleStateForNewBlockStarting(
	batchContext *BatchContext,
	ibs *state.IntraBlockState,
	blockNumber uint64,
	batchNumber uint64,
	timestamp uint64,
	stateRoot *common.Hash,
	l1info *zktypes.L1InfoTreeUpdate,
	shouldWriteGerToContract bool,
) error {
	chainConfig := batchContext.cfg.chainConfig
	hermezDb := batchContext.sdb.hermezDb

	ibs.PreExecuteStateSet(chainConfig, blockNumber, timestamp, stateRoot)

	// handle writing to the ger manager contract but only if the index is above 0
	// block 1 is a special case as it's the injected batch, so we always need to check the GER/L1 block hash
	// as these will be force-fed from the event from L1
	if l1info != nil && l1info.Index > 0 || blockNumber == 1 {
		// store it so we can retrieve for the data stream
		if err := hermezDb.WriteBlockGlobalExitRoot(blockNumber, l1info.GER); err != nil {
			return err
		}
		if err := hermezDb.WriteBlockL1BlockHash(blockNumber, l1info.ParentHash); err != nil {
			return err
		}

		// in the case of a re-used l1 info tree index we don't want to write the ger to the contract
		if shouldWriteGerToContract {
			// first check if this ger has already been written
			l1BlockHash := ibs.ReadGerManagerL1BlockHash(l1info.GER)
			if l1BlockHash == (common.Hash{}) {
				// not in the contract so let's write it!
				ibs.WriteGerManagerL1BlockHash(l1info.GER, l1info.ParentHash)
				if err := hermezDb.WriteLatestUsedGer(blockNumber, l1info.GER); err != nil {
					return err
				}
			}
		}
	}

	return nil
}

func doFinishBlockAndUpdateState(
	batchContext *BatchContext,
	ibs *state.IntraBlockState,
	header *types.Header,
	parentBlock *types.Block,
	batchState *BatchState,
	ger common.Hash,
	l1BlockHash common.Hash,
	l1TreeUpdateIndex uint64,
	infoTreeIndexProgress uint64,
	batchCounters *vm.BatchCounterCollector,
) (*types.Block, error) {
	thisBlockNumber := header.Number.Uint64()

	if batchContext.cfg.accumulator != nil {
		batchContext.cfg.accumulator.StartChange(thisBlockNumber, header.Hash(), nil, false)
	}

	block, err := finaliseBlock(batchContext, ibs, header, parentBlock, batchState, ger, l1BlockHash, l1TreeUpdateIndex, infoTreeIndexProgress, batchCounters)
	if err != nil {
		return nil, err
	}

	if err := updateSequencerProgress(batchContext.sdb.tx, thisBlockNumber, batchState.batchNumber, false); err != nil {
		return nil, err
	}

	if batchContext.cfg.accumulator != nil {
		txs, err := rawdb.RawTransactionsRange(batchContext.sdb.tx, thisBlockNumber, thisBlockNumber)
		if err != nil {
			return nil, err
		}
		batchContext.cfg.accumulator.ChangeTransactions(txs)
	}

	return block, nil
}

func finaliseBlock(
	batchContext *BatchContext,
	ibs *state.IntraBlockState,
	newHeader *types.Header,
	parentBlock *types.Block,
	batchState *BatchState,
	ger common.Hash,
	l1BlockHash common.Hash,
	l1TreeUpdateIndex uint64,
	infoTreeIndexProgress uint64,
	batchCounters *vm.BatchCounterCollector,
) (*types.Block, error) {
	thisBlockNumber := newHeader.Number.Uint64()
	if err := batchContext.sdb.hermezDb.WriteBlockL1InfoTreeIndex(thisBlockNumber, l1TreeUpdateIndex); err != nil {
		return nil, err
	}
	if err := batchContext.sdb.hermezDb.WriteBlockL1InfoTreeIndexProgress(thisBlockNumber, infoTreeIndexProgress); err != nil {
		return nil, err
	}

	stateWriter := state.NewPlainStateWriter(batchContext.sdb.tx, batchContext.sdb.tx, newHeader.Number.Uint64()).SetAccumulator(batchContext.cfg.accumulator)
	chainReader := stagedsync.ChainReader{
		Cfg: *batchContext.cfg.chainConfig,
		Db:  batchContext.sdb.tx,
	}

	var excessBlobGas *uint64
	if parentBlock != nil {
		excessBlobGas = parentBlock.Header().ExcessBlobGas
	}

	txInfos := []blockinfo.ExecutedTxInfo{}
	builtBlockElements := batchState.blockState.builtBlockElements
	for i, tx := range builtBlockElements.transactions {
		var from common.Address
		var err error
		sender, ok := tx.GetSender()
		if ok {
			from = sender
		} else {
<<<<<<< HEAD
			signer := types.MakeSigner(cfg.chainConfig, newHeader.Number.Uint64(), newHeader.Time)
=======
			signer := types.MakeSigner(batchContext.cfg.chainConfig, newHeader.Number.Uint64())
>>>>>>> 20b07121
			from, err = tx.Sender(*signer)
			if err != nil {
				return nil, err
			}
		}
		localReceipt := core.CreateReceiptForBlockInfoTree(builtBlockElements.receipts[i], batchContext.cfg.chainConfig, newHeader.Number.Uint64(), builtBlockElements.executionResults[i])
		txInfos = append(txInfos, blockinfo.ExecutedTxInfo{
			Tx:                tx,
			EffectiveGasPrice: builtBlockElements.effectiveGases[i],
			Receipt:           localReceipt,
			Signer:            &from,
		})
	}

	if err := postBlockStateHandling(*batchContext.cfg, ibs, batchContext.sdb.hermezDb, newHeader, ger, l1BlockHash, parentBlock.Root(), txInfos); err != nil {
		return nil, err
	}

	if batchState.isL1Recovery() {
		for i, receipt := range builtBlockElements.receipts {
			core.ProcessReceiptForBlockExecution(receipt, batchContext.sdb.hermezDb.HermezDbReader, batchContext.cfg.chainConfig, newHeader.Number.Uint64(), newHeader, builtBlockElements.transactions[i])
		}
	}

<<<<<<< HEAD
	var withdrawals []*types.Withdrawal
	if cfg.chainConfig.IsShanghai(newHeader.Number.Uint64()) {
		withdrawals = []*types.Withdrawal{}
	}

	finalBlock, finalTransactions, finalReceipts, err := core.FinalizeBlockExecutionWithHistoryWrite(
		cfg.engine,
		sdb.stateReader,
=======
	finalBlock, finalTransactions, finalReceipts, err := core.FinalizeBlockExecution(
		batchContext.cfg.engine,
		batchContext.sdb.stateReader,
>>>>>>> 20b07121
		newHeader,
		builtBlockElements.transactions,
		[]*types.Header{}, // no uncles
		stateWriter,
		batchContext.cfg.chainConfig,
		ibs,
<<<<<<< HEAD
		receipts,
		withdrawals,
=======
		builtBlockElements.receipts,
		nil, // no withdrawals
>>>>>>> 20b07121
		chainReader,
		true,
		excessBlobGas,
	)
	if err != nil {
		return nil, err
	}

	// this is actually the interhashes stage
	newRoot, err := zkIncrementIntermediateHashes(batchContext.ctx, batchContext.s.LogPrefix(), batchContext.s, batchContext.sdb.tx, batchContext.sdb.eridb, batchContext.sdb.smt, newHeader.Number.Uint64()-1, newHeader.Number.Uint64())
	if err != nil {
		return nil, err
	}

	finalHeader := finalBlock.HeaderNoCopy()
	finalHeader.Root = newRoot
<<<<<<< HEAD
	finalHeader.Coinbase = cfg.zk.AddressSequencer
	finalHeader.ReceiptHash = types.DeriveSha(receipts)
	finalHeader.Bloom = types.CreateBloom(receipts)
=======
	finalHeader.Coinbase = batchContext.cfg.zk.AddressSequencer
	finalHeader.GasLimit = utils.GetBlockGasLimitForFork(batchState.forkId)
	finalHeader.ReceiptHash = types.DeriveSha(builtBlockElements.receipts)
	finalHeader.Bloom = types.CreateBloom(builtBlockElements.receipts)
>>>>>>> 20b07121
	newNum := finalBlock.Number()

	err = rawdb.WriteHeader_zkEvm(batchContext.sdb.tx, finalHeader)
	if err != nil {
		return nil, fmt.Errorf("failed to write header: %v", err)
	}
	if err := rawdb.WriteHeadHeaderHash(batchContext.sdb.tx, finalHeader.Hash()); err != nil {
		return nil, err
	}
	err = rawdb.WriteCanonicalHash(batchContext.sdb.tx, finalHeader.Hash(), newNum.Uint64())
	if err != nil {
		return nil, fmt.Errorf("failed to write header: %v", err)
	}

	erigonDB := erigon_db.NewErigonDb(batchContext.sdb.tx)
	err = erigonDB.WriteBody(newNum, finalHeader.Hash(), finalTransactions)
	if err != nil {
		return nil, fmt.Errorf("failed to write body: %v", err)
	}

	// write the new block lookup entries
	rawdb.WriteTxLookupEntries(batchContext.sdb.tx, finalBlock)

	if err = rawdb.WriteReceipts(batchContext.sdb.tx, newNum.Uint64(), finalReceipts); err != nil {
		return nil, err
	}

	if err = batchContext.sdb.hermezDb.WriteForkId(batchState.batchNumber, batchState.forkId); err != nil {
		return nil, err
	}

	// now process the senders to avoid a stage by itself
	if err := addSenders(*batchContext.cfg, newNum, finalTransactions, batchContext.sdb.tx, finalHeader); err != nil {
		return nil, err
	}

	// now add in the zk batch to block references
	if err := batchContext.sdb.hermezDb.WriteBlockBatch(newNum.Uint64(), batchState.batchNumber); err != nil {
		return nil, fmt.Errorf("write block batch error: %v", err)
	}

	// write batch counters
	err = batchContext.sdb.hermezDb.WriteBatchCounters(newNum.Uint64(), batchCounters.CombineCollectorsNoChanges().UsedAsMap())
	if err != nil {
		return nil, err
	}

	// write partially processed
	err = batchContext.sdb.hermezDb.WriteIsBatchPartiallyProcessed(batchState.batchNumber)
	if err != nil {
		return nil, err
	}

	// this is actually account + storage indices stages
	quitCh := batchContext.ctx.Done()
	from := newNum.Uint64()
	if from == 1 {
		from = 0
	}
	to := newNum.Uint64() + 1
	if err = stagedsync.PromoteHistory(batchContext.s.LogPrefix(), batchContext.sdb.tx, kv.AccountChangeSet, from, to, *batchContext.historyCfg, quitCh); err != nil {
		return nil, err
	}
	if err = stagedsync.PromoteHistory(batchContext.s.LogPrefix(), batchContext.sdb.tx, kv.StorageChangeSet, from, to, *batchContext.historyCfg, quitCh); err != nil {
		return nil, err
	}

	return finalBlock, nil
}

func postBlockStateHandling(
	cfg SequenceBlockCfg,
	ibs *state.IntraBlockState,
	hermezDb *hermez_db.HermezDb,
	header *types.Header,
	ger common.Hash,
	l1BlockHash common.Hash,
	parentHash common.Hash,
	txInfos []blockinfo.ExecutedTxInfo,
) error {
	blockNumber := header.Number.Uint64()

	blockInfoRootHash, err := blockinfo.BuildBlockInfoTree(
		&header.Coinbase,
		blockNumber,
		header.Time,
		header.GasLimit,
		header.GasUsed,
		ger,
		l1BlockHash,
		parentHash,
		&txInfos,
	)
	if err != nil {
		return err
	}

	ibs.PostExecuteStateSet(cfg.chainConfig, header.Number.Uint64(), blockInfoRootHash)

	// store a reference to this block info root against the block number
	return hermezDb.WriteBlockInfoRoot(header.Number.Uint64(), *blockInfoRootHash)
}

func addSenders(
	cfg SequenceBlockCfg,
	newNum *big.Int,
	finalTransactions types.Transactions,
	tx kv.RwTx,
	finalHeader *types.Header,
) error {
	signer := types.MakeSigner(cfg.chainConfig, newNum.Uint64(), 0)
	cryptoContext := secp256k1.ContextForThread(1)
	senders := make([]common.Address, 0, len(finalTransactions))
	for _, transaction := range finalTransactions {
		from, err := signer.SenderWithContext(cryptoContext, transaction)
		if err != nil {
			return err
		}
		senders = append(senders, from)
	}

	return rawdb.WriteSenders(tx, finalHeader.Hash(), newNum.Uint64(), senders)
}<|MERGE_RESOLUTION|>--- conflicted
+++ resolved
@@ -8,10 +8,6 @@
 
 	"math/big"
 
-<<<<<<< HEAD
-	"github.com/ledgerwatch/erigon-lib/chain"
-=======
->>>>>>> 20b07121
 	"github.com/ledgerwatch/erigon/core"
 	"github.com/ledgerwatch/erigon/core/rawdb"
 	"github.com/ledgerwatch/erigon/core/state"
@@ -22,6 +18,7 @@
 	"github.com/ledgerwatch/erigon/zk/erigon_db"
 	"github.com/ledgerwatch/erigon/zk/hermez_db"
 	zktypes "github.com/ledgerwatch/erigon/zk/types"
+	"github.com/ledgerwatch/erigon/zk/utils"
 	"github.com/ledgerwatch/secp256k1"
 )
 
@@ -133,11 +130,6 @@
 		Db:  batchContext.sdb.tx,
 	}
 
-	var excessBlobGas *uint64
-	if parentBlock != nil {
-		excessBlobGas = parentBlock.Header().ExcessBlobGas
-	}
-
 	txInfos := []blockinfo.ExecutedTxInfo{}
 	builtBlockElements := batchState.blockState.builtBlockElements
 	for i, tx := range builtBlockElements.transactions {
@@ -147,11 +139,7 @@
 		if ok {
 			from = sender
 		} else {
-<<<<<<< HEAD
-			signer := types.MakeSigner(cfg.chainConfig, newHeader.Number.Uint64(), newHeader.Time)
-=======
-			signer := types.MakeSigner(batchContext.cfg.chainConfig, newHeader.Number.Uint64())
->>>>>>> 20b07121
+			signer := types.MakeSigner(batchContext.cfg.chainConfig, newHeader.Number.Uint64(), newHeader.Time)
 			from, err = tx.Sender(*signer)
 			if err != nil {
 				return nil, err
@@ -176,36 +164,25 @@
 		}
 	}
 
-<<<<<<< HEAD
 	var withdrawals []*types.Withdrawal
-	if cfg.chainConfig.IsShanghai(newHeader.Number.Uint64()) {
+	if batchContext.cfg.chainConfig.IsShanghai(newHeader.Number.Uint64()) {
 		withdrawals = []*types.Withdrawal{}
 	}
 
-	finalBlock, finalTransactions, finalReceipts, err := core.FinalizeBlockExecutionWithHistoryWrite(
-		cfg.engine,
-		sdb.stateReader,
-=======
 	finalBlock, finalTransactions, finalReceipts, err := core.FinalizeBlockExecution(
 		batchContext.cfg.engine,
 		batchContext.sdb.stateReader,
->>>>>>> 20b07121
 		newHeader,
 		builtBlockElements.transactions,
 		[]*types.Header{}, // no uncles
 		stateWriter,
 		batchContext.cfg.chainConfig,
 		ibs,
-<<<<<<< HEAD
-		receipts,
+		builtBlockElements.receipts,
 		withdrawals,
-=======
-		builtBlockElements.receipts,
-		nil, // no withdrawals
->>>>>>> 20b07121
 		chainReader,
 		true,
-		excessBlobGas,
+		nil,
 	)
 	if err != nil {
 		return nil, err
@@ -219,16 +196,10 @@
 
 	finalHeader := finalBlock.HeaderNoCopy()
 	finalHeader.Root = newRoot
-<<<<<<< HEAD
-	finalHeader.Coinbase = cfg.zk.AddressSequencer
-	finalHeader.ReceiptHash = types.DeriveSha(receipts)
-	finalHeader.Bloom = types.CreateBloom(receipts)
-=======
 	finalHeader.Coinbase = batchContext.cfg.zk.AddressSequencer
 	finalHeader.GasLimit = utils.GetBlockGasLimitForFork(batchState.forkId)
 	finalHeader.ReceiptHash = types.DeriveSha(builtBlockElements.receipts)
 	finalHeader.Bloom = types.CreateBloom(builtBlockElements.receipts)
->>>>>>> 20b07121
 	newNum := finalBlock.Number()
 
 	err = rawdb.WriteHeader_zkEvm(batchContext.sdb.tx, finalHeader)
