--- conflicted
+++ resolved
@@ -157,20 +157,11 @@
 		return nil, err
 	}
 
-<<<<<<< HEAD
-	if batchState.isL1Recovery() {
-		for i, receipt := range builtBlockElements.receipts {
-			core.ProcessReceiptForBlockExecution(receipt, batchContext.sdb.hermezDb.HermezDbReader, batchContext.cfg.chainConfig, newHeader.Number.Uint64(), newHeader, builtBlockElements.transactions[i])
-		}
-	}
-
 	var withdrawals []*types.Withdrawal
 	if batchContext.cfg.chainConfig.IsShanghai(newHeader.Number.Uint64()) {
 		withdrawals = []*types.Withdrawal{}
 	}
 
-=======
->>>>>>> d6f70f15
 	finalBlock, finalTransactions, finalReceipts, err := core.FinalizeBlockExecution(
 		batchContext.cfg.engine,
 		batchContext.sdb.stateReader,
