--- conflicted
+++ resolved
@@ -75,24 +75,14 @@
 	accumulator   *shards.Accumulator
 	blockReader   services.FullBlockReader
 
-<<<<<<< HEAD
-	dirs      datadir.Dirs
-	historyV3 bool
-	syncCfg   ethconfig.Sync
-	genesis   *types.Genesis
-	agg       *libstate.Aggregator
-	stream    *datastreamer.StreamServer
-	zk        *ethconfig.Zk
-=======
 	dirs             datadir.Dirs
 	historyV3        bool
 	syncCfg          ethconfig.Sync
 	genesis          *types.Genesis
-	agg              *libstate.AggregatorV3
+	agg              *libstate.Aggregator
 	stream           *datastreamer.StreamServer
 	datastreamServer *server.DataStreamServer
 	zk               *ethconfig.Zk
->>>>>>> a22ead31
 
 	txPool   *txpool.TxPool
 	txPoolDb kv.RwDB
