package stages

import (
	"context"
	"errors"
	"fmt"
	"math/big"
	"time"

	"github.com/iden3/go-iden3-crypto/keccak256"
	"github.com/ledgerwatch/erigon-lib/common"
	"github.com/ledgerwatch/erigon-lib/kv"
	ethTypes "github.com/ledgerwatch/erigon/core/types"
	"github.com/ledgerwatch/erigon/eth/ethconfig"
	"github.com/ledgerwatch/erigon/eth/stagedsync"
	"github.com/ledgerwatch/erigon/eth/stagedsync/stages"
	"github.com/ledgerwatch/erigon/zk/contracts"
	"github.com/ledgerwatch/erigon/zk/hermez_db"
	"github.com/ledgerwatch/erigon/zk/types"
	"github.com/ledgerwatch/log/v3"
)

type L1SequencerSyncCfg struct {
	db     kv.RwDB
	zkCfg  *ethconfig.Zk
	syncer IL1Syncer
}

func StageL1SequencerSyncCfg(db kv.RwDB, zkCfg *ethconfig.Zk, sync IL1Syncer) L1SequencerSyncCfg {
	return L1SequencerSyncCfg{
		db:     db,
		zkCfg:  zkCfg,
		syncer: sync,
	}
}

func SpawnL1SequencerSyncStage(
	s *stagedsync.StageState,
	u stagedsync.Unwinder,
	tx kv.RwTx,
	cfg L1SequencerSyncCfg,
	ctx context.Context,
<<<<<<< HEAD
	logger log.Logger,
) (err error) {
=======
	quiet bool,
) (funcErr error) {
>>>>>>> 26370720
	logPrefix := s.LogPrefix()
	log.Info(fmt.Sprintf("[%s] Starting L1 Sequencer sync stage", logPrefix))
	defer log.Info(fmt.Sprintf("[%s] Finished L1 Sequencer sync stage", logPrefix))

	freshTx := tx == nil
	if freshTx {
		var err error
		tx, err = cfg.db.BeginRw(ctx)
		if err != nil {
			return err
		}
		defer tx.Rollback()
	}

	progress, err := stages.GetStageProgress(tx, stages.L1SequencerSync)
	if err != nil {
		return err
	}
	if progress > 0 {
		// if we have progress then we can assume that we have the single injected batch already so can just return here
		return nil
	}
	if progress == 0 {
		progress = cfg.zkCfg.L1FirstBlock - 1
	}

	hermezDb := hermez_db.NewHermezDb(tx)

	if !cfg.syncer.IsSyncStarted() {
		cfg.syncer.RunQueryBlocks(progress)
		defer func() {
			if funcErr != nil {
				cfg.syncer.StopQueryBlocks()
				cfg.syncer.ConsumeQueryBlocks()
				cfg.syncer.WaitQueryBlocksToFinish()
			}
		}()
	}

	logChan := cfg.syncer.GetLogsChan()
	progressChan := cfg.syncer.GetProgressMessageChan()

Loop:
	for {
		select {
		case logs := <-logChan:
			headersMap, err := cfg.syncer.L1QueryHeaders(logs)
			if err != nil {
				funcErr = err
				return funcErr
			}

			for _, l := range logs {
				header := headersMap[l.BlockNumber]
				switch l.Topics[0] {
				case contracts.InitialSequenceBatchesTopic:
					if funcErr = HandleInitialSequenceBatches(cfg.syncer, hermezDb, l, header); funcErr != nil {
						return funcErr
					}
				case contracts.AddNewRollupTypeTopic:
					rollupType := l.Topics[1].Big().Uint64()
					forkIdBytes := l.Data[64:96] // 3rd positioned item in the log data
					forkId := new(big.Int).SetBytes(forkIdBytes).Uint64()
					if funcErr = hermezDb.WriteRollupType(rollupType, forkId); funcErr != nil {
						return funcErr
					}
				case contracts.CreateNewRollupTopic:
					rollupId := l.Topics[1].Big().Uint64()
					if rollupId != cfg.zkCfg.L1RollupId {
						continue
					}
					rollupTypeBytes := l.Data[0:32]
					rollupType := new(big.Int).SetBytes(rollupTypeBytes).Uint64()
					fork, err := hermezDb.GetForkFromRollupType(rollupType)
					if err != nil {
						funcErr = err
						return funcErr
					}
					if fork == 0 {
						log.Error("received CreateNewRollupTopic for unknown rollup type", "rollupType", rollupType)
					}
					if funcErr = hermezDb.WriteNewForkHistory(fork, 0); funcErr != nil {
						return funcErr
					}
				case contracts.UpdateRollupTopic:
					rollupId := l.Topics[1].Big().Uint64()
					if rollupId != cfg.zkCfg.L1RollupId {
						continue
					}
					newRollupBytes := l.Data[0:32]
					newRollup := new(big.Int).SetBytes(newRollupBytes).Uint64()
					fork, err := hermezDb.GetForkFromRollupType(newRollup)
					if err != nil {
						funcErr = err
						return funcErr
					}
					if fork == 0 {
						funcErr = fmt.Errorf("received UpdateRollupTopic for unknown rollup type: %v", newRollup)
						return funcErr
					}
					latestVerifiedBytes := l.Data[32:64]
					latestVerified := new(big.Int).SetBytes(latestVerifiedBytes).Uint64()
					if funcErr = hermezDb.WriteNewForkHistory(fork, latestVerified); funcErr != nil {
						return funcErr
					}
				default:
					log.Warn("received unexpected topic from l1 sequencer sync stage", "topic", l.Topics[0])
				}
			}
		case progMsg := <-progressChan:
			log.Info(fmt.Sprintf("[%s] %s", logPrefix, progMsg))
		default:
			if !cfg.syncer.IsDownloading() {
				break Loop
			}
			time.Sleep(10 * time.Millisecond)
		}
	}

	progress = cfg.syncer.GetLastCheckedL1Block()
	if progress >= cfg.zkCfg.L1FirstBlock {
		// do not save progress if progress less than L1FirstBlock
		if funcErr = stages.SaveStageProgress(tx, stages.L1SequencerSync, progress); funcErr != nil {
			return funcErr
		}
	}

	log.Info(fmt.Sprintf("[%s] L1 Sequencer sync finished", logPrefix))

	if freshTx {
		if funcErr = tx.Commit(); funcErr != nil {
			return funcErr
		}
	}

	return nil
}

func CreateL1InfoTreeUpdate(l ethTypes.Log, header *ethTypes.Header) (*types.L1InfoTreeUpdate, error) {
	if len(l.Topics) != 3 {
		return nil, errors.New("received log for info tree that did not have 3 topics")
	}

	if l.BlockNumber != header.Number.Uint64() {
		return nil, errors.New("received log for info tree that did not match the block number")
	}

	mainnetExitRoot := l.Topics[1]
	rollupExitRoot := l.Topics[2]
	combined := append(mainnetExitRoot.Bytes(), rollupExitRoot.Bytes()...)
	ger := keccak256.Hash(combined)
	update := &types.L1InfoTreeUpdate{
		GER:             common.BytesToHash(ger),
		MainnetExitRoot: mainnetExitRoot,
		RollupExitRoot:  rollupExitRoot,
		BlockNumber:     l.BlockNumber,
		Timestamp:       header.Time,
		ParentHash:      header.ParentHash,
	}

	return update, nil
}

func HandleL1InfoTreeUpdate(
	hermezDb *hermez_db.HermezDb,
	update *types.L1InfoTreeUpdate,
) error {
	var err error
	if err = hermezDb.WriteL1InfoTreeUpdate(update); err != nil {
		return err
	}
	if err = hermezDb.WriteL1InfoTreeUpdateToGer(update); err != nil {
		return err
	}
	return nil
}

const (
	injectedBatchLogTransactionStartByte = 128
	injectedBatchLastGerStartByte        = 31
	injectedBatchLastGerEndByte          = 64
	injectedBatchSequencerStartByte      = 76
	injectedBatchSequencerEndByte        = 96
)

func HandleInitialSequenceBatches(
	syncer IL1Syncer,
	db *hermez_db.HermezDb,
	l ethTypes.Log,
	header *ethTypes.Header,
) error {
	var err error

	if header == nil {
		header, err = syncer.GetHeader(l.BlockNumber)
		if err != nil {
			return err
		}
	}

	// the log appears to have some trailing some bytes of all 0s in it.  Not sure why but we can't handle the
	// TX without trimming these off
	injectedBatchLogTrailingBytes := getTrailingCutoffLen(l.Data)
	trailingCutoff := len(l.Data) - injectedBatchLogTrailingBytes
	log.Debug(fmt.Sprintf("Handle initial sequence batches, trail len:%v, log data: %v", injectedBatchLogTrailingBytes, l.Data))

	txData := l.Data[injectedBatchLogTransactionStartByte:trailingCutoff]

	ib := &types.L1InjectedBatch{
		L1BlockNumber:      l.BlockNumber,
		Timestamp:          header.Time,
		L1BlockHash:        header.Hash(),
		L1ParentHash:       header.ParentHash,
		LastGlobalExitRoot: common.BytesToHash(l.Data[injectedBatchLastGerStartByte:injectedBatchLastGerEndByte]),
		Sequencer:          common.BytesToAddress(l.Data[injectedBatchSequencerStartByte:injectedBatchSequencerEndByte]),
		Transaction:        txData,
	}

	if err = db.WriteL1InjectedBatch(ib); err != nil {
		return err
	}

	return nil
}

func UnwindL1SequencerSyncStage(u *stagedsync.UnwindState, tx kv.RwTx, cfg L1SequencerSyncCfg, ctx context.Context) error {
	return nil
}

func PruneL1SequencerSyncStage(s *stagedsync.PruneState, tx kv.RwTx, cfg L1SequencerSyncCfg, ctx context.Context) error {
	return nil
}

func getTrailingCutoffLen(logData []byte) int {
	for i := len(logData) - 1; i >= 0; i-- {
		if logData[i] != 0 {
			return len(logData) - i - 1
		}
	}
	return 0
}<|MERGE_RESOLUTION|>--- conflicted
+++ resolved
@@ -40,13 +40,8 @@
 	tx kv.RwTx,
 	cfg L1SequencerSyncCfg,
 	ctx context.Context,
-<<<<<<< HEAD
 	logger log.Logger,
-) (err error) {
-=======
-	quiet bool,
 ) (funcErr error) {
->>>>>>> 26370720
 	logPrefix := s.LogPrefix()
 	log.Info(fmt.Sprintf("[%s] Starting L1 Sequencer sync stage", logPrefix))
 	defer log.Info(fmt.Sprintf("[%s] Finished L1 Sequencer sync stage", logPrefix))
