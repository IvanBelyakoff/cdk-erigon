--- conflicted
+++ resolved
@@ -249,7 +249,6 @@
 			}
 		}
 
-<<<<<<< HEAD
 		if batchState.isResequence() {
 			if !batchState.resequenceBatchJob.HasMoreBlockToProcess() {
 				runLoopBlocks = false
@@ -257,10 +256,7 @@
 			}
 		}
 
-		header, parentBlock, err := prepareHeader(sdb.tx, blockNumber-1, batchState.blockState.getDeltaTimestamp(), batchState.getBlockHeaderForcedTimestamp(), batchState.forkId, batchState.getCoinbase(&cfg))
-=======
 		header, parentBlock, err := prepareHeader(sdb.tx, blockNumber-1, batchState.blockState.getDeltaTimestamp(), batchState.getBlockHeaderForcedTimestamp(blockNumber), batchState.forkId, batchState.getCoinbase(&cfg))
->>>>>>> 186f9cde
 		if err != nil {
 			return err
 		}
