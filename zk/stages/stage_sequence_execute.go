package stages

import (
	"context"
	"fmt"
	"time"

	"github.com/gateway-fm/cdk-erigon-lib/kv"
	"github.com/ledgerwatch/log/v3"

	mapset "github.com/deckarep/golang-set/v2"
	"github.com/ledgerwatch/erigon/common/math"
	"github.com/ledgerwatch/erigon/core/rawdb"
	"github.com/ledgerwatch/erigon/core/state"
	"github.com/ledgerwatch/erigon/core/types"
	"github.com/ledgerwatch/erigon/core/vm"
	"github.com/ledgerwatch/erigon/core/vm/evmtypes"
	"github.com/ledgerwatch/erigon/eth/ethconfig"
	"github.com/ledgerwatch/erigon/eth/stagedsync"
	"github.com/ledgerwatch/erigon/eth/stagedsync/stages"
<<<<<<< HEAD
	"github.com/ledgerwatch/erigon/ethdb/prune"
	"github.com/ledgerwatch/erigon/rlp"
	"github.com/ledgerwatch/erigon/smt/pkg/blockinfo"
	db2 "github.com/ledgerwatch/erigon/smt/pkg/db"
	"github.com/ledgerwatch/erigon/smt/pkg/smt"
	"github.com/ledgerwatch/erigon/turbo/services"
	"github.com/ledgerwatch/erigon/turbo/shards"
	"github.com/ledgerwatch/erigon/zk/erigon_db"
	"github.com/ledgerwatch/erigon/zk/hermez_db"
	zktx "github.com/ledgerwatch/erigon/zk/tx"
	"github.com/ledgerwatch/erigon/zk/txpool"
	zktypes "github.com/ledgerwatch/erigon/zk/types"
	"github.com/ledgerwatch/erigon/zk/utils"
	"github.com/ledgerwatch/secp256k1"
=======
	zktx "github.com/ledgerwatch/erigon/zk/tx"
	"github.com/ledgerwatch/erigon/zk/utils"
>>>>>>> dfedc335
)

func SpawnSequencingStage(
	s *stagedsync.StageState,
	u stagedsync.Unwinder,
	tx kv.RwTx,
	toBlock uint64,
	ctx context.Context,
	cfg SequenceBlockCfg,
	initialCycle bool,
	quiet bool,
) (err error) {
	logPrefix := s.LogPrefix()
	log.Info(fmt.Sprintf("[%s] Starting sequencing stage", logPrefix))
	defer log.Info(fmt.Sprintf("[%s] Finished sequencing stage", logPrefix))

	freshTx := tx == nil
	if freshTx {
		tx, err = cfg.db.BeginRw(ctx)
		if err != nil {
			return err
		}
		defer tx.Rollback()
	}

	sdb := newStageDb(tx)

	executionAt, err := s.ExecutionAt(tx)
	if err != nil {
		return err
	}

	lastBatch, err := stages.GetStageProgress(tx, stages.HighestSeenBatchNumber)
	if err != nil {
		return err
	}

	forkId, err := prepareForkId(cfg, lastBatch, executionAt, sdb.hermezDb)
	if err != nil {
		return err
	}

	if err := utils.UpdateZkEVMBlockCfg(cfg.chainConfig, sdb.hermezDb, logPrefix); err != nil {
		return err
	}

<<<<<<< HEAD
	nextBlockNum := executionAt + 1
	thisBatch := lastBatch + 1
	newBlockTimestamp := uint64(time.Now().Unix())
	coinbase := cfg.zk.AddressSequencer

	var decodedBlock zktx.DecodedBatchL2Data
	var transactions []types.Transaction
	var effectiveGases []uint8
	workRemaining := true
	if l1Recovery {
		decodedBlock, coinbase, workRemaining, err = getNextL1BatchData(thisBatch, forkId, hermezDb)
		if err != nil {
			return err
		}
		transactions = decodedBlock.Transactions
		newBlockTimestamp = parentBlock.Time() + uint64(decodedBlock.DeltaTimestamp)
		effectiveGases = decodedBlock.EffectiveGasPricePercentages
	}

	header := &types.Header{
		ParentHash: parentBlock.Hash(),
		Coinbase:   coinbase,
		Difficulty: blockDifficulty,
		Number:     new(big.Int).SetUint64(nextBlockNum),
		GasLimit:   getGasLimit(uint16(forkId)),
		Time:       newBlockTimestamp,
	}

	stateReader := state.NewPlainStateReader(tx)
	ibs := state.New(stateReader)

	eridb := db2.NewEriDb(tx)
	smt := smt.NewSMT(eridb)

	getHeader := func(hash common.Hash, number uint64) *types.Header { return rawdb.ReadHeader(tx, hash, number) }
	blockHashFunc := core.GetHashFn(header, getHeader)
	cfg.zkVmConfig.Config.SkipAnalysis = core.SkipAnalysis(cfg.chainConfig, header.Number.Uint64())

	blockContext := core.NewEVMBlockContext(header, blockHashFunc, cfg.engine, &cfg.zk.AddressSequencer, parentBlock.ExcessDataGas())

	// here we have a special case and need to inject in the initial batch on the network before
	// we can continue accepting transactions from the pool
	if executionAt == 0 {
		err = processInjectedInitialBatch(hermezDb, ibs, &blockContext, tx, cfg, header, parentBlock, stateReader, forkId, smt)
=======
	// injected batch
	if executionAt == 0 {
		header, parentBlock, err := prepareHeader(tx, executionAt, math.MaxUint64, forkId, cfg.zk.AddressSequencer)
>>>>>>> dfedc335
		if err != nil {
			return err
		}

		err = processInjectedInitialBatch(ctx, cfg, s, sdb, forkId, header, parentBlock)
		if err != nil {
			return err
		}
	} else {
<<<<<<< HEAD
		l1TreeUpdateIndex, l1TreeUpdate, err = calculateNextL1TreeUpdateToUse(infoTreeIndexProgress, hermezDb)
		if err != nil {
			return err
		}
		if l1TreeUpdateIndex > 0 {
			infoTreeIndexProgress = l1TreeUpdateIndex
		}
	}

	if err = hermezDb.WriteBlockL1InfoTreeIndex(nextBlockNum, l1TreeUpdateIndex); err != nil {
		return err
	}

	parentRoot := parentBlock.Root()
	if err = handleStateForNewBlockStarting(cfg.chainConfig, nextBlockNum, newBlockTimestamp, &parentRoot, l1TreeUpdate, ibs, hermezDb, !includeGerInBlockInfoRoot); err != nil {
		return err
	}

	// start waiting for a new transaction to arrive
	ticker := time.NewTicker(10 * time.Second)
	log.Info(fmt.Sprintf("[%s] Waiting for txs from the pool...", logPrefix))
	var addedTransactions []types.Transaction
	var addedReceipts []*types.Receipt
	yielded := mapset.NewSet[[32]byte]()
	lastTxTime := time.Now()
	overflow := false

	// start to wait for transactions to come in from the pool and attempt to add them to the current batch.  Once we detect a counter
	// overflow we revert the IBS back to the previous snapshot and don't add the transaction/receipt to the collection that will
	// end up in the finalised block
LOOP:
	for {
		select {
		case <-ticker.C:
			log.Info(fmt.Sprintf("[%s] Waiting some more for txs from the pool...", logPrefix))
		default:
			if !l1Recovery {
				transactions = make([]types.Transaction, 0)
				cfg.txPool.LockFlusher()
				transactions, err = getNextPoolTransactions(cfg, executionAt, forkId, yielded)
				if err != nil {
					return err
				}
				cfg.txPool.UnlockFlusher()
			}

			for _, t := range transactions {
				txHash := t.Hash().String()
				_ = txHash
			}

			for idx, transaction := range transactions {
				var receipt *types.Receipt

				var effectiveGas uint8
				if l1Recovery {
					effectiveGas = effectiveGases[idx]
				} else {
					effectiveGas = DeriveEffectiveGasPrice(cfg, transaction)
				}

				receipt, overflow, err = attemptAddTransaction(tx, cfg, batchCounters, &blockContext, header, parentBlock.Header(), transaction, ibs, hermezDb, smt, effectiveGas)
				if err != nil {
					return err
				}
				if overflow {
					log.Info(fmt.Sprintf("[%s] overflowed adding transaction to batch", logPrefix), "batch", thisBatch, "tx-hash", transaction.Hash())
					break LOOP
				}

				addedTransactions = append(addedTransactions, transaction)
				addedReceipts = append(addedReceipts, receipt)
			}

			if l1Recovery {
				// just go into the normal loop waiting for new transactions to signal that the recovery
				// has finished as far as it can go
				if len(transactions) == 0 && !workRemaining {
					continue
				}

				// if we had transactions then break the loop because we don't need to wait for more
				// because we got them from the DB
				break LOOP
			}

			// if there were no transactions in this check, and we have some transactions to process, and we've waited long enough for
			// more to arrive then close the batch
			sinceLastTx := time.Since(lastTxTime)
			if len(transactions) > 0 {
				lastTxTime = time.Now()
			} else if len(addedTransactions) > 0 && sinceLastTx > 250*time.Millisecond {
				log.Info(fmt.Sprintf("[%s] No new transactions, closing block at %v transactions", logPrefix, len(addedTransactions)))
				break LOOP
			}
		}
	}

	// todo: can we handle this scenario without needing to re-process the transactions?  We're doing this currently because the IBS can't be reverted once a tx has been
	// finalised within it - it causes a panic
	if overflow {
		// we know now that we have a list of good transactions, so we need to get a fresh intra block state and re-run the known good ones
		// before continuing on
		batchCounters.ClearTransactionCounters()
		ibs = state.New(stateReader)

		header = &types.Header{
			ParentHash: parentBlock.Hash(),
			Coinbase:   cfg.zk.AddressSequencer,
			Difficulty: blockDifficulty,
			Number:     new(big.Int).SetUint64(nextBlockNum),
			GasLimit:   getGasLimit(uint16(forkId)),
			Time:       newBlockTimestamp,
		}

		for idx, transaction := range addedTransactions {
			effectiveGas := DeriveEffectiveGasPrice(cfg, transaction)
			receipt, innerOverflow, err := attemptAddTransaction(tx, cfg, batchCounters, &blockContext, header, parentBlock.Header(), transaction, ibs, hermezDb, smt, effectiveGas)
=======
		var addedTransactions []types.Transaction
		var addedReceipts []*types.Receipt
		var clonedBatchCounters *vm.BatchCounterCollector

		var decodedBlock zktx.DecodedBatchL2Data
		var deltaTimestamp uint64 = math.MaxUint64
		var blockTransactions []types.Transaction
		var effectiveGases []uint8

		batchTicker := time.NewTicker(cfg.zk.SequencerBatchSealTime)
		defer batchTicker.Stop()
		thisBatch := lastBatch + 1
		batchCounters := vm.NewBatchCounterCollector(sdb.smt.GetDepth(), uint16(forkId))
		runLoopBlocks := true
		lastStartedBn := executionAt - 1
		yielded := mapset.NewSet[[32]byte]()
		coinbase := cfg.zk.AddressSequencer
		l1Recovery := cfg.zk.L1SyncStartBlock > 0
		workRemaining := true

		if l1Recovery {
			decodedBlock, coinbase, workRemaining, err = getNextL1BatchData(thisBatch, forkId, sdb.hermezDb)
>>>>>>> dfedc335
			if err != nil {
				return err
			}
			deltaTimestamp = uint64(decodedBlock.DeltaTimestamp)
			blockTransactions = decodedBlock.Transactions
			effectiveGases = decodedBlock.EffectiveGasPricePercentages
		}

		log.Info(fmt.Sprintf("[%s] Starting batch %d...", logPrefix, thisBatch))

		for bn := executionAt; runLoopBlocks; bn++ {
			log.Info(fmt.Sprintf("[%s] Starting block %d...", logPrefix, bn+1))

			reRunBlockAfterOverflow := bn == lastStartedBn
			lastStartedBn = bn

			if !reRunBlockAfterOverflow {
				clonedBatchCounters = batchCounters.Clone()
				addedTransactions = []types.Transaction{}
				addedReceipts = []*types.Receipt{}
			} else {
				batchCounters = clonedBatchCounters
			}

			header, parentBlock, err := prepareHeader(tx, bn, deltaTimestamp, forkId, coinbase)
			thisBlockNumber := header.Number.Uint64()
			if err != nil {
				return err
			}

<<<<<<< HEAD
	isWorkRemaining := true
	if len(firstDecoded.Transactions) == 0 {
		// we need to check if this batch should simply be empty or not so we need to check against the
		// highest known batch number to see if we have work to do still
		highestKnown, err := hermezDb.GetLastL1BatchData()
		if err != nil {
			return zktx.DecodedBatchL2Data{}, common.Address{}, true, err
		}
		if batchNumber >= highestKnown {
			isWorkRemaining = false
		}
	}

	return firstDecoded, coinbase, isWorkRemaining, err
}

const (
	injectedBatchNumber      = 1
	injectedBatchBlockNumber = 1
)

func processInjectedInitialBatch(
	hermezDb *hermez_db.HermezDb,
	ibs *state.IntraBlockState,
	blockContext *evmtypes.BlockContext,
	tx kv.RwTx,
	cfg SequenceBlockCfg,
	header *types.Header,
	parentBlock *types.Block,
	stateReader *state.PlainStateReader,
	forkId uint64,
	smt *smt.SMT,
) error {
	injected, err := hermezDb.GetL1InjectedBatch(0)
	if err != nil {
		return err
	}
	fakeL1TreeUpdate := &zktypes.L1InfoTreeUpdate{
		GER:        injected.LastGlobalExitRoot,
		ParentHash: injected.L1ParentHash,
		Timestamp:  injected.Timestamp,
	}

	// the injected batch block timestamp should also match that of the injected batch
	header.Time = injected.Timestamp

	parentRoot := parentBlock.Root()
	if err = handleStateForNewBlockStarting(cfg.chainConfig, 1, injected.Timestamp, &parentRoot, fakeL1TreeUpdate, ibs, hermezDb, false); err != nil {
		return err
	}

	txn, receipt, err := handleInjectedBatch(cfg, tx, blockContext, ibs, hermezDb, injected, header, parentBlock, forkId, smt)
	if err != nil {
		return err
	}
	txns := types.Transactions{*txn}
	receipts := types.Receipts{receipt}
	if err = finaliseBlock(cfg, tx, hermezDb, ibs, stateReader, header, parentBlock, txns, receipts, injectedBatchNumber, injected.LastGlobalExitRoot, injected.L1ParentHash, forkId); err != nil {
		return err
	}

	if err = updateSequencerProgress(tx, injectedBatchBlockNumber, injectedBatchNumber, 0); err != nil {
		return err
	}

	return nil
}

func postBlockStateHandling(
	cfg SequenceBlockCfg,
	ibs *state.IntraBlockState,
	hermezDb *hermez_db.HermezDb,
	header *types.Header,
	ger common.Hash,
	l1BlockHash common.Hash,
	parentHash common.Hash,
	transactions types.Transactions,
	receipts []*types.Receipt,
) error {
	infoTree := blockinfo.NewBlockInfoTree()
	coinbase := header.Coinbase
	if err := infoTree.InitBlockHeader(&parentHash, &coinbase, header.Number.Uint64(), header.GasLimit, header.Time, &ger, &l1BlockHash); err != nil {
		return err
	}
	var err error
	var logIndex int64 = 0
	for i := 0; i < len(transactions); i++ {
		receipt := receipts[i]
		t := transactions[i]

		var from common.Address
		sender, ok := t.GetSender()
		if ok {
			from = sender
		} else {
			signer := types.MakeSigner(cfg.chainConfig, header.Number.Uint64())
			from, err = t.Sender(*signer)
=======
			infoTreeIndexProgress, l1TreeUpdate, l1TreeUpdateIndex, l1BlockHash, ger, includeGerInBlockInfoRoot, err := prepareL1AndInfoTreeRelatedStuff(sdb, &decodedBlock, l1Recovery)
>>>>>>> dfedc335
			if err != nil {
				return err
			}

			batchCounters.StartNewBlock()

<<<<<<< HEAD
	// store a reference to this block info root against the block number
	return hermezDb.WriteBlockInfoRoot(header.Number.Uint64(), rootHash)
}

func handleInjectedBatch(
	cfg SequenceBlockCfg,
	dbTx kv.RwTx,
	blockContext *evmtypes.BlockContext,
	ibs *state.IntraBlockState,
	hermezDb *hermez_db.HermezDb,
	injected *zktypes.L1InjectedBatch,
	header *types.Header,
	parentBlock *types.Block,
	forkId uint64,
	smt *smt.SMT,
) (*types.Transaction, *types.Receipt, error) {
	decodedBlocks, err := zktx.DecodeBatchL2Blocks(injected.Transaction, 5)
	if err != nil {
		return nil, nil, err
	}
	if len(decodedBlocks) == 0 || len(decodedBlocks) > 1 {
		return nil, nil, errors.New("expected 1 block for the injected batch")
	}
	if len(decodedBlocks[0].Transactions) == 0 {
		return nil, nil, errors.New("expected 1 transaction in the injected batch")
	}

	batchCounters := vm.NewBatchCounterCollector(smt.GetDepth()-1, uint16(forkId))

	// process the tx and we can ignore the counters as an overflow at this stage means no network anyway
	effectiveGas := DeriveEffectiveGasPrice(cfg, decodedBlocks[0].Transactions[0])
	receipt, _, err := attemptAddTransaction(dbTx, cfg, batchCounters, blockContext, header, parentBlock.Header(), decodedBlocks[0].Transactions[0], ibs, hermezDb, smt, effectiveGas)
	if err != nil {
		return nil, nil, err
	}

	return &decodedBlocks[0].Transactions[0], receipt, nil
}

func finaliseBlock(
	cfg SequenceBlockCfg,
	tx kv.RwTx,
	hermezDb *hermez_db.HermezDb,
	ibs *state.IntraBlockState,
	stateReader *state.PlainStateReader,
	newHeader *types.Header,
	parentBlock *types.Block,
	transactions []types.Transaction,
	receipts types.Receipts,
	batch uint64,
	ger common.Hash,
	l1BlockHash common.Hash,
	forkId uint64,
) error {

	stateWriter := state.NewPlainStateWriter(tx, tx, newHeader.Number.Uint64())
	chainReader := stagedsync.ChainReader{
		Cfg: *cfg.chainConfig,
		Db:  tx,
	}

	var excessDataGas *big.Int
	if parentBlock != nil {
		excessDataGas = parentBlock.ExcessDataGas()
	}

	if err := postBlockStateHandling(cfg, ibs, hermezDb, newHeader, ger, l1BlockHash, parentBlock.Root(), transactions, receipts); err != nil {
		return err
	}

	finalBlock, finalTransactions, finalReceipts, err := core.FinalizeBlockExecution(
		cfg.engine,
		stateReader,
		newHeader,
		transactions,
		[]*types.Header{}, // no uncles
		stateWriter,
		cfg.chainConfig,
		ibs,
		receipts,
		nil, // no withdrawals
		chainReader,
		true,
		excessDataGas,
	)
	if err != nil {
		return err
	}

	finalHeader := finalBlock.Header()
	finalHeader.Coinbase = cfg.zk.AddressSequencer
	finalHeader.GasLimit = getGasLimit(uint16(forkId))
	finalHeader.ReceiptHash = types.DeriveSha(receipts)
	newNum := finalBlock.Number()

	rawdb.WriteHeader(tx, finalHeader)
	err = rawdb.WriteCanonicalHash(tx, finalHeader.Hash(), newNum.Uint64())
	if err != nil {
		return fmt.Errorf("failed to write header: %v", err)
	}

	erigonDB := erigon_db.NewErigonDb(tx)
	err = erigonDB.WriteBody(newNum, finalHeader.Hash(), finalTransactions)
	if err != nil {
		return fmt.Errorf("failed to write body: %v", err)
	}

	// write the new block lookup entries
	rawdb.WriteTxLookupEntries(tx, finalBlock)

	if err = rawdb.WriteReceipts(tx, newNum.Uint64(), finalReceipts); err != nil {
		return err
	}

	if err = hermezDb.WriteForkId(batch, forkId); err != nil {
		return err
	}

	// now process the senders to avoid a stage by itself
	if err := addSenders(cfg, newNum, finalTransactions, tx, finalHeader); err != nil {
		return err
	}

	// now add in the zk batch to block references
	if err := hermezDb.WriteBlockBatch(newNum.Uint64(), batch); err != nil {
		return fmt.Errorf("write block batch error: %v", err)
	}
=======
			ibs := state.New(sdb.stateReader)
>>>>>>> dfedc335

			parentRoot := parentBlock.Root()
			if err = handleStateForNewBlockStarting(cfg.chainConfig, sdb.hermezDb, ibs, thisBlockNumber, header.Time, &parentRoot, l1TreeUpdate, !includeGerInBlockInfoRoot); err != nil {
				return err
			}
<<<<<<< HEAD
		}
	}

	return nil
}

func addSenders(
	cfg SequenceBlockCfg,
	newNum *big.Int,
	finalTransactions types.Transactions,
	tx kv.RwTx,
	finalHeader *types.Header,
) error {
	signer := types.MakeSigner(cfg.chainConfig, newNum.Uint64())
	cryptoContext := secp256k1.ContextForThread(1)
	senders := make([]common.Address, 0, len(finalTransactions))
	for _, transaction := range finalTransactions {
		from, err := signer.SenderWithContext(cryptoContext, transaction)
		if err != nil {
			return err
		}
		senders = append(senders, from)
	}

	return rawdb.WriteSenders(tx, finalHeader.Hash(), newNum.Uint64(), senders)
}

func extractTransactionsFromSlot(slot types2.TxsRlp) ([]types.Transaction, error) {
	transactions := make([]types.Transaction, 0, len(slot.Txs))
	reader := bytes.NewReader([]byte{})
	stream := new(rlp.Stream)
	for idx, txBytes := range slot.Txs {
		reader.Reset(txBytes)
		stream.Reset(reader, uint64(len(txBytes)))
		transaction, err := types.DecodeTransaction(stream)
		if err == io.EOF {
			continue
		}
		if err != nil {
			return nil, err
		}
		var sender common.Address
		copy(sender[:], slot.Senders.At(idx))
		transaction.SetSender(sender)
		transactions = append(transactions, transaction)
	}
	return transactions, nil
}

func attemptAddTransaction(
	tx kv.RwTx,
	cfg SequenceBlockCfg,
	batchCounters *vm.BatchCounterCollector,
	blockContext *evmtypes.BlockContext,
	header *types.Header,
	parentHeader *types.Header,
	transaction types.Transaction,
	ibs *state.IntraBlockState,
	hermezDb *hermez_db.HermezDb,
	smt *smt.SMT,
	effectiveGasPrice uint8,
) (*types.Receipt, bool, error) {
	txCounters := vm.NewTransactionCounter(transaction, smt.GetDepth()-1, cfg.zk.ShouldCountersBeUnlimited())
	overflow, err := batchCounters.AddNewTransactionCounters(txCounters)
	if err != nil {
		return nil, false, err
	}
	if overflow {
		return nil, true, nil
	}

	gasPool := new(core.GasPool).AddGas(transactionGasLimit)

	// set the counter collector on the config so that we can gather info during the execution
	cfg.zkVmConfig.CounterCollector = txCounters.ExecutionCounters()

	// TODO: possibly inject zero tracer here!

	ibs.Prepare(transaction.Hash(), common.Hash{}, 0)

	evm := vm.NewZkEVM(*blockContext, evmtypes.TxContext{}, ibs, cfg.chainConfig, *cfg.zkVmConfig)

	receipt, execResult, err := core.ApplyTransaction_zkevm(
		cfg.chainConfig,
		cfg.engine,
		evm,
		gasPool,
		ibs,
		noop,
		header,
		transaction,
		&header.GasUsed,
		effectiveGasPrice)

	if err != nil {
		return nil, false, err
	}

	// we need to keep hold of the effective percentage used
	// todo [zkevm] for now we're hard coding to the max value but we need to calc this properly
	if err = hermezDb.WriteEffectiveGasPricePercentage(transaction.Hash(), effectiveGasPrice); err != nil {
		return nil, false, err
	}

	err = txCounters.ProcessTx(ibs, execResult.ReturnData)
	if err != nil {
		return nil, false, err
	}
=======
>>>>>>> dfedc335

			if !reRunBlockAfterOverflow {
				// start waiting for a new transaction to arrive
				log.Info(fmt.Sprintf("[%s] Waiting for txs from the pool...", logPrefix))

				// we don't care about defer order here we just need to make sure the tickers are stopped to
				// avoid a leak
				logTicker := time.NewTicker(10 * time.Second)
				defer logTicker.Stop()
				blockTicker := time.NewTicker(cfg.zk.SequencerBlockSealTime)
				defer blockTicker.Stop()
				overflow := false

				// start to wait for transactions to come in from the pool and attempt to add them to the current batch.  Once we detect a counter
				// overflow we revert the IBS back to the previous snapshot and don't add the transaction/receipt to the collection that will
				// end up in the finalised block
			LOOP_TRANSACTIONS:
				for {
					select {
					case <-logTicker.C:
						log.Info(fmt.Sprintf("[%s] Waiting some more for txs from the pool...", logPrefix))
					case <-blockTicker.C:
						break LOOP_TRANSACTIONS
					case <-batchTicker.C:
						runLoopBlocks = false
						break LOOP_TRANSACTIONS
					default:
						if !l1Recovery {
							cfg.txPool.LockFlusher()
							blockTransactions, err = getNextPoolTransactions(cfg, executionAt, forkId, yielded)
							if err != nil {
								return err
							}
							cfg.txPool.UnlockFlusher()
						}

						for _, t := range blockTransactions {
							txHash := t.Hash().String()
							_ = txHash
						}

						for i, transaction := range blockTransactions {
							var receipt *types.Receipt
							var effectiveGas uint8

							if l1Recovery {
								effectiveGas = effectiveGases[i]
							} else {
								effectiveGas = DeriveEffectiveGasPrice(cfg, transaction)
							}

							receipt, overflow, err = attemptAddTransaction(cfg, sdb, ibs, batchCounters, header, parentBlock.Header(), transaction, effectiveGas, l1Recovery)
							if err != nil {
								return err
							}
							if overflow {
								log.Info(fmt.Sprintf("[%s] overflowed adding transaction to batch", logPrefix), "batch", thisBatch, "tx-hash", transaction.Hash(), "txs before overflow", len(addedTransactions))
								if len(addedTransactions) == 0 {
									return fmt.Errorf("single transaction %s overflow counters", transaction.Hash())
								}

								// remove from yielded so they can be processed again
								txSize := len(blockTransactions)
								for ; i < txSize; i++ {
									yielded.Remove(transaction.Hash())
								}

								break LOOP_TRANSACTIONS
							}

							addedTransactions = append(addedTransactions, transaction)
							addedReceipts = append(addedReceipts, receipt)
						}

						if l1Recovery {
							// just go into the normal loop waiting for new transactions to signal that the recovery
							// has finished as far as it can go
							if len(blockTransactions) == 0 && !workRemaining {
								continue
							}

							// if we had transactions then break the loop because we don't need to wait for more
							// because we got them from the DB
							runLoopBlocks = false
							break LOOP_TRANSACTIONS
						}
					}
				}
				if overflow {
					bn--     // in order to trigger reRunBlockAfterOverflow check
					continue // lets execute the same block again
				}
			} else {
				for idx, transaction := range addedTransactions {
					effectiveGas := DeriveEffectiveGasPrice(cfg, transaction)
					receipt, innerOverflow, err := attemptAddTransaction(cfg, sdb, ibs, batchCounters, header, parentBlock.Header(), transaction, effectiveGas, false)
					if err != nil {
						return err
					}
					if innerOverflow {
						// kill the node at this stage to prevent a batch being created that can't be proven
						panic(fmt.Sprintf("overflowed twice during execution while adding tx with index %d", idx))
					}
					addedReceipts[idx] = receipt
				}
				runLoopBlocks = false // close the batch because there are no counters left
			}

			if err = sdb.hermezDb.WriteBlockL1InfoTreeIndex(thisBlockNumber, l1TreeUpdateIndex); err != nil {
				return err
			}

			if err = doFinishBlockAndUpdateState(ctx, cfg, s, sdb, ibs, header, parentBlock, forkId, thisBatch, ger, l1BlockHash, addedTransactions, addedReceipts, infoTreeIndexProgress); err != nil {
				return err
			}

			log.Info(fmt.Sprintf("[%s] Finish block %d with %d transactions...", logPrefix, thisBlockNumber, len(addedTransactions)))
		}

		counters, err := batchCounters.CombineCollectors()
		if err != nil {
			return err
		}

		log.Info("counters consumed", "counts", counters.UsedAsString())
		err = sdb.hermezDb.WriteBatchCounters(thisBatch, counters.UsedAsMap())
		if err != nil {
			return err
		}

		log.Info(fmt.Sprintf("[%s] Finish batch %d...", logPrefix, thisBatch))
	}

	if freshTx {
		if err = tx.Commit(); err != nil {
			return err
		}
	}

	return nil
}

func PruneSequenceExecutionStage(s *stagedsync.PruneState, tx kv.RwTx, cfg SequenceBlockCfg, ctx context.Context, initialCycle bool) (err error) {
	logPrefix := s.LogPrefix()
	useExternalTx := tx != nil
	if !useExternalTx {
		tx, err = cfg.db.BeginRw(ctx)
		if err != nil {
			return err
		}
		defer tx.Rollback()
	}

	logEvery := time.NewTicker(logInterval)
	defer logEvery.Stop()

	if cfg.historyV3 {
		cfg.agg.SetTx(tx)
		if initialCycle {
			if err = cfg.agg.Prune(ctx, ethconfig.HistoryV3AggregationStep/10); err != nil { // prune part of retired data, before commit
				return err
			}
		} else {
			if err = cfg.agg.PruneWithTiemout(ctx, 1*time.Second); err != nil { // prune part of retired data, before commit
				return err
			}
		}
	} else {
		if cfg.prune.History.Enabled() {
			if err = rawdb.PruneTableDupSort(tx, kv.AccountChangeSet, logPrefix, cfg.prune.History.PruneTo(s.ForwardProgress), logEvery, ctx); err != nil {
				return err
			}
			if err = rawdb.PruneTableDupSort(tx, kv.StorageChangeSet, logPrefix, cfg.prune.History.PruneTo(s.ForwardProgress), logEvery, ctx); err != nil {
				return err
			}
		}

		if cfg.prune.Receipts.Enabled() {
			if err = rawdb.PruneTable(tx, kv.Receipts, cfg.prune.Receipts.PruneTo(s.ForwardProgress), ctx, math.MaxInt32); err != nil {
				return err
			}
			if err = rawdb.PruneTable(tx, kv.BorReceipts, cfg.prune.Receipts.PruneTo(s.ForwardProgress), ctx, math.MaxUint32); err != nil {
				return err
			}
			// LogIndex.Prune will read everything what not pruned here
			if err = rawdb.PruneTable(tx, kv.Log, cfg.prune.Receipts.PruneTo(s.ForwardProgress), ctx, math.MaxInt32); err != nil {
				return err
			}
		}
		if cfg.prune.CallTraces.Enabled() {
			if err = rawdb.PruneTableDupSort(tx, kv.CallTraceSet, logPrefix, cfg.prune.CallTraces.PruneTo(s.ForwardProgress), logEvery, ctx); err != nil {
				return err
			}
		}
	}

	if err = s.Done(tx); err != nil {
		return err
	}
	if !useExternalTx {
		if err = tx.Commit(); err != nil {
			return err
		}
	}
	return nil
}<|MERGE_RESOLUTION|>--- conflicted
+++ resolved
@@ -14,29 +14,11 @@
 	"github.com/ledgerwatch/erigon/core/state"
 	"github.com/ledgerwatch/erigon/core/types"
 	"github.com/ledgerwatch/erigon/core/vm"
-	"github.com/ledgerwatch/erigon/core/vm/evmtypes"
 	"github.com/ledgerwatch/erigon/eth/ethconfig"
 	"github.com/ledgerwatch/erigon/eth/stagedsync"
 	"github.com/ledgerwatch/erigon/eth/stagedsync/stages"
-<<<<<<< HEAD
-	"github.com/ledgerwatch/erigon/ethdb/prune"
-	"github.com/ledgerwatch/erigon/rlp"
-	"github.com/ledgerwatch/erigon/smt/pkg/blockinfo"
-	db2 "github.com/ledgerwatch/erigon/smt/pkg/db"
-	"github.com/ledgerwatch/erigon/smt/pkg/smt"
-	"github.com/ledgerwatch/erigon/turbo/services"
-	"github.com/ledgerwatch/erigon/turbo/shards"
-	"github.com/ledgerwatch/erigon/zk/erigon_db"
-	"github.com/ledgerwatch/erigon/zk/hermez_db"
-	zktx "github.com/ledgerwatch/erigon/zk/tx"
-	"github.com/ledgerwatch/erigon/zk/txpool"
-	zktypes "github.com/ledgerwatch/erigon/zk/types"
-	"github.com/ledgerwatch/erigon/zk/utils"
-	"github.com/ledgerwatch/secp256k1"
-=======
 	zktx "github.com/ledgerwatch/erigon/zk/tx"
 	"github.com/ledgerwatch/erigon/zk/utils"
->>>>>>> dfedc335
 )
 
 func SpawnSequencingStage(
@@ -83,56 +65,9 @@
 		return err
 	}
 
-<<<<<<< HEAD
-	nextBlockNum := executionAt + 1
-	thisBatch := lastBatch + 1
-	newBlockTimestamp := uint64(time.Now().Unix())
-	coinbase := cfg.zk.AddressSequencer
-
-	var decodedBlock zktx.DecodedBatchL2Data
-	var transactions []types.Transaction
-	var effectiveGases []uint8
-	workRemaining := true
-	if l1Recovery {
-		decodedBlock, coinbase, workRemaining, err = getNextL1BatchData(thisBatch, forkId, hermezDb)
-		if err != nil {
-			return err
-		}
-		transactions = decodedBlock.Transactions
-		newBlockTimestamp = parentBlock.Time() + uint64(decodedBlock.DeltaTimestamp)
-		effectiveGases = decodedBlock.EffectiveGasPricePercentages
-	}
-
-	header := &types.Header{
-		ParentHash: parentBlock.Hash(),
-		Coinbase:   coinbase,
-		Difficulty: blockDifficulty,
-		Number:     new(big.Int).SetUint64(nextBlockNum),
-		GasLimit:   getGasLimit(uint16(forkId)),
-		Time:       newBlockTimestamp,
-	}
-
-	stateReader := state.NewPlainStateReader(tx)
-	ibs := state.New(stateReader)
-
-	eridb := db2.NewEriDb(tx)
-	smt := smt.NewSMT(eridb)
-
-	getHeader := func(hash common.Hash, number uint64) *types.Header { return rawdb.ReadHeader(tx, hash, number) }
-	blockHashFunc := core.GetHashFn(header, getHeader)
-	cfg.zkVmConfig.Config.SkipAnalysis = core.SkipAnalysis(cfg.chainConfig, header.Number.Uint64())
-
-	blockContext := core.NewEVMBlockContext(header, blockHashFunc, cfg.engine, &cfg.zk.AddressSequencer, parentBlock.ExcessDataGas())
-
-	// here we have a special case and need to inject in the initial batch on the network before
-	// we can continue accepting transactions from the pool
-	if executionAt == 0 {
-		err = processInjectedInitialBatch(hermezDb, ibs, &blockContext, tx, cfg, header, parentBlock, stateReader, forkId, smt)
-=======
 	// injected batch
 	if executionAt == 0 {
 		header, parentBlock, err := prepareHeader(tx, executionAt, math.MaxUint64, forkId, cfg.zk.AddressSequencer)
->>>>>>> dfedc335
 		if err != nil {
 			return err
 		}
@@ -142,126 +77,6 @@
 			return err
 		}
 	} else {
-<<<<<<< HEAD
-		l1TreeUpdateIndex, l1TreeUpdate, err = calculateNextL1TreeUpdateToUse(infoTreeIndexProgress, hermezDb)
-		if err != nil {
-			return err
-		}
-		if l1TreeUpdateIndex > 0 {
-			infoTreeIndexProgress = l1TreeUpdateIndex
-		}
-	}
-
-	if err = hermezDb.WriteBlockL1InfoTreeIndex(nextBlockNum, l1TreeUpdateIndex); err != nil {
-		return err
-	}
-
-	parentRoot := parentBlock.Root()
-	if err = handleStateForNewBlockStarting(cfg.chainConfig, nextBlockNum, newBlockTimestamp, &parentRoot, l1TreeUpdate, ibs, hermezDb, !includeGerInBlockInfoRoot); err != nil {
-		return err
-	}
-
-	// start waiting for a new transaction to arrive
-	ticker := time.NewTicker(10 * time.Second)
-	log.Info(fmt.Sprintf("[%s] Waiting for txs from the pool...", logPrefix))
-	var addedTransactions []types.Transaction
-	var addedReceipts []*types.Receipt
-	yielded := mapset.NewSet[[32]byte]()
-	lastTxTime := time.Now()
-	overflow := false
-
-	// start to wait for transactions to come in from the pool and attempt to add them to the current batch.  Once we detect a counter
-	// overflow we revert the IBS back to the previous snapshot and don't add the transaction/receipt to the collection that will
-	// end up in the finalised block
-LOOP:
-	for {
-		select {
-		case <-ticker.C:
-			log.Info(fmt.Sprintf("[%s] Waiting some more for txs from the pool...", logPrefix))
-		default:
-			if !l1Recovery {
-				transactions = make([]types.Transaction, 0)
-				cfg.txPool.LockFlusher()
-				transactions, err = getNextPoolTransactions(cfg, executionAt, forkId, yielded)
-				if err != nil {
-					return err
-				}
-				cfg.txPool.UnlockFlusher()
-			}
-
-			for _, t := range transactions {
-				txHash := t.Hash().String()
-				_ = txHash
-			}
-
-			for idx, transaction := range transactions {
-				var receipt *types.Receipt
-
-				var effectiveGas uint8
-				if l1Recovery {
-					effectiveGas = effectiveGases[idx]
-				} else {
-					effectiveGas = DeriveEffectiveGasPrice(cfg, transaction)
-				}
-
-				receipt, overflow, err = attemptAddTransaction(tx, cfg, batchCounters, &blockContext, header, parentBlock.Header(), transaction, ibs, hermezDb, smt, effectiveGas)
-				if err != nil {
-					return err
-				}
-				if overflow {
-					log.Info(fmt.Sprintf("[%s] overflowed adding transaction to batch", logPrefix), "batch", thisBatch, "tx-hash", transaction.Hash())
-					break LOOP
-				}
-
-				addedTransactions = append(addedTransactions, transaction)
-				addedReceipts = append(addedReceipts, receipt)
-			}
-
-			if l1Recovery {
-				// just go into the normal loop waiting for new transactions to signal that the recovery
-				// has finished as far as it can go
-				if len(transactions) == 0 && !workRemaining {
-					continue
-				}
-
-				// if we had transactions then break the loop because we don't need to wait for more
-				// because we got them from the DB
-				break LOOP
-			}
-
-			// if there were no transactions in this check, and we have some transactions to process, and we've waited long enough for
-			// more to arrive then close the batch
-			sinceLastTx := time.Since(lastTxTime)
-			if len(transactions) > 0 {
-				lastTxTime = time.Now()
-			} else if len(addedTransactions) > 0 && sinceLastTx > 250*time.Millisecond {
-				log.Info(fmt.Sprintf("[%s] No new transactions, closing block at %v transactions", logPrefix, len(addedTransactions)))
-				break LOOP
-			}
-		}
-	}
-
-	// todo: can we handle this scenario without needing to re-process the transactions?  We're doing this currently because the IBS can't be reverted once a tx has been
-	// finalised within it - it causes a panic
-	if overflow {
-		// we know now that we have a list of good transactions, so we need to get a fresh intra block state and re-run the known good ones
-		// before continuing on
-		batchCounters.ClearTransactionCounters()
-		ibs = state.New(stateReader)
-
-		header = &types.Header{
-			ParentHash: parentBlock.Hash(),
-			Coinbase:   cfg.zk.AddressSequencer,
-			Difficulty: blockDifficulty,
-			Number:     new(big.Int).SetUint64(nextBlockNum),
-			GasLimit:   getGasLimit(uint16(forkId)),
-			Time:       newBlockTimestamp,
-		}
-
-		for idx, transaction := range addedTransactions {
-			effectiveGas := DeriveEffectiveGasPrice(cfg, transaction)
-			receipt, innerOverflow, err := attemptAddTransaction(tx, cfg, batchCounters, &blockContext, header, parentBlock.Header(), transaction, ibs, hermezDb, smt, effectiveGas)
-=======
 		var addedTransactions []types.Transaction
 		var addedReceipts []*types.Receipt
 		var clonedBatchCounters *vm.BatchCounterCollector
@@ -284,7 +99,6 @@
 
 		if l1Recovery {
 			decodedBlock, coinbase, workRemaining, err = getNextL1BatchData(thisBatch, forkId, sdb.hermezDb)
->>>>>>> dfedc335
 			if err != nil {
 				return err
 			}
@@ -315,360 +129,19 @@
 				return err
 			}
 
-<<<<<<< HEAD
-	isWorkRemaining := true
-	if len(firstDecoded.Transactions) == 0 {
-		// we need to check if this batch should simply be empty or not so we need to check against the
-		// highest known batch number to see if we have work to do still
-		highestKnown, err := hermezDb.GetLastL1BatchData()
-		if err != nil {
-			return zktx.DecodedBatchL2Data{}, common.Address{}, true, err
-		}
-		if batchNumber >= highestKnown {
-			isWorkRemaining = false
-		}
-	}
-
-	return firstDecoded, coinbase, isWorkRemaining, err
-}
-
-const (
-	injectedBatchNumber      = 1
-	injectedBatchBlockNumber = 1
-)
-
-func processInjectedInitialBatch(
-	hermezDb *hermez_db.HermezDb,
-	ibs *state.IntraBlockState,
-	blockContext *evmtypes.BlockContext,
-	tx kv.RwTx,
-	cfg SequenceBlockCfg,
-	header *types.Header,
-	parentBlock *types.Block,
-	stateReader *state.PlainStateReader,
-	forkId uint64,
-	smt *smt.SMT,
-) error {
-	injected, err := hermezDb.GetL1InjectedBatch(0)
-	if err != nil {
-		return err
-	}
-	fakeL1TreeUpdate := &zktypes.L1InfoTreeUpdate{
-		GER:        injected.LastGlobalExitRoot,
-		ParentHash: injected.L1ParentHash,
-		Timestamp:  injected.Timestamp,
-	}
-
-	// the injected batch block timestamp should also match that of the injected batch
-	header.Time = injected.Timestamp
-
-	parentRoot := parentBlock.Root()
-	if err = handleStateForNewBlockStarting(cfg.chainConfig, 1, injected.Timestamp, &parentRoot, fakeL1TreeUpdate, ibs, hermezDb, false); err != nil {
-		return err
-	}
-
-	txn, receipt, err := handleInjectedBatch(cfg, tx, blockContext, ibs, hermezDb, injected, header, parentBlock, forkId, smt)
-	if err != nil {
-		return err
-	}
-	txns := types.Transactions{*txn}
-	receipts := types.Receipts{receipt}
-	if err = finaliseBlock(cfg, tx, hermezDb, ibs, stateReader, header, parentBlock, txns, receipts, injectedBatchNumber, injected.LastGlobalExitRoot, injected.L1ParentHash, forkId); err != nil {
-		return err
-	}
-
-	if err = updateSequencerProgress(tx, injectedBatchBlockNumber, injectedBatchNumber, 0); err != nil {
-		return err
-	}
-
-	return nil
-}
-
-func postBlockStateHandling(
-	cfg SequenceBlockCfg,
-	ibs *state.IntraBlockState,
-	hermezDb *hermez_db.HermezDb,
-	header *types.Header,
-	ger common.Hash,
-	l1BlockHash common.Hash,
-	parentHash common.Hash,
-	transactions types.Transactions,
-	receipts []*types.Receipt,
-) error {
-	infoTree := blockinfo.NewBlockInfoTree()
-	coinbase := header.Coinbase
-	if err := infoTree.InitBlockHeader(&parentHash, &coinbase, header.Number.Uint64(), header.GasLimit, header.Time, &ger, &l1BlockHash); err != nil {
-		return err
-	}
-	var err error
-	var logIndex int64 = 0
-	for i := 0; i < len(transactions); i++ {
-		receipt := receipts[i]
-		t := transactions[i]
-
-		var from common.Address
-		sender, ok := t.GetSender()
-		if ok {
-			from = sender
-		} else {
-			signer := types.MakeSigner(cfg.chainConfig, header.Number.Uint64())
-			from, err = t.Sender(*signer)
-=======
 			infoTreeIndexProgress, l1TreeUpdate, l1TreeUpdateIndex, l1BlockHash, ger, includeGerInBlockInfoRoot, err := prepareL1AndInfoTreeRelatedStuff(sdb, &decodedBlock, l1Recovery)
->>>>>>> dfedc335
 			if err != nil {
 				return err
 			}
 
 			batchCounters.StartNewBlock()
 
-<<<<<<< HEAD
-	// store a reference to this block info root against the block number
-	return hermezDb.WriteBlockInfoRoot(header.Number.Uint64(), rootHash)
-}
-
-func handleInjectedBatch(
-	cfg SequenceBlockCfg,
-	dbTx kv.RwTx,
-	blockContext *evmtypes.BlockContext,
-	ibs *state.IntraBlockState,
-	hermezDb *hermez_db.HermezDb,
-	injected *zktypes.L1InjectedBatch,
-	header *types.Header,
-	parentBlock *types.Block,
-	forkId uint64,
-	smt *smt.SMT,
-) (*types.Transaction, *types.Receipt, error) {
-	decodedBlocks, err := zktx.DecodeBatchL2Blocks(injected.Transaction, 5)
-	if err != nil {
-		return nil, nil, err
-	}
-	if len(decodedBlocks) == 0 || len(decodedBlocks) > 1 {
-		return nil, nil, errors.New("expected 1 block for the injected batch")
-	}
-	if len(decodedBlocks[0].Transactions) == 0 {
-		return nil, nil, errors.New("expected 1 transaction in the injected batch")
-	}
-
-	batchCounters := vm.NewBatchCounterCollector(smt.GetDepth()-1, uint16(forkId))
-
-	// process the tx and we can ignore the counters as an overflow at this stage means no network anyway
-	effectiveGas := DeriveEffectiveGasPrice(cfg, decodedBlocks[0].Transactions[0])
-	receipt, _, err := attemptAddTransaction(dbTx, cfg, batchCounters, blockContext, header, parentBlock.Header(), decodedBlocks[0].Transactions[0], ibs, hermezDb, smt, effectiveGas)
-	if err != nil {
-		return nil, nil, err
-	}
-
-	return &decodedBlocks[0].Transactions[0], receipt, nil
-}
-
-func finaliseBlock(
-	cfg SequenceBlockCfg,
-	tx kv.RwTx,
-	hermezDb *hermez_db.HermezDb,
-	ibs *state.IntraBlockState,
-	stateReader *state.PlainStateReader,
-	newHeader *types.Header,
-	parentBlock *types.Block,
-	transactions []types.Transaction,
-	receipts types.Receipts,
-	batch uint64,
-	ger common.Hash,
-	l1BlockHash common.Hash,
-	forkId uint64,
-) error {
-
-	stateWriter := state.NewPlainStateWriter(tx, tx, newHeader.Number.Uint64())
-	chainReader := stagedsync.ChainReader{
-		Cfg: *cfg.chainConfig,
-		Db:  tx,
-	}
-
-	var excessDataGas *big.Int
-	if parentBlock != nil {
-		excessDataGas = parentBlock.ExcessDataGas()
-	}
-
-	if err := postBlockStateHandling(cfg, ibs, hermezDb, newHeader, ger, l1BlockHash, parentBlock.Root(), transactions, receipts); err != nil {
-		return err
-	}
-
-	finalBlock, finalTransactions, finalReceipts, err := core.FinalizeBlockExecution(
-		cfg.engine,
-		stateReader,
-		newHeader,
-		transactions,
-		[]*types.Header{}, // no uncles
-		stateWriter,
-		cfg.chainConfig,
-		ibs,
-		receipts,
-		nil, // no withdrawals
-		chainReader,
-		true,
-		excessDataGas,
-	)
-	if err != nil {
-		return err
-	}
-
-	finalHeader := finalBlock.Header()
-	finalHeader.Coinbase = cfg.zk.AddressSequencer
-	finalHeader.GasLimit = getGasLimit(uint16(forkId))
-	finalHeader.ReceiptHash = types.DeriveSha(receipts)
-	newNum := finalBlock.Number()
-
-	rawdb.WriteHeader(tx, finalHeader)
-	err = rawdb.WriteCanonicalHash(tx, finalHeader.Hash(), newNum.Uint64())
-	if err != nil {
-		return fmt.Errorf("failed to write header: %v", err)
-	}
-
-	erigonDB := erigon_db.NewErigonDb(tx)
-	err = erigonDB.WriteBody(newNum, finalHeader.Hash(), finalTransactions)
-	if err != nil {
-		return fmt.Errorf("failed to write body: %v", err)
-	}
-
-	// write the new block lookup entries
-	rawdb.WriteTxLookupEntries(tx, finalBlock)
-
-	if err = rawdb.WriteReceipts(tx, newNum.Uint64(), finalReceipts); err != nil {
-		return err
-	}
-
-	if err = hermezDb.WriteForkId(batch, forkId); err != nil {
-		return err
-	}
-
-	// now process the senders to avoid a stage by itself
-	if err := addSenders(cfg, newNum, finalTransactions, tx, finalHeader); err != nil {
-		return err
-	}
-
-	// now add in the zk batch to block references
-	if err := hermezDb.WriteBlockBatch(newNum.Uint64(), batch); err != nil {
-		return fmt.Errorf("write block batch error: %v", err)
-	}
-=======
 			ibs := state.New(sdb.stateReader)
->>>>>>> dfedc335
 
 			parentRoot := parentBlock.Root()
 			if err = handleStateForNewBlockStarting(cfg.chainConfig, sdb.hermezDb, ibs, thisBlockNumber, header.Time, &parentRoot, l1TreeUpdate, !includeGerInBlockInfoRoot); err != nil {
 				return err
 			}
-<<<<<<< HEAD
-		}
-	}
-
-	return nil
-}
-
-func addSenders(
-	cfg SequenceBlockCfg,
-	newNum *big.Int,
-	finalTransactions types.Transactions,
-	tx kv.RwTx,
-	finalHeader *types.Header,
-) error {
-	signer := types.MakeSigner(cfg.chainConfig, newNum.Uint64())
-	cryptoContext := secp256k1.ContextForThread(1)
-	senders := make([]common.Address, 0, len(finalTransactions))
-	for _, transaction := range finalTransactions {
-		from, err := signer.SenderWithContext(cryptoContext, transaction)
-		if err != nil {
-			return err
-		}
-		senders = append(senders, from)
-	}
-
-	return rawdb.WriteSenders(tx, finalHeader.Hash(), newNum.Uint64(), senders)
-}
-
-func extractTransactionsFromSlot(slot types2.TxsRlp) ([]types.Transaction, error) {
-	transactions := make([]types.Transaction, 0, len(slot.Txs))
-	reader := bytes.NewReader([]byte{})
-	stream := new(rlp.Stream)
-	for idx, txBytes := range slot.Txs {
-		reader.Reset(txBytes)
-		stream.Reset(reader, uint64(len(txBytes)))
-		transaction, err := types.DecodeTransaction(stream)
-		if err == io.EOF {
-			continue
-		}
-		if err != nil {
-			return nil, err
-		}
-		var sender common.Address
-		copy(sender[:], slot.Senders.At(idx))
-		transaction.SetSender(sender)
-		transactions = append(transactions, transaction)
-	}
-	return transactions, nil
-}
-
-func attemptAddTransaction(
-	tx kv.RwTx,
-	cfg SequenceBlockCfg,
-	batchCounters *vm.BatchCounterCollector,
-	blockContext *evmtypes.BlockContext,
-	header *types.Header,
-	parentHeader *types.Header,
-	transaction types.Transaction,
-	ibs *state.IntraBlockState,
-	hermezDb *hermez_db.HermezDb,
-	smt *smt.SMT,
-	effectiveGasPrice uint8,
-) (*types.Receipt, bool, error) {
-	txCounters := vm.NewTransactionCounter(transaction, smt.GetDepth()-1, cfg.zk.ShouldCountersBeUnlimited())
-	overflow, err := batchCounters.AddNewTransactionCounters(txCounters)
-	if err != nil {
-		return nil, false, err
-	}
-	if overflow {
-		return nil, true, nil
-	}
-
-	gasPool := new(core.GasPool).AddGas(transactionGasLimit)
-
-	// set the counter collector on the config so that we can gather info during the execution
-	cfg.zkVmConfig.CounterCollector = txCounters.ExecutionCounters()
-
-	// TODO: possibly inject zero tracer here!
-
-	ibs.Prepare(transaction.Hash(), common.Hash{}, 0)
-
-	evm := vm.NewZkEVM(*blockContext, evmtypes.TxContext{}, ibs, cfg.chainConfig, *cfg.zkVmConfig)
-
-	receipt, execResult, err := core.ApplyTransaction_zkevm(
-		cfg.chainConfig,
-		cfg.engine,
-		evm,
-		gasPool,
-		ibs,
-		noop,
-		header,
-		transaction,
-		&header.GasUsed,
-		effectiveGasPrice)
-
-	if err != nil {
-		return nil, false, err
-	}
-
-	// we need to keep hold of the effective percentage used
-	// todo [zkevm] for now we're hard coding to the max value but we need to calc this properly
-	if err = hermezDb.WriteEffectiveGasPricePercentage(transaction.Hash(), effectiveGasPrice); err != nil {
-		return nil, false, err
-	}
-
-	err = txCounters.ProcessTx(ibs, execResult.ReturnData)
-	if err != nil {
-		return nil, false, err
-	}
-=======
->>>>>>> dfedc335
 
 			if !reRunBlockAfterOverflow {
 				// start waiting for a new transaction to arrive
