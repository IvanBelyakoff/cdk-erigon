package stages

import (
	"context"
	"fmt"
	"time"

	"github.com/ledgerwatch/erigon-lib/common"
	"github.com/ledgerwatch/log/v3"

	"github.com/ledgerwatch/erigon/core"
	"github.com/ledgerwatch/erigon/core/rawdb"
	"github.com/ledgerwatch/erigon/core/state"
	"github.com/ledgerwatch/erigon/core/types"
	"github.com/ledgerwatch/erigon/eth/stagedsync"
	"github.com/ledgerwatch/erigon/eth/stagedsync/stages"
	"github.com/ledgerwatch/erigon/zk"
	"github.com/ledgerwatch/erigon/zk/utils"
)

func SpawnSequencingStage(
	s *stagedsync.StageState,
	u stagedsync.Unwinder,
	ctx context.Context,
	cfg SequenceBlockCfg,
	historyCfg stagedsync.HistoryCfg,
	quiet bool,
) (err error) {
	logPrefix := s.LogPrefix()
	log.Info(fmt.Sprintf("[%s] Starting sequencing stage", logPrefix))
	defer log.Info(fmt.Sprintf("[%s] Finished sequencing stage", logPrefix))

	sdb, err := newStageDb(ctx, cfg.db)
	if err != nil {
		return err
	}
	defer sdb.tx.Rollback()

	executionAt, err := s.ExecutionAt(sdb.tx)
	if err != nil {
		return err
	}

	lastBatch, err := stages.GetStageProgress(sdb.tx, stages.HighestSeenBatchNumber)
	if err != nil {
		return err
	}

	forkId, err := prepareForkId(lastBatch, executionAt, sdb.hermezDb)
	if err != nil {
		return err
	}

	// stage loop should continue until we get the forkid from the L1 in a finalised block
	if forkId == 0 {
		log.Warn(fmt.Sprintf("[%s] ForkId is 0. Waiting for L1 to finalise a block...", logPrefix))
		time.Sleep(10 * time.Second)
		return nil
	}

	var block *types.Block
	runLoopBlocks := true
	batchContext := newBatchContext(ctx, &cfg, &historyCfg, s, sdb)
	batchState := newBatchState(forkId, lastBatch+1, cfg.zk.HasExecutors(), cfg.zk.L1SyncStartBlock > 0, cfg.txPool)
	blockDataSizeChecker := NewBlockDataChecker(cfg.zk.ShouldCountersBeUnlimited(batchState.isL1Recovery()))
	streamWriter := newSequencerBatchStreamWriter(batchContext, batchState, lastBatch) // using lastBatch (rather than batchState.batchNumber) is not mistake

	// injected batch
	if executionAt == 0 {
		if err = processInjectedInitialBatch(batchContext, batchState); err != nil {
			return err
		}

		if err = cfg.datastreamServer.WriteWholeBatchToStream(logPrefix, sdb.tx, sdb.hermezDb.HermezDbReader, lastBatch, injectedBatchBatchNumber); err != nil {
			return err
		}
		if err = stages.SaveStageProgress(sdb.tx, stages.DataStream, 1); err != nil {
			return err
		}

		return sdb.tx.Commit()
	}

	// handle cases where the last batch wasn't committed to the data stream.
	// this could occur because we're migrating from an RPC node to a sequencer
	// or because the sequencer was restarted and not all processes completed (like waiting from remote executor)
	// we consider the data stream as verified by the executor so treat it as "safe" and unwind blocks beyond there
	// if we identify any.  During normal operation this function will simply check and move on without performing
	// any action.
	if !batchState.isAnyRecovery() {
		isUnwinding, err := alignExecutionToDatastream(batchContext, batchState, executionAt, u)
		if err != nil {
			return err
		}
		if isUnwinding {
			return sdb.tx.Commit()
		}
	}

	tryHaltSequencer(batchContext, batchState.batchNumber)

	if err := utils.UpdateZkEVMBlockCfg(cfg.chainConfig, sdb.hermezDb, logPrefix); err != nil {
		return err
	}

	batchCounters, err := prepareBatchCounters(batchContext, batchState, nil)
	if err != nil {
		return err
	}

	if batchState.isL1Recovery() {
		if cfg.zk.L1SyncStopBatch > 0 && batchState.batchNumber > cfg.zk.L1SyncStopBatch {
			log.Info(fmt.Sprintf("[%s] L1 recovery has completed!", logPrefix), "batch", batchState.batchNumber)
			time.Sleep(1 * time.Second)
			return nil
		}

		log.Info(fmt.Sprintf("[%s] L1 recovery beginning for batch", logPrefix), "batch", batchState.batchNumber)

		// let's check if we have any L1 data to recover
		if err = batchState.batchL1RecoveryData.loadBatchData(sdb); err != nil {
			return err
		}

		if !batchState.batchL1RecoveryData.hasAnyDecodedBlocks() {
			log.Info(fmt.Sprintf("[%s] L1 recovery has completed!", logPrefix), "batch", batchState.batchNumber)
			time.Sleep(1 * time.Second)
			return nil
		}

		if handled, err := doCheckForBadBatch(batchContext, batchState, executionAt); err != nil || handled {
			return err
		}
	}

	batchTicker, logTicker, blockTicker := prepareTickers(batchContext.cfg)
	defer batchTicker.Stop()
	defer logTicker.Stop()
	defer blockTicker.Stop()

	log.Info(fmt.Sprintf("[%s] Starting batch %d...", logPrefix, batchState.batchNumber))

	for blockNumber := executionAt + 1; runLoopBlocks; blockNumber++ {
		log.Info(fmt.Sprintf("[%s] Starting block %d (forkid %v)...", logPrefix, blockNumber, batchState.forkId))
		logTicker.Reset(10 * time.Second)
		blockTicker.Reset(cfg.zk.SequencerBlockSealTime)

		if batchState.isL1Recovery() {
			blockNumbersInBatchSoFar, err := batchContext.sdb.hermezDb.GetL2BlockNosByBatch(batchState.batchNumber)
			if err != nil {
				return err
			}

			didLoadedAnyDataForRecovery := batchState.loadBlockL1RecoveryData(uint64(len(blockNumbersInBatchSoFar)))
			if !didLoadedAnyDataForRecovery {
				break
			}
		}

<<<<<<< HEAD
		l1InfoIndex, err := sdb.hermezDb.GetBlockL1InfoTreeIndex(blockNumber - 1)
		if err != nil {
			return err
		}

		header, parentBlock, err := prepareHeader(sdb.tx, blockNumber-1, batchState.blockState.getDeltaTimestamp(), batchState.getBlockHeaderForcedTimestamp(), batchState.forkId, batchState.getCoinbase(&cfg), cfg.chainConfig, cfg.miningConfig)
=======
		header, parentBlock, err := prepareHeader(sdb.tx, blockNumber-1, batchState.blockState.getDeltaTimestamp(), batchState.getBlockHeaderForcedTimestamp(), batchState.forkId, batchState.getCoinbase(&cfg))
>>>>>>> 344e4bc4
		if err != nil {
			return err
		}

		if batchDataOverflow := blockDataSizeChecker.AddBlockStartData(); batchDataOverflow {
			log.Info(fmt.Sprintf("[%s] BatchL2Data limit reached. Stopping.", logPrefix), "blockNumber", blockNumber)
			break
		}

		// timer: evm + smt
		t := utils.StartTimer("stage_sequence_execute", "evm", "smt")

		infoTreeIndexProgress, l1TreeUpdate, l1TreeUpdateIndex, l1BlockHash, ger, shouldWriteGerToContract, err := prepareL1AndInfoTreeRelatedStuff(sdb, batchState, header.Time)
		if err != nil {
			return err
		}

		overflowOnNewBlock, err := batchCounters.StartNewBlock(l1TreeUpdateIndex != 0)
		if err != nil {
			return err
		}
		if !batchState.isAnyRecovery() && overflowOnNewBlock {
			break
		}

		ibs := state.New(sdb.stateReader)
		getHashFn := core.GetHashFn(header, func(hash common.Hash, number uint64) *types.Header { return rawdb.ReadHeader(sdb.tx, hash, number) })
<<<<<<< HEAD
		blockContext := core.NewEVMBlockContext(header, getHashFn, cfg.engine, &cfg.zk.AddressSequencer)
=======
		coinbase := batchState.getCoinbase(&cfg)
		blockContext := core.NewEVMBlockContext(header, getHashFn, cfg.engine, &coinbase, parentBlock.ExcessDataGas())
>>>>>>> 344e4bc4
		batchState.blockState.builtBlockElements.resetBlockBuildingArrays()

		parentRoot := parentBlock.Root()
		if err = handleStateForNewBlockStarting(batchContext, ibs, blockNumber, batchState.batchNumber, header.Time, &parentRoot, l1TreeUpdate, shouldWriteGerToContract); err != nil {
			return err
		}

		// start waiting for a new transaction to arrive
		if !batchState.isAnyRecovery() {
			log.Info(fmt.Sprintf("[%s] Waiting for txs from the pool...", logPrefix))
		}

	LOOP_TRANSACTIONS:
		for {
			select {
			case <-logTicker.C:
				if !batchState.isAnyRecovery() {
					log.Info(fmt.Sprintf("[%s] Waiting some more for txs from the pool...", logPrefix))
				}
			case <-blockTicker.C:
				if !batchState.isAnyRecovery() {
					break LOOP_TRANSACTIONS
				}
			case <-batchTicker.C:
				if !batchState.isAnyRecovery() {
					runLoopBlocks = false
					break LOOP_TRANSACTIONS
				}
			default:
				if batchState.isLimboRecovery() {
					batchState.blockState.transactionsForInclusion, err = getLimboTransaction(ctx, cfg, batchState.limboRecoveryData.limboTxHash)
					if err != nil {
						return err
					}
				} else if !batchState.isL1Recovery() {
					var allConditionsOK bool
					batchState.blockState.transactionsForInclusion, allConditionsOK, err = getNextPoolTransactions(ctx, cfg, executionAt, batchState.forkId, batchState.yieldedTransactions)
					if err != nil {
						return err
					}

					if len(batchState.blockState.transactionsForInclusion) == 0 {
						if allConditionsOK {
							time.Sleep(batchContext.cfg.zk.SequencerTimeoutOnEmptyTxPool)
						} else {
							time.Sleep(batchContext.cfg.zk.SequencerTimeoutOnEmptyTxPool / 5) // we do not need to sleep too long for txpool not ready
						}
					} else {
						log.Trace(fmt.Sprintf("[%s] Yielded transactions from the pool", logPrefix), "txCount", len(batchState.blockState.transactionsForInclusion))
					}
				}

				for i, transaction := range batchState.blockState.transactionsForInclusion {
					txHash := transaction.Hash()
					effectiveGas := batchState.blockState.getL1EffectiveGases(cfg, i)

					// The copying of this structure is intentional
					backupDataSizeChecker := *blockDataSizeChecker
					receipt, execResult, anyOverflow, err := attemptAddTransaction(cfg, sdb, ibs, batchCounters, &blockContext, header, transaction, effectiveGas, batchState.isL1Recovery(), batchState.forkId, l1TreeUpdateIndex, &backupDataSizeChecker)
					if err != nil {
						if batchState.isLimboRecovery() {
							panic("limbo transaction has already been executed once so they must not fail while re-executing")
						}

						// if we are in recovery just log the error as a warning.  If the data is on the L1 then we should consider it as confirmed.
						// The executor/prover would simply skip a TX with an invalid nonce for example so we don't need to worry about that here.
						if batchState.isL1Recovery() {
							log.Warn(fmt.Sprintf("[%s] error adding transaction to batch during recovery: %v", logPrefix, err),
								"hash", txHash,
								"to", transaction.GetTo(),
							)
							continue
						}

						// if running in normal operation mode and error != nil then just allow the code to continue
						// It is safe because this approach ensures that the problematic transaction (the one that caused err != nil to be returned) is kept in yielded
						// Each transaction in yielded will be reevaluated at the end of each batch
					}

					if anyOverflow {
						if batchState.isLimboRecovery() {
							panic("limbo transaction has already been executed once so they must not overflow counters while re-executing")
						}

						if !batchState.isL1Recovery() {
							log.Info(fmt.Sprintf("[%s] overflowed adding transaction to batch", logPrefix), "batch", batchState.batchNumber, "tx-hash", txHash, "has-any-transactions-in-this-batch", batchState.hasAnyTransactionsInThisBatch)
							/*
								There are two cases when overflow could occur.
								1. The block DOES not contains any transactions.
									In this case it means that a single tx overflow entire zk-counters.
									In this case we mark it so. Once marked it will be discarded from the tx-pool async (once the tx-pool process the creation of a new batch)
									NB: The tx SHOULD not be removed from yielded set, because if removed, it will be picked again on next block. That's why there is i++. It ensures that removing from yielded will start after the problematic tx
								2. The block contains transactions.
									In this case, we just have to remove the transaction that overflowed the zk-counters and all transactions after it, from the yielded set.
									This removal will ensure that these transaction could be added in the next block(s)
							*/
							if !batchState.hasAnyTransactionsInThisBatch {
								cfg.txPool.MarkForDiscardFromPendingBest(txHash)
								log.Trace(fmt.Sprintf("single transaction %s overflow counters", txHash))
							}

							runLoopBlocks = false
							break LOOP_TRANSACTIONS
						}

					}

					if err == nil {
						blockDataSizeChecker = &backupDataSizeChecker
						batchState.onAddedTransaction(transaction, receipt, execResult, effectiveGas)
					}
				}

				if batchState.isL1Recovery() {
					// just go into the normal loop waiting for new transactions to signal that the recovery
					// has finished as far as it can go
					if !batchState.isThereAnyTransactionsToRecover() {
						log.Info(fmt.Sprintf("[%s] L1 recovery no more transactions to recover", logPrefix))
					}

					break LOOP_TRANSACTIONS
				}

				if batchState.isLimboRecovery() {
					runLoopBlocks = false
					break LOOP_TRANSACTIONS
				}
			}
		}

		if block, err = doFinishBlockAndUpdateState(batchContext, ibs, header, parentBlock, batchState, ger, l1BlockHash, l1TreeUpdateIndex, infoTreeIndexProgress, batchCounters); err != nil {
			return err
		}

		if batchState.isLimboRecovery() {
			stateRoot := block.Root()
			cfg.txPool.UpdateLimboRootByTxHash(batchState.limboRecoveryData.limboTxHash, &stateRoot)
			return fmt.Errorf("[%s] %w: %s = %s", s.LogPrefix(), zk.ErrLimboState, batchState.limboRecoveryData.limboTxHash.Hex(), stateRoot.Hex())
		}

		t.LogTimer()
		gasPerSecond := float64(0)
		elapsedSeconds := t.Elapsed().Seconds()
		if elapsedSeconds != 0 {
			gasPerSecond = float64(block.GasUsed()) / elapsedSeconds
		}

		if gasPerSecond != 0 {
			log.Info(fmt.Sprintf("[%s] Finish block %d with %d transactions... (%d gas/s)", logPrefix, blockNumber, len(batchState.blockState.builtBlockElements.transactions), int(gasPerSecond)))
		} else {
			log.Info(fmt.Sprintf("[%s] Finish block %d with %d transactions...", logPrefix, blockNumber, len(batchState.blockState.builtBlockElements.transactions)))
		}

		// add a check to the verifier and also check for responses
		batchState.onBuiltBlock(blockNumber)

		if !batchState.isL1Recovery() {
			// commit block data here so it is accessible in other threads
			if errCommitAndStart := sdb.CommitAndStart(); errCommitAndStart != nil {
				return errCommitAndStart
			}
			defer sdb.tx.Rollback()
		}

		// do not use remote executor in l1recovery mode
		// if we need remote executor in l1 recovery then we must allow commit/start DB transactions
		useExecutorForVerification := !batchState.isL1Recovery() && batchState.hasExecutorForThisBatch
		counters, err := batchCounters.CombineCollectors(l1TreeUpdateIndex != 0)
		if err != nil {
			return err
		}
		cfg.legacyVerifier.StartAsyncVerification(batchState.forkId, batchState.batchNumber, block.Root(), counters.UsedAsMap(), batchState.builtBlocks, useExecutorForVerification, batchContext.cfg.zk.SequencerBatchVerificationTimeout)

		// check for new responses from the verifier
		needsUnwind, err := updateStreamAndCheckRollback(batchContext, batchState, streamWriter, u)

		// lets commit everything after updateStreamAndCheckRollback no matter of its result unless
		// we're in L1 recovery where losing some blocks on restart doesn't matter
		if !batchState.isL1Recovery() {
			if errCommitAndStart := sdb.CommitAndStart(); errCommitAndStart != nil {
				return errCommitAndStart
			}
			defer sdb.tx.Rollback()
		}

		// check the return values of updateStreamAndCheckRollback
		if err != nil || needsUnwind {
			return err
		}
	}

	cfg.legacyVerifier.Wait()
	needsUnwind, err := updateStreamAndCheckRollback(batchContext, batchState, streamWriter, u)
	if err != nil || needsUnwind {
		return err
	}

	/*
		if adding something below that line we must ensure
		- it is also handled property in processInjectedInitialBatch
		- it is also handled property in alignExecutionToDatastream
		- it is also handled property in doCheckForBadBatch
		- it is unwound correctly
	*/

	if err := finalizeLastBatchInDatastream(batchContext, batchState.batchNumber, block.NumberU64()); err != nil {
		return err
	}

	// TODO: It is 99% sure that there is no need to write this in any of processInjectedInitialBatch, alignExecutionToDatastream, doCheckForBadBatch but it is worth double checknig
	// the unwind of this value is handed by UnwindExecutionStageDbWrites
	if _, err := rawdb.IncrementStateVersionByBlockNumberIfNeeded(batchContext.sdb.tx, block.NumberU64()); err != nil {
		return fmt.Errorf("writing plain state version: %w", err)
	}

	log.Info(fmt.Sprintf("[%s] Finish batch %d...", batchContext.s.LogPrefix(), batchState.batchNumber))

	return sdb.tx.Commit()
}<|MERGE_RESOLUTION|>--- conflicted
+++ resolved
@@ -157,16 +157,7 @@
 			}
 		}
 
-<<<<<<< HEAD
-		l1InfoIndex, err := sdb.hermezDb.GetBlockL1InfoTreeIndex(blockNumber - 1)
-		if err != nil {
-			return err
-		}
-
 		header, parentBlock, err := prepareHeader(sdb.tx, blockNumber-1, batchState.blockState.getDeltaTimestamp(), batchState.getBlockHeaderForcedTimestamp(), batchState.forkId, batchState.getCoinbase(&cfg), cfg.chainConfig, cfg.miningConfig)
-=======
-		header, parentBlock, err := prepareHeader(sdb.tx, blockNumber-1, batchState.blockState.getDeltaTimestamp(), batchState.getBlockHeaderForcedTimestamp(), batchState.forkId, batchState.getCoinbase(&cfg))
->>>>>>> 344e4bc4
 		if err != nil {
 			return err
 		}
@@ -194,12 +185,8 @@
 
 		ibs := state.New(sdb.stateReader)
 		getHashFn := core.GetHashFn(header, func(hash common.Hash, number uint64) *types.Header { return rawdb.ReadHeader(sdb.tx, hash, number) })
-<<<<<<< HEAD
-		blockContext := core.NewEVMBlockContext(header, getHashFn, cfg.engine, &cfg.zk.AddressSequencer)
-=======
 		coinbase := batchState.getCoinbase(&cfg)
-		blockContext := core.NewEVMBlockContext(header, getHashFn, cfg.engine, &coinbase, parentBlock.ExcessDataGas())
->>>>>>> 344e4bc4
+		blockContext := core.NewEVMBlockContext(header, getHashFn, cfg.engine, &coinbase)
 		batchState.blockState.builtBlockElements.resetBlockBuildingArrays()
 
 		parentRoot := parentBlock.Root()
