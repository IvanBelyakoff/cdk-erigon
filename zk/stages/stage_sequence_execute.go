package stages

import (
	"context"
	"fmt"
	"time"

	"github.com/gateway-fm/cdk-erigon-lib/common"
	"github.com/ledgerwatch/log/v3"

	"github.com/ledgerwatch/erigon/core"
	"github.com/ledgerwatch/erigon/core/rawdb"
	"github.com/ledgerwatch/erigon/core/state"
	"github.com/ledgerwatch/erigon/core/types"
	"github.com/ledgerwatch/erigon/eth/stagedsync"
	"github.com/ledgerwatch/erigon/eth/stagedsync/stages"
	"github.com/ledgerwatch/erigon/zk"
	zktx "github.com/ledgerwatch/erigon/zk/tx"
	"github.com/ledgerwatch/erigon/zk/utils"
)

// we must perform execution and datastream alignment only during first run of this stage
var shouldCheckForExecutionAndDataStreamAlighmentOnNodeStart = true

func SpawnSequencingStage(
	s *stagedsync.StageState,
	u stagedsync.Unwinder,
	ctx context.Context,
	cfg SequenceBlockCfg,
	historyCfg stagedsync.HistoryCfg,
	quiet bool,
) (err error) {
	roTx, err := cfg.db.BeginRo(ctx)
	if err != nil {
		return err
	}
	defer roTx.Rollback()

	lastBatch, err := stages.GetStageProgress(roTx, stages.HighestSeenBatchNumber)
	if err != nil {
		return err
	}

	highestBatchInDS, err := cfg.datastreamServer.GetHighestBatchNumber()
	if err != nil {
		return err
	}

	if !cfg.zk.SequencerResequence || lastBatch >= highestBatchInDS {
		if cfg.zk.SequencerResequence {
			log.Info(fmt.Sprintf("[%s] Resequencing completed. Please restart sequencer without resequence flag.", s.LogPrefix()))
			time.Sleep(10 * time.Second)
			return nil
		}

		err = sequencingStageStep(s, u, ctx, cfg, historyCfg, quiet, nil)
		if err != nil {
			return err
		}
	} else {
		log.Info(fmt.Sprintf("[%s] Last batch %d is lower than highest batch in datastream %d, resequencing...", s.LogPrefix(), lastBatch, highestBatchInDS))

		batches, err := cfg.datastreamServer.ReadBatches(lastBatch+1, highestBatchInDS)
		if err != nil {
			return err
		}

		err = cfg.datastreamServer.UnwindToBatchStart(lastBatch + 1)
		if err != nil {
			return err
		}

		log.Info(fmt.Sprintf("[%s] Resequence from batch %d to %d in data stream", s.LogPrefix(), lastBatch+1, highestBatchInDS))

		for _, batch := range batches {
			batchJob := NewResequenceBatchJob(batch)
			subBatchCount := 0
			for batchJob.HasMoreBlockToProcess() {
				if err = sequencingStageStep(s, u, ctx, cfg, historyCfg, quiet, batchJob); err != nil {
					return err
				}

				subBatchCount += 1
			}

			log.Info(fmt.Sprintf("[%s] Resequenced original batch %d with %d batches", s.LogPrefix(), batchJob.batchToProcess[0].BatchNumber, subBatchCount))
			if cfg.zk.SequencerResequenceStrict && subBatchCount != 1 {
				return fmt.Errorf("strict mode enabled, but resequenced batch %d has %d sub-batches", batchJob.batchToProcess[0].BatchNumber, subBatchCount)
			}
		}
	}

	return nil
}

func sequencingStageStep(
	s *stagedsync.StageState,
	u stagedsync.Unwinder,
	ctx context.Context,
	cfg SequenceBlockCfg,
	historyCfg stagedsync.HistoryCfg,
	quiet bool,
	resequenceBatchJob *ResequenceBatchJob,
) (err error) {
	logPrefix := s.LogPrefix()
	log.Info(fmt.Sprintf("[%s] Starting sequencing stage", logPrefix))
	defer log.Info(fmt.Sprintf("[%s] Finished sequencing stage", logPrefix))

	sdb, err := newStageDb(ctx, cfg.db)
	if err != nil {
		return err
	}
	defer sdb.tx.Rollback()

	executionAt, err := s.ExecutionAt(sdb.tx)
	if err != nil {
		return err
	}

	lastBatch, err := stages.GetStageProgress(sdb.tx, stages.HighestSeenBatchNumber)
	if err != nil {
		return err
	}

	forkId, err := prepareForkId(lastBatch, executionAt, sdb.hermezDb)
	if err != nil {
		return err
	}

	// stage loop should continue until we get the forkid from the L1 in a finalised block
	if forkId == 0 {
		log.Warn(fmt.Sprintf("[%s] ForkId is 0. Waiting for L1 to finalise a block...", logPrefix))
		time.Sleep(10 * time.Second)
		return nil
	}

	batchNumberForStateInitialization, err := prepareBatchNumber(sdb, forkId, lastBatch, cfg.zk.L1SyncStartBlock > 0)
	if err != nil {
		return err
	}

	var block *types.Block
	runLoopBlocks := true
	batchContext := newBatchContext(ctx, &cfg, &historyCfg, s, sdb)
	batchState := newBatchState(forkId, batchNumberForStateInitialization, executionAt+1, cfg.zk.HasExecutors(), cfg.zk.L1SyncStartBlock > 0, cfg.txPool, resequenceBatchJob)
	blockDataSizeChecker := newBlockDataChecker()
	streamWriter := newSequencerBatchStreamWriter(batchContext, batchState)

	// injected batch
	if executionAt == 0 {
		if err = processInjectedInitialBatch(batchContext, batchState); err != nil {
			return err
		}

		if err = cfg.datastreamServer.WriteWholeBatchToStream(logPrefix, sdb.tx, sdb.hermezDb.HermezDbReader, lastBatch, injectedBatchBatchNumber); err != nil {
			return err
		}
		if err = stages.SaveStageProgress(sdb.tx, stages.DataStream, 1); err != nil {
			return err
		}

		return sdb.tx.Commit()
	}

	if shouldCheckForExecutionAndDataStreamAlighmentOnNodeStart {
		// handle cases where the last batch wasn't committed to the data stream.
		// this could occur because we're migrating from an RPC node to a sequencer
		// or because the sequencer was restarted and not all processes completed (like waiting from remote executor)
		// we consider the data stream as verified by the executor so treat it as "safe" and unwind blocks beyond there
		// if we identify any.  During normal operation this function will simply check and move on without performing
		// any action.
		if !batchState.isAnyRecovery() {
			isUnwinding, err := alignExecutionToDatastream(batchContext, batchState, executionAt, u)
			if err != nil {
				// do not set shouldCheckForExecutionAndDataStreamAlighmentOnNodeStart=false because of the error
				return err
			}
			if isUnwinding {
				err = sdb.tx.Commit()
				if err != nil {
					// do not set shouldCheckForExecutionAndDataStreamAlighmentOnNodeStart=false because of the error
					return err
				}
				shouldCheckForExecutionAndDataStreamAlighmentOnNodeStart = false
				return nil
			}
		}
		shouldCheckForExecutionAndDataStreamAlighmentOnNodeStart = false
	}

	tryHaltSequencer(batchContext, batchState.batchNumber)

	if err := utils.UpdateZkEVMBlockCfg(cfg.chainConfig, sdb.hermezDb, logPrefix); err != nil {
		return err
	}

	batchCounters, err := prepareBatchCounters(batchContext, batchState)
	if err != nil {
		return err
	}

	if batchState.isL1Recovery() {
		if cfg.zk.L1SyncStopBatch > 0 && batchState.batchNumber > cfg.zk.L1SyncStopBatch {
			log.Info(fmt.Sprintf("[%s] L1 recovery has completed!", logPrefix), "batch", batchState.batchNumber)
			time.Sleep(1 * time.Second)
			return nil
		}

		log.Info(fmt.Sprintf("[%s] L1 recovery beginning for batch", logPrefix), "batch", batchState.batchNumber)

		// let's check if we have any L1 data to recover
		if err = batchState.batchL1RecoveryData.loadBatchData(sdb); err != nil {
			return err
		}

		if !batchState.batchL1RecoveryData.hasAnyDecodedBlocks() {
			log.Info(fmt.Sprintf("[%s] L1 recovery has completed!", logPrefix), "batch", batchState.batchNumber)
			time.Sleep(1 * time.Second)
			return nil
		}

		if handled, err := doCheckForBadBatch(batchContext, batchState, executionAt); err != nil || handled {
			return err
		}
	}

	batchTicker, logTicker, blockTicker := prepareTickers(batchContext.cfg)
	defer batchTicker.Stop()
	defer logTicker.Stop()
	defer blockTicker.Stop()

	log.Info(fmt.Sprintf("[%s] Starting batch %d...", logPrefix, batchState.batchNumber))

	for blockNumber := executionAt + 1; runLoopBlocks; blockNumber++ {
		log.Info(fmt.Sprintf("[%s] Starting block %d (forkid %v)...", logPrefix, blockNumber, batchState.forkId))
		logTicker.Reset(10 * time.Second)
		blockTicker.Reset(cfg.zk.SequencerBlockSealTime)

		if batchState.isL1Recovery() {
			blockNumbersInBatchSoFar, err := batchContext.sdb.hermezDb.GetL2BlockNosByBatch(batchState.batchNumber)
			if err != nil {
				return err
			}

			didLoadedAnyDataForRecovery := batchState.loadBlockL1RecoveryData(uint64(len(blockNumbersInBatchSoFar)))
			if !didLoadedAnyDataForRecovery {
				log.Info(fmt.Sprintf("[%s] Block %d is not part of batch %d. Stopping blocks loop", logPrefix, blockNumber, batchState.batchNumber))
				break
			}
		}

		if batchState.isResequence() {
			if !batchState.resequenceBatchJob.HasMoreBlockToProcess() {
				for streamWriter.legacyVerifier.HasPendingVerifications() {
					streamWriter.CommitNewUpdates()
					time.Sleep(1 * time.Second)
				}

				runLoopBlocks = false
				break
			}
		}

		header, parentBlock, err := prepareHeader(sdb.tx, blockNumber-1, batchState.blockState.getDeltaTimestamp(), batchState.getBlockHeaderForcedTimestamp(), batchState.forkId, batchState.getCoinbase(&cfg))
		if err != nil {
			return err
		}

		if batchDataOverflow := blockDataSizeChecker.AddBlockStartData(); batchDataOverflow {
			log.Info(fmt.Sprintf("[%s] BatchL2Data limit reached. Stopping.", logPrefix), "blockNumber", blockNumber)
			break
		}

		// timer: evm + smt
		t := utils.StartTimer("stage_sequence_execute", "evm", "smt")

		infoTreeIndexProgress, l1TreeUpdate, l1TreeUpdateIndex, l1BlockHash, ger, shouldWriteGerToContract, err := prepareL1AndInfoTreeRelatedStuff(sdb, batchState, header.Time, cfg.zk.SequencerResequenceReuseL1InfoIndex)
		if err != nil {
			return err
		}

		overflowOnNewBlock, err := batchCounters.StartNewBlock(l1TreeUpdateIndex != 0)
		if err != nil {
			return err
		}
		if (!batchState.isAnyRecovery() || batchState.isResequence()) && overflowOnNewBlock {
			break
		}

		ibs := state.New(sdb.stateReader)
		getHashFn := core.GetHashFn(header, func(hash common.Hash, number uint64) *types.Header { return rawdb.ReadHeader(sdb.tx, hash, number) })
		coinbase := batchState.getCoinbase(&cfg)
		blockContext := core.NewEVMBlockContext(header, getHashFn, cfg.engine, &coinbase, parentBlock.ExcessDataGas())
		batchState.blockState.builtBlockElements.resetBlockBuildingArrays()

		parentRoot := parentBlock.Root()
		if err = handleStateForNewBlockStarting(batchContext, ibs, blockNumber, batchState.batchNumber, header.Time, &parentRoot, l1TreeUpdate, shouldWriteGerToContract); err != nil {
			return err
		}

		// start waiting for a new transaction to arrive
		if !batchState.isAnyRecovery() {
			log.Info(fmt.Sprintf("[%s] Waiting for txs from the pool...", logPrefix))
		}

	LOOP_TRANSACTIONS:
		for {
			select {
			case <-logTicker.C:
				if !batchState.isAnyRecovery() {
					log.Info(fmt.Sprintf("[%s] Waiting some more for txs from the pool...", logPrefix))
				}
			case <-blockTicker.C:
				if !batchState.isAnyRecovery() {
					break LOOP_TRANSACTIONS
				}
			case <-batchTicker.C:
				if !batchState.isAnyRecovery() {
					runLoopBlocks = false
					break LOOP_TRANSACTIONS
				}
			default:
				if batchState.isLimboRecovery() {
					batchState.blockState.transactionsForInclusion, err = getLimboTransaction(ctx, cfg, batchState.limboRecoveryData.limboTxHash)
					if err != nil {
						return err
					}
				} else if !batchState.isL1Recovery() && !batchState.isResequence() {
					var allConditionsOK bool
					batchState.blockState.transactionsForInclusion, allConditionsOK, err = getNextPoolTransactions(ctx, cfg, executionAt, batchState.forkId, batchState.yieldedTransactions)
					if err != nil {
						return err
					}

					if len(batchState.blockState.transactionsForInclusion) == 0 {
						if allConditionsOK {
							time.Sleep(batchContext.cfg.zk.SequencerTimeoutOnEmptyTxPool)
						} else {
							time.Sleep(batchContext.cfg.zk.SequencerTimeoutOnEmptyTxPool / 5) // we do not need to sleep too long for txpool not ready
						}
					} else {
						log.Trace(fmt.Sprintf("[%s] Yielded transactions from the pool", logPrefix), "txCount", len(batchState.blockState.transactionsForInclusion))
					}
				} else if batchState.isResequence() {
					batchState.blockState.transactionsForInclusion, err = batchState.resequenceBatchJob.YieldNextBlockTransactions(zktx.DecodeTx)
					if err != nil {
						return err
					}
				}

				if len(batchState.blockState.transactionsForInclusion) == 0 {
					time.Sleep(batchContext.cfg.zk.SequencerTimeoutOnEmptyTxPool)
				} else {
					log.Trace(fmt.Sprintf("[%s] Yielded transactions from the pool", logPrefix), "txCount", len(batchState.blockState.transactionsForInclusion))
				}

				for i, transaction := range batchState.blockState.transactionsForInclusion {
					txHash := transaction.Hash()
					effectiveGas := batchState.blockState.getL1EffectiveGases(cfg, i)

					// The copying of this structure is intentional
					backupDataSizeChecker := *blockDataSizeChecker
					receipt, execResult, anyOverflow, err := attemptAddTransaction(cfg, sdb, ibs, batchCounters, &blockContext, header, transaction, effectiveGas, batchState.isL1Recovery(), batchState.forkId, l1TreeUpdateIndex, &backupDataSizeChecker)
					if err != nil {
						if batchState.isLimboRecovery() {
							panic("limbo transaction has already been executed once so they must not fail while re-executing")
						}

						if batchState.isResequence() {
							if cfg.zk.SequencerResequenceStrict {
								return fmt.Errorf("strict mode enabled, but resequenced batch %d failed to add transaction %s: %v", batchState.batchNumber, txHash, err)
							} else {
								log.Warn(fmt.Sprintf("[%s] error adding transaction to batch during resequence: %v", logPrefix, err),
									"hash", txHash,
									"to", transaction.GetTo(),
								)
								continue
							}
						}

						// if we are in recovery just log the error as a warning.  If the data is on the L1 then we should consider it as confirmed.
						// The executor/prover would simply skip a TX with an invalid nonce for example so we don't need to worry about that here.
						if batchState.isL1Recovery() {
							log.Warn(fmt.Sprintf("[%s] error adding transaction to batch during recovery: %v", logPrefix, err),
								"hash", txHash,
								"to", transaction.GetTo(),
							)
							continue
						}

						// if running in normal operation mode and error != nil then just allow the code to continue
						// It is safe because this approach ensures that the problematic transaction (the one that caused err != nil to be returned) is kept in yielded
						// Each transaction in yielded will be reevaluated at the end of each batch
					}

					switch anyOverflow {
					case overflowCounters:
						if batchState.isLimboRecovery() {
							panic("limbo transaction has already been executed once so they must not overflow counters while re-executing")
						}

						if !batchState.isL1Recovery() {
							log.Info(fmt.Sprintf("[%s] overflowed adding transaction to batch", logPrefix), "batch", batchState.batchNumber, "tx-hash", txHash, "has-any-transactions-in-this-batch", batchState.hasAnyTransactionsInThisBatch)
							/*
								There are two cases when overflow could occur.
								1. The block DOES not contains any transactions.
									In this case it means that a single tx overflow entire zk-counters.
									In this case we mark it so. Once marked it will be discarded from the tx-pool async (once the tx-pool process the creation of a new batch)
									NB: The tx SHOULD not be removed from yielded set, because if removed, it will be picked again on next block. That's why there is i++. It ensures that removing from yielded will start after the problematic tx
								2. The block contains transactions.
									In this case, we just have to remove the transaction that overflowed the zk-counters and all transactions after it, from the yielded set.
									This removal will ensure that these transaction could be added in the next block(s)
							*/
							if !batchState.hasAnyTransactionsInThisBatch {
								cfg.txPool.MarkForDiscardFromPendingBest(txHash)
								log.Info(fmt.Sprintf("single transaction %s overflow counters", txHash))
							}

							runLoopBlocks = false
							break LOOP_TRANSACTIONS
						}
<<<<<<< HEAD
					case overflowGas:
						if batchState.isAnyRecovery() {
							panic(fmt.Sprintf("block gas limit overflow in recovery block: %d", blockNumber))
						}
						log.Info(fmt.Sprintf("[%s] gas overflowed adding transaction to block", logPrefix), "block", blockNumber, "tx-hash", txHash)
						runLoopBlocks = false
						break LOOP_TRANSACTIONS
					case overflowNone:
=======

						if batchState.isResequence() && cfg.zk.SequencerResequenceStrict {
							return fmt.Errorf("strict mode enabled, but resequenced batch %d overflowed counters on block %d", batchState.batchNumber, blockNumber)
						}

						break LOOP_TRANSACTIONS
>>>>>>> c69caf5b
					}

					if err == nil {
						blockDataSizeChecker = &backupDataSizeChecker
						batchState.onAddedTransaction(transaction, receipt, execResult, effectiveGas)
					}

					// We will only update the processed index in resequence job if there isn't overflow
					if batchState.isResequence() {
						batchState.resequenceBatchJob.UpdateLastProcessedTx(txHash)
					}
				}

				if batchState.isResequence() {
					if len(batchState.blockState.transactionsForInclusion) == 0 {
						// We need to jump to the next block here if there are no transactions in current block
						batchState.resequenceBatchJob.UpdateLastProcessedTx(batchState.resequenceBatchJob.CurrentBlock().L2Blockhash)
						break LOOP_TRANSACTIONS
					}

					if batchState.resequenceBatchJob.AtNewBlockBoundary() {
						// We need to jump to the next block here if we are at the end of the current block
						break LOOP_TRANSACTIONS
					} else {
						if cfg.zk.SequencerResequenceStrict {
							return fmt.Errorf("strict mode enabled, but resequenced batch %d has transactions that overflowed counters or failed transactions", batchState.batchNumber)
						}
					}
				}

				if batchState.isL1Recovery() {
					// just go into the normal loop waiting for new transactions to signal that the recovery
					// has finished as far as it can go
					if !batchState.isThereAnyTransactionsToRecover() {
						log.Info(fmt.Sprintf("[%s] L1 recovery no more transactions to recover", logPrefix))
					}

					break LOOP_TRANSACTIONS
				}

				if batchState.isLimboRecovery() {
					runLoopBlocks = false
					break LOOP_TRANSACTIONS
				}
			}
		}

		if block, err = doFinishBlockAndUpdateState(batchContext, ibs, header, parentBlock, batchState, ger, l1BlockHash, l1TreeUpdateIndex, infoTreeIndexProgress, batchCounters); err != nil {
			return err
		}

		if batchState.isLimboRecovery() {
			stateRoot := block.Root()
			cfg.txPool.UpdateLimboRootByTxHash(batchState.limboRecoveryData.limboTxHash, &stateRoot)
			return fmt.Errorf("[%s] %w: %s = %s", s.LogPrefix(), zk.ErrLimboState, batchState.limboRecoveryData.limboTxHash.Hex(), stateRoot.Hex())
		}

		t.LogTimer()
		gasPerSecond := float64(0)
		elapsedSeconds := t.Elapsed().Seconds()
		if elapsedSeconds != 0 {
			gasPerSecond = float64(block.GasUsed()) / elapsedSeconds
		}

		if gasPerSecond != 0 {
			log.Info(fmt.Sprintf("[%s] Finish block %d with %d transactions... (%d gas/s)", logPrefix, blockNumber, len(batchState.blockState.builtBlockElements.transactions), int(gasPerSecond)), "info-tree-index", infoTreeIndexProgress)
		} else {
			log.Info(fmt.Sprintf("[%s] Finish block %d with %d transactions...", logPrefix, blockNumber, len(batchState.blockState.builtBlockElements.transactions)), "info-tree-index", infoTreeIndexProgress)
		}

		// add a check to the verifier and also check for responses
		batchState.onBuiltBlock(blockNumber)

		if !batchState.isL1Recovery() {
			// commit block data here so it is accessible in other threads
			if errCommitAndStart := sdb.CommitAndStart(); errCommitAndStart != nil {
				return errCommitAndStart
			}
			defer sdb.tx.Rollback()
		}

		// do not use remote executor in l1recovery mode
		// if we need remote executor in l1 recovery then we must allow commit/start DB transactions
		useExecutorForVerification := !batchState.isL1Recovery() && batchState.hasExecutorForThisBatch
		counters, err := batchCounters.CombineCollectors(l1TreeUpdateIndex != 0)
		if err != nil {
			return err
		}
		cfg.legacyVerifier.StartAsyncVerification(batchContext.s.LogPrefix(), batchState.forkId, batchState.batchNumber, block.Root(), counters.UsedAsMap(), batchState.builtBlocks, useExecutorForVerification, batchContext.cfg.zk.SequencerBatchVerificationTimeout)

		// check for new responses from the verifier
		needsUnwind, err := updateStreamAndCheckRollback(batchContext, batchState, streamWriter, u)

		// lets commit everything after updateStreamAndCheckRollback no matter of its result unless
		// we're in L1 recovery where losing some blocks on restart doesn't matter
		if !batchState.isL1Recovery() {
			if errCommitAndStart := sdb.CommitAndStart(); errCommitAndStart != nil {
				return errCommitAndStart
			}
			defer sdb.tx.Rollback()
		}

		// check the return values of updateStreamAndCheckRollback
		if err != nil || needsUnwind {
			return err
		}
	}

	/*
		if adding something below that line we must ensure
		- it is also handled property in processInjectedInitialBatch
		- it is also handled property in alignExecutionToDatastream
		- it is also handled property in doCheckForBadBatch
		- it is unwound correctly
	*/

	// TODO: It is 99% sure that there is no need to write this in any of processInjectedInitialBatch, alignExecutionToDatastream, doCheckForBadBatch but it is worth double checknig
	// the unwind of this value is handed by UnwindExecutionStageDbWrites
	if _, err := rawdb.IncrementStateVersionByBlockNumberIfNeeded(batchContext.sdb.tx, block.NumberU64()); err != nil {
		return fmt.Errorf("writing plain state version: %w", err)
	}

	log.Info(fmt.Sprintf("[%s] Finish batch %d...", batchContext.s.LogPrefix(), batchState.batchNumber))

	return sdb.tx.Commit()
}<|MERGE_RESOLUTION|>--- conflicted
+++ resolved
@@ -419,7 +419,12 @@
 							runLoopBlocks = false
 							break LOOP_TRANSACTIONS
 						}
-<<<<<<< HEAD
+
+						if batchState.isResequence() && cfg.zk.SequencerResequenceStrict {
+							return fmt.Errorf("strict mode enabled, but resequenced batch %d overflowed counters on block %d", batchState.batchNumber, blockNumber)
+						}
+
+						break LOOP_TRANSACTIONS
 					case overflowGas:
 						if batchState.isAnyRecovery() {
 							panic(fmt.Sprintf("block gas limit overflow in recovery block: %d", blockNumber))
@@ -428,14 +433,6 @@
 						runLoopBlocks = false
 						break LOOP_TRANSACTIONS
 					case overflowNone:
-=======
-
-						if batchState.isResequence() && cfg.zk.SequencerResequenceStrict {
-							return fmt.Errorf("strict mode enabled, but resequenced batch %d overflowed counters on block %d", batchState.batchNumber, blockNumber)
-						}
-
-						break LOOP_TRANSACTIONS
->>>>>>> c69caf5b
 					}
 
 					if err == nil {
