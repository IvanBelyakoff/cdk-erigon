--- conflicted
+++ resolved
@@ -3,19 +3,12 @@
 import (
 	"fmt"
 
-<<<<<<< HEAD
+	"github.com/holiman/uint256"
 	"github.com/ledgerwatch/erigon-lib/common"
 	libcommon "github.com/ledgerwatch/erigon-lib/common"
 	"github.com/ledgerwatch/erigon-lib/common/length"
 	"github.com/ledgerwatch/erigon-lib/kv"
 	"github.com/ledgerwatch/erigon-lib/state"
-=======
-	"github.com/gateway-fm/cdk-erigon-lib/common"
-	"github.com/gateway-fm/cdk-erigon-lib/common/length"
-	"github.com/gateway-fm/cdk-erigon-lib/kv"
-	"github.com/gateway-fm/cdk-erigon-lib/state"
-	"github.com/holiman/uint256"
->>>>>>> f0a5af47
 	state2 "github.com/ledgerwatch/erigon/core/state"
 	"github.com/ledgerwatch/erigon/core/types"
 	db2 "github.com/ledgerwatch/erigon/smt/pkg/db"
@@ -31,14 +24,8 @@
 
 	"os"
 
-<<<<<<< HEAD
-	"os"
-
 	"github.com/ledgerwatch/erigon-lib/kv/dbutils"
-=======
-	"github.com/ledgerwatch/erigon/common/dbutils"
 	"github.com/ledgerwatch/erigon/core/rawdb"
->>>>>>> f0a5af47
 	"github.com/ledgerwatch/erigon/core/systemcontracts"
 	"github.com/ledgerwatch/erigon/core/types/accounts"
 	"github.com/ledgerwatch/erigon/eth/ethconfig"
@@ -90,11 +77,7 @@
 	}
 }
 
-<<<<<<< HEAD
 func SpawnZkIntermediateHashesStage(s *stagedsync.StageState, u stagedsync.Unwinder, tx kv.RwTx, cfg ZkInterHashesCfg, ctx context.Context) (root libcommon.Hash, err error) {
-=======
-func SpawnZkIntermediateHashesStage(s *stagedsync.StageState, u stagedsync.Unwinder, tx kv.RwTx, cfg ZkInterHashesCfg, ctx context.Context, quiet bool) (root common.Hash, err error) {
->>>>>>> f0a5af47
 	logPrefix := s.LogPrefix()
 
 	quit := ctx.Done()
@@ -135,25 +118,7 @@
 		return trie.EmptyRoot, nil
 	}
 
-<<<<<<< HEAD
-	var expectedRootHash libcommon.Hash
-	var headerHash libcommon.Hash
-	var syncHeadHeader *types.Header
-	if cfg.checkRoot {
-		syncHeadHeader, err = cfg.blockReader.HeaderByNumber(ctx, tx, to)
-		if err != nil {
-			return trie.EmptyRoot, err
-		}
-		if syncHeadHeader == nil {
-			return trie.EmptyRoot, fmt.Errorf("no header found with number %d", to)
-		}
-		expectedRootHash = syncHeadHeader.Root
-		headerHash = syncHeadHeader.Hash()
-	}
 	if to > s.BlockNumber+16 {
-=======
-	if !quiet && to > s.BlockNumber+16 {
->>>>>>> f0a5af47
 		log.Info(fmt.Sprintf("[%s] Generating intermediate hashes", logPrefix), "from", s.BlockNumber, "to", to)
 	}
 
