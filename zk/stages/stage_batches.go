package stages

import (
	"context"
	"errors"
	"fmt"
	"math/big"
	"sync/atomic"
	"time"

	"github.com/gateway-fm/cdk-erigon-lib/common"

	"github.com/gateway-fm/cdk-erigon-lib/kv"

	ethTypes "github.com/ledgerwatch/erigon/core/types"
	"github.com/ledgerwatch/erigon/eth/stagedsync"
	"github.com/ledgerwatch/erigon/eth/stagedsync/stages"
	"github.com/ledgerwatch/erigon/zk"
	"github.com/ledgerwatch/erigon/zk/datastream/types"
	"github.com/ledgerwatch/erigon/zk/erigon_db"
	"github.com/ledgerwatch/erigon/zk/hermez_db"
	"github.com/ledgerwatch/erigon/zk/sequencer"
	txtype "github.com/ledgerwatch/erigon/zk/tx"

	"github.com/ledgerwatch/erigon/core/rawdb"
	"github.com/ledgerwatch/erigon/eth/ethconfig"
	"github.com/ledgerwatch/erigon/zk/utils"
	"github.com/ledgerwatch/log/v3"
)

const (
	HIGHEST_KNOWN_FORK  = 12
	STAGE_PROGRESS_SAVE = 3000000
)

type ErigonDb interface {
	WriteHeader(batchNo *big.Int, blockHash common.Hash, stateRoot, txHash, parentHash common.Hash, coinbase common.Address, ts, gasLimit uint64) (*ethTypes.Header, error)
	WriteBody(batchNo *big.Int, headerHash common.Hash, txs []ethTypes.Transaction) error
}

type HermezDb interface {
	WriteForkId(batchNumber uint64, forkId uint64) error
	WriteForkIdBlockOnce(forkId, blockNum uint64) error
	WriteBlockBatch(l2BlockNumber uint64, batchNumber uint64) error
	WriteEffectiveGasPricePercentage(txHash common.Hash, effectiveGasPricePercentage uint8) error
	DeleteEffectiveGasPricePercentages(txHashes *[]common.Hash) error

	WriteStateRoot(l2BlockNumber uint64, rpcRoot common.Hash) error

	DeleteForkIds(fromBatchNum, toBatchNum uint64) error
	DeleteBlockBatches(fromBlockNum, toBlockNum uint64) error

	CheckGlobalExitRootWritten(ger common.Hash) (bool, error)
	WriteBlockGlobalExitRoot(l2BlockNo uint64, ger common.Hash) error
	WriteGlobalExitRoot(ger common.Hash) error
	DeleteBlockGlobalExitRoots(fromBlockNum, toBlockNum uint64) error
	DeleteGlobalExitRoots(l1BlockHashes *[]common.Hash) error

	WriteReusedL1InfoTreeIndex(l2BlockNo uint64) error
	DeleteReusedL1InfoTreeIndexes(fromBlockNum, toBlockNum uint64) error
	WriteBlockL1BlockHash(l2BlockNo uint64, l1BlockHash common.Hash) error
	DeleteBlockL1BlockHashes(fromBlockNum, toBlockNum uint64) error
	DeleteL1BlockHashes(l1BlockHashes *[]common.Hash) error
	DeleteL1BlockHashGers(l1BlockHashes *[]common.Hash) error
	WriteBatchGlobalExitRoot(batchNumber uint64, ger *types.GerUpdate) error
	WriteIntermediateTxStateRoot(l2BlockNumber uint64, txHash common.Hash, rpcRoot common.Hash) error
	WriteBlockL1InfoTreeIndex(blockNumber uint64, l1Index uint64) error
	WriteBlockL1InfoTreeIndexProgress(blockNumber uint64, l1Index uint64) error
	WriteLatestUsedGer(blockNo uint64, ger common.Hash) error
}

type DatastreamClient interface {
	ReadAllEntriesToChannel() error
	GetEntryChan() chan interface{}
	GetLastWrittenTimeAtomic() *atomic.Int64
	GetStreamingAtomic() *atomic.Bool
	GetProgressAtomic() *atomic.Uint64
	EnsureConnected() (bool, error)
}

type BatchesCfg struct {
	db                  kv.RwDB
	blockRoutineStarted bool
	dsClient            DatastreamClient
	zkCfg               *ethconfig.Zk
}

func StageBatchesCfg(db kv.RwDB, dsClient DatastreamClient, zkCfg *ethconfig.Zk) BatchesCfg {
	return BatchesCfg{
		db:                  db,
		blockRoutineStarted: false,
		dsClient:            dsClient,
		zkCfg:               zkCfg,
	}
}

var emptyHash = common.Hash{0}

func SpawnStageBatches(
	s *stagedsync.StageState,
	u stagedsync.Unwinder,
	ctx context.Context,
	tx kv.RwTx,
	cfg BatchesCfg,
	quiet bool,
) error {
	logPrefix := s.LogPrefix()
	log.Info(fmt.Sprintf("[%s] Starting batches stage", logPrefix))
	if sequencer.IsSequencer() {
		log.Info(fmt.Sprintf("[%s] skipping -- sequencer", logPrefix))
		return nil
	}
	defer log.Info(fmt.Sprintf("[%s] Finished Batches stage", logPrefix))

	freshTx := false
	if tx == nil {
		freshTx = true
		log.Debug(fmt.Sprintf("[%s] batches: no tx provided, creating a new one", logPrefix))
		var err error
		tx, err = cfg.db.BeginRw(ctx)
		if err != nil {
			return fmt.Errorf("failed to open tx, %w", err)
		}
		defer tx.Rollback()
	}

	eriDb := erigon_db.NewErigonDb(tx)
	hermezDb := hermez_db.NewHermezDb(tx)

	stageProgressBlockNo, err := stages.GetStageProgress(tx, stages.Batches)
	if err != nil {
		return fmt.Errorf("save stage progress error: %v", err)
	}

	// get batch for batches progress
	stageProgressBatchNo, err := hermezDb.GetBatchNoByL2Block(stageProgressBlockNo)
	if err != nil {
		return fmt.Errorf("get batch no by l2 block error: %v", err)
	}

	//// BISECT ////
	if cfg.zkCfg.DebugLimit > 0 && stageProgressBlockNo > cfg.zkCfg.DebugLimit {
		return nil
	}

	highestVerifiedBatch, err := stages.GetStageProgress(tx, stages.L1VerificationsBatchNo)
	if err != nil {
		return errors.New("could not retrieve l1 verifications batch no progress")
	}

	startSyncTime := time.Now()
	dsClientProgress := cfg.dsClient.GetProgressAtomic()
	dsClientProgress.Store(stageProgressBlockNo)
	// start routine to download blocks and push them in a channel
	if !cfg.dsClient.GetStreamingAtomic().Load() {
		log.Info(fmt.Sprintf("[%s] Starting stream", logPrefix), "startBlock", stageProgressBlockNo)
		// this will download all blocks from datastream and push them in a channel
		// if no error, break, else continue trying to get them
		// Create bookmark

		connected := false
		for i := 0; i < 5; i++ {
			connected, err = cfg.dsClient.EnsureConnected()
			if err != nil {
				log.Error("[datastream_client] Error connecting to datastream", "error", err)
				continue
			}
			if connected {
				break
			}
		}

		go func() {
			log.Info(fmt.Sprintf("[%s] Started downloading L2Blocks routine", logPrefix))
			defer log.Info(fmt.Sprintf("[%s] Finished downloading L2Blocks routine", logPrefix))

			if connected {
				if err := cfg.dsClient.ReadAllEntriesToChannel(); err != nil {
					log.Error("[datastream_client] Error downloading blocks from datastream", "error", err)
				}
			}
		}()
	}

	// start a routine to print blocks written progress
	progressChan, stopProgressPrinter := zk.ProgressPrinterWithoutTotal(fmt.Sprintf("[%s] Downloaded blocks from datastream progress", logPrefix))
	defer stopProgressPrinter()

	lastBlockHeight := stageProgressBlockNo
	highestSeenBatchNo := stageProgressBatchNo
	endLoop := false
	blocksWritten := uint64(0)
	highestHashableL2BlockNo := uint64(0)

	_, highestL1InfoTreeIndex, err := hermezDb.GetLatestBlockL1InfoTreeIndexProgress()
	if err != nil {
		return fmt.Errorf("failed to get highest used l1 info index, %w", err)
	}

	lastForkId, err := stages.GetStageProgress(tx, stages.ForkId)
	if err != nil {
		return fmt.Errorf("failed to get last fork id, %w", err)
	}

	stageExecProgress, err := stages.GetStageProgress(tx, stages.Execution)
	if err != nil {
		return fmt.Errorf("failed to get stage exec progress, %w", err)
	}

	// just exit the stage early if there is more execution work to do
	if stageExecProgress < lastBlockHeight {
		log.Info(fmt.Sprintf("[%s] Execution behind, skipping stage", logPrefix))
		return nil
	}

	lastHash := emptyHash
	lastBlockRoot := emptyHash
	atLeastOneBlockWritten := false
	startTime := time.Now()

	log.Info(fmt.Sprintf("[%s] Reading blocks from the datastream.", logPrefix))

	entryChan := cfg.dsClient.GetEntryChan()
	lastWrittenTimeAtomic := cfg.dsClient.GetLastWrittenTimeAtomic()
	streamingAtomic := cfg.dsClient.GetStreamingAtomic()

	prevAmountBlocksWritten := blocksWritten
LOOP:
	for {
		// get batch start and use to update forkid
		// get block
		// if no blocks available should block
		// if download routine finished, should continue to read from channel until it's empty
		// if both download routine stopped and channel empty - stop loop
		select {
		case entry := <-entryChan:
			switch entry := entry.(type) {
			case *types.BatchStart:
				// check if the batch is invalid so that we can replicate this over in the stream
				// when we re-populate it
				if entry.BatchType == types.BatchTypeInvalid {
					if err = hermezDb.WriteInvalidBatch(entry.Number); err != nil {
						return err
					}
					// we need to write the fork here as well because the batch will never get processed as it is invalid
					// but, we need it re-populate our own stream
					if err = hermezDb.WriteForkId(entry.Number, entry.ForkId); err != nil {
						return err
					}
				}
			case *types.BatchEnd:
				if entry.StateRoot != lastBlockRoot {
					log.Warn(fmt.Sprintf("[%s] batch end state root mismatches last block's: %x, expected: %x", logPrefix, entry.StateRoot, lastBlockRoot))
				}
				// keep a record of the last block processed when we receive the batch end
				if err = hermezDb.WriteBatchEnd(lastBlockHeight); err != nil {
					return err
				}
			case *types.FullL2Block:
				if cfg.zkCfg.SyncLimit > 0 && entry.L2BlockNumber >= cfg.zkCfg.SyncLimit {
					// stop the node going into a crazy loop
					time.Sleep(2 * time.Second)
					break LOOP
				}

				// handle batch boundary changes - we do this here instead of reading the batch start channel because
				// channels can be read in random orders which then creates problems in detecting fork changes during
				// execution
				if entry.BatchNumber > highestSeenBatchNo && lastForkId < entry.ForkId {
					if entry.ForkId > HIGHEST_KNOWN_FORK {
						message := fmt.Sprintf("unsupported fork id %v received from the data stream", entry.ForkId)
						panic(message)
					}
					err = stages.SaveStageProgress(tx, stages.ForkId, entry.ForkId)
					if err != nil {
						return fmt.Errorf("save stage progress error: %v", err)
					}
					lastForkId = entry.ForkId
					err = hermezDb.WriteForkId(entry.BatchNumber, entry.ForkId)
					if err != nil {
						return fmt.Errorf("write fork id error: %v", err)
					}
					// NOTE (RPC): avoided use of 'writeForkIdBlockOnce' by reading instead batch by forkId, and then lowest block number in batch
				}

				// ignore genesis or a repeat of the last block
				if entry.L2BlockNumber == 0 {
					continue
				}
				// skip but warn on already processed blocks
				if entry.L2BlockNumber <= stageProgressBlockNo {
					if entry.L2BlockNumber < stageProgressBlockNo {
						// only warn if the block is very old, we expect the very latest block to be requested
						// when the stage is fired up for the first time
						log.Warn(fmt.Sprintf("[%s] Skipping block %d, already processed", logPrefix, entry.L2BlockNumber))
					}
					continue
				}

				// skip if we already have this block
				if entry.L2BlockNumber < lastBlockHeight+1 {
					log.Info(fmt.Sprintf("[%s] Skipping block %d, already processed", logPrefix, entry.L2BlockNumber))
					continue
				}

				// if the block number isn't last + 1 then we've skipped AHEAD (see above logic to continue if we're behind)
				if entry.L2BlockNumber != lastBlockHeight+1 {
					log.Warn(fmt.Sprintf("[%s] Stream ahead of node, unwinding to block %d", logPrefix, entry.L2BlockNumber))
					badBlock, err := eriDb.ReadCanonicalHash(entry.L2BlockNumber)
					if err != nil {
						return fmt.Errorf("failed to get bad block: %v", err)
					}
					u.UnwindTo(entry.L2BlockNumber, badBlock)
					return nil
				}

				// batch boundary - record the highest hashable block number (last block in last full batch)
				if entry.BatchNumber > highestSeenBatchNo {
					highestHashableL2BlockNo = entry.L2BlockNumber - 1
				}
				highestSeenBatchNo = entry.BatchNumber

				/////// DEBUG BISECTION ///////
				// exit stage when debug bisection flags set and we're at the limit block
				if cfg.zkCfg.DebugLimit > 0 && entry.L2BlockNumber > cfg.zkCfg.DebugLimit {
					fmt.Printf("[%s] Debug limit reached, stopping stage\n", logPrefix)
					endLoop = true
				}

				// if we're above StepAfter, and we're at a step, move the stages on
				if cfg.zkCfg.DebugStep > 0 && cfg.zkCfg.DebugStepAfter > 0 && entry.L2BlockNumber > cfg.zkCfg.DebugStepAfter {
					if entry.L2BlockNumber%cfg.zkCfg.DebugStep == 0 {
						fmt.Printf("[%s] Debug step reached, stopping stage\n", logPrefix)
						endLoop = true
					}
				}
				/////// END DEBUG BISECTION ///////

				// store our finalized state if this batch matches the highest verified batch number on the L1
				if entry.BatchNumber == highestVerifiedBatch {
					rawdb.WriteForkchoiceFinalized(tx, entry.L2Blockhash)
				}

				if lastHash != emptyHash {
					entry.ParentHash = lastHash
				} else {
					// first block in the loop so read the parent hash
					previousHash, err := eriDb.ReadCanonicalHash(entry.L2BlockNumber - 1)
					if err != nil {
						return fmt.Errorf("failed to get genesis header: %v", err)
					}
					entry.ParentHash = previousHash
				}

				if err := writeL2Block(eriDb, hermezDb, entry, highestL1InfoTreeIndex); err != nil {
					return fmt.Errorf("writeL2Block error: %v", err)
				}
				dsClientProgress.Store(entry.L2BlockNumber)

				// make sure to capture the l1 info tree index changes so we can store progress
				if uint64(entry.L1InfoTreeIndex) > highestL1InfoTreeIndex {
					highestL1InfoTreeIndex = uint64(entry.L1InfoTreeIndex)
				}

				lastHash = entry.L2Blockhash
				lastBlockRoot = entry.StateRoot

				atLeastOneBlockWritten = true
				lastBlockHeight = entry.L2BlockNumber
				blocksWritten++
				progressChan <- blocksWritten

				if endLoop && cfg.zkCfg.DebugLimit > 0 {
					break LOOP
				}
			case *types.GerUpdate:
				if entry.GlobalExitRoot == emptyHash {
					log.Warn(fmt.Sprintf("[%s] Skipping GER update with empty root", logPrefix))
					break
				}

				// NB: we won't get these post Etrog (fork id 7)
				if err := hermezDb.WriteBatchGlobalExitRoot(entry.BatchNumber, entry); err != nil {
					return fmt.Errorf("write batch global exit root error: %v", err)
				}
			}
		case <-ctx.Done():
			log.Warn(fmt.Sprintf("[%s] Context done", logPrefix))
			endLoop = true
		default:
			if atLeastOneBlockWritten {
				// first check to see if anything has come in from the stream yet, if it has then wait a little longer
				// because there could be more.
				// if no blocks available should and time since last block written is > 500ms
				// consider that we are at the tip and blocks come in the datastream as they are produced
				// stop the current iteration of the stage
				lastWrittenTs := lastWrittenTimeAtomic.Load()
				timePassedAfterlastBlock := time.Since(time.Unix(0, lastWrittenTs))
				if timePassedAfterlastBlock > cfg.zkCfg.DatastreamNewBlockTimeout {
					log.Info(fmt.Sprintf("[%s] No new blocks in %d miliseconds. Ending the stage.", logPrefix, timePassedAfterlastBlock.Milliseconds()), "lastBlockHeight", lastBlockHeight)
					endLoop = true
				}
			} else {
				timePassedAfterlastBlock := time.Since(startTime)
				if timePassedAfterlastBlock.Seconds() > 10 {
					// if the connection ropped, continue with next stages while it tries to reconnect
					// otherwise it will get stuck in "waiting for at least one block to be written" loop
					// if !streamingAtomic.Load() {
					// 	endLoop = true
					// 	break
					// }

					if !streamingAtomic.Load() {
						log.Info(fmt.Sprintf("[%s] Datastream disconnected. Ending the stage.", logPrefix))
						break LOOP
					}

					log.Info(fmt.Sprintf("[%s] Waiting for at least one new block.", logPrefix))
					startTime = time.Now()
				}
			}
			time.Sleep(10 * time.Millisecond)
		}

		if blocksWritten != prevAmountBlocksWritten && blocksWritten%STAGE_PROGRESS_SAVE == 0 {
			if err = saveStageProgress(tx, logPrefix, highestHashableL2BlockNo, highestSeenBatchNo, lastBlockHeight, lastForkId); err != nil {
				return err
			}
			if err := hermezDb.WriteBlockL1InfoTreeIndexProgress(lastBlockHeight, highestL1InfoTreeIndex); err != nil {
				return err
			}

			if freshTx {
				if err := tx.Commit(); err != nil {
					return fmt.Errorf("failed to commit tx, %w", err)
				}

				tx, err = cfg.db.BeginRw(ctx)
				if err != nil {
					return fmt.Errorf("failed to open tx, %w", err)
				}
				hermezDb = hermez_db.NewHermezDb(tx)
				eriDb = erigon_db.NewErigonDb(tx)
			}
<<<<<<< HEAD
=======

>>>>>>> 8371c06c
			prevAmountBlocksWritten = blocksWritten
		}

		if endLoop {
			log.Info(fmt.Sprintf("[%s] Total blocks read: %d", logPrefix, blocksWritten))
			break
		}
	}

	if lastBlockHeight == stageProgressBlockNo {
		return nil
	}

	if err = saveStageProgress(tx, logPrefix, highestHashableL2BlockNo, highestSeenBatchNo, lastBlockHeight, lastForkId); err != nil {
		return err
	}
	if err := hermezDb.WriteBlockL1InfoTreeIndexProgress(lastBlockHeight, highestL1InfoTreeIndex); err != nil {
		return err
	}

	// stop printing blocks written progress routine
	elapsed := time.Since(startSyncTime)
	log.Info(fmt.Sprintf("[%s] Finished writing blocks", logPrefix), "blocksWritten", blocksWritten, "elapsed", elapsed)

	if freshTx {
		if err := tx.Commit(); err != nil {
			return fmt.Errorf("failed to commit tx, %w", err)
		}
	}

	return nil
}

func saveStageProgress(tx kv.RwTx, logPrefix string, highestHashableL2BlockNo, highestSeenBatchNo, lastBlockHeight, lastForkId uint64) error {
	var err error
	// store the highest hashable block number
	if err := stages.SaveStageProgress(tx, stages.HighestHashableL2BlockNo, highestHashableL2BlockNo); err != nil {
		return fmt.Errorf("save stage progress error: %v", err)
	}

	if err = stages.SaveStageProgress(tx, stages.HighestSeenBatchNumber, highestSeenBatchNo); err != nil {
		return fmt.Errorf("save stage progress error: %v", err)
	}

	// store the highest seen forkid
	if err := stages.SaveStageProgress(tx, stages.ForkId, lastForkId); err != nil {
		return fmt.Errorf("save stage progress error: %v", err)
	}

	// save the latest verified batch number as well just in case this node is upgraded
	// to a sequencer in the future
	if err := stages.SaveStageProgress(tx, stages.SequenceExecutorVerify, highestSeenBatchNo); err != nil {
		return fmt.Errorf("save stage progress error: %w", err)
	}

	log.Info(fmt.Sprintf("[%s] Saving stage progress", logPrefix), "lastBlockHeight", lastBlockHeight)
	if err := stages.SaveStageProgress(tx, stages.Batches, lastBlockHeight); err != nil {
		return fmt.Errorf("save stage progress error: %v", err)
	}

	return nil
}

func UnwindBatchesStage(u *stagedsync.UnwindState, tx kv.RwTx, cfg BatchesCfg, ctx context.Context) (err error) {
	logPrefix := u.LogPrefix()

	useExternalTx := tx != nil
	if !useExternalTx {
		tx, err = cfg.db.BeginRw(ctx)
		if err != nil {
			return err
		}
		defer tx.Rollback()
	}

	fromBlock := u.UnwindPoint + 1
	toBlock := u.CurrentBlockNumber
	log.Info(fmt.Sprintf("[%s] Unwinding batches stage from block number", logPrefix), "fromBlock", fromBlock, "toBlock", toBlock)
	defer log.Info(fmt.Sprintf("[%s] Unwinding batches complete", logPrefix))

	hermezDb := hermez_db.NewHermezDb(tx)

	//////////////////////////////////
	// delete batch connected stuff //
	//////////////////////////////////
	highestVerifiedBatch, err := stages.GetStageProgress(tx, stages.L1VerificationsBatchNo)
	if err != nil {
		return errors.New("could not retrieve l1 verifications batch no progress")
	}

	fromBatchPrev, err := hermezDb.GetBatchNoByL2Block(fromBlock - 1)
	if err != nil {
		return fmt.Errorf("get batch no by l2 block error: %v", err)
	}
	fromBatch, err := hermezDb.GetBatchNoByL2Block(fromBlock)
	if err != nil {
		return fmt.Errorf("get fromBatch no by l2 block error: %v", err)
	}
	toBatch, err := hermezDb.GetBatchNoByL2Block(toBlock)
	if err != nil {
		return fmt.Errorf("get toBatch no by l2 block error: %v", err)
	}

	// if previous block has different batch, delete the "fromBlock" one
	// since it is written first in this block
	// otherwise don't delete it and start from the next batch
	if fromBatchPrev == fromBatch && fromBatch != 0 {
		fromBatch++
	}

	if fromBatch <= toBatch {
		if err := hermezDb.DeleteForkIds(fromBatch, toBatch); err != nil {
			return fmt.Errorf("delete fork ids error: %v", err)
		}
		if err := hermezDb.DeleteBatchGlobalExitRoots(fromBatch); err != nil {
			return fmt.Errorf("delete batch global exit roots error: %v", err)
		}
	}

	if highestVerifiedBatch >= fromBatch {
		if err := rawdb.DeleteForkchoiceFinalized(tx); err != nil {
			return fmt.Errorf("delete forkchoice finalized error: %v", err)
		}
	}
	/////////////////////////////////////////
	// finish delete batch connected stuff //
	/////////////////////////////////////////

	// cannot unwind EffectiveGasPricePercentage here although it is written in stage batches, because we have already deleted the transactions

	if err := hermezDb.DeleteStateRoots(fromBlock, toBlock); err != nil {
		return fmt.Errorf("delete state roots error: %v", err)
	}
	if err := hermezDb.DeleteIntermediateTxStateRoots(fromBlock, toBlock); err != nil {
		return fmt.Errorf("delete intermediate tx state roots error: %v", err)
	}
	if err = rawdb.TruncateBlocks(ctx, tx, fromBlock); err != nil {
		return fmt.Errorf("delete blocks: %w", err)
	}
	if err := hermezDb.DeleteBlockBatches(fromBlock, toBlock); err != nil {
		return fmt.Errorf("delete block batches error: %v", err)
	}
	if err := hermezDb.DeleteForkIdBlock(fromBlock, toBlock); err != nil {
		return fmt.Errorf("delete fork id block error: %v", err)
	}

	//////////////////////////////////////////////////////
	// get gers and l1BlockHashes before deleting them				    //
	// so we can delete them in the other table as well //
	//////////////////////////////////////////////////////
	gers, err := hermezDb.GetBlockGlobalExitRoots(fromBlock, toBlock)
	if err != nil {
		return fmt.Errorf("get block global exit roots error: %v", err)
	}

	l1BlockHashes, err := hermezDb.GetBlockL1BlockHashes(fromBlock, toBlock)
	if err != nil {
		return fmt.Errorf("get block l1 block hashes error: %v", err)
	}

	if err := hermezDb.DeleteGlobalExitRoots(&gers); err != nil {
		return fmt.Errorf("delete global exit roots error: %v", err)
	}

	if err = hermezDb.DeleteLatestUsedGers(fromBlock, toBlock); err != nil {
		return fmt.Errorf("delete latest used gers error: %v", err)
	}

	if err := hermezDb.DeleteBlockGlobalExitRoots(fromBlock, toBlock); err != nil {
		return fmt.Errorf("delete block global exit roots error: %v", err)
	}

	if err := hermezDb.DeleteL1BlockHashes(&l1BlockHashes); err != nil {
		return fmt.Errorf("delete l1 block hashes error: %v", err)
	}

	if err := hermezDb.DeleteL1BlockHashGers(&l1BlockHashes); err != nil {
		return fmt.Errorf("delete l1 block hash gers error: %v", err)
	}

	if err := hermezDb.DeleteBlockL1BlockHashes(fromBlock, toBlock); err != nil {
		return fmt.Errorf("delete block l1 block hashes error: %v", err)
	}

	if err = hermezDb.DeleteReusedL1InfoTreeIndexes(fromBlock, toBlock); err != nil {
		return fmt.Errorf("write reused l1 info tree index error: %w", err)
	}

	if err = hermezDb.DeleteBatchEnds(fromBlock, toBlock); err != nil {
		return fmt.Errorf("delete batch ends error: %v", err)
	}
	///////////////////////////////////////////////////////

	log.Info(fmt.Sprintf("[%s] Deleted headers, bodies, forkIds and blockBatches.", logPrefix))

	stageprogress := uint64(0)
	if fromBlock > 1 {
		stageprogress = fromBlock - 1
	}
	if err := stages.SaveStageProgress(tx, stages.Batches, stageprogress); err != nil {
		return fmt.Errorf("save stage progress error: %v", err)
	}

	log.Info(fmt.Sprintf("[%s] Saving stage progress", logPrefix), "fromBlock", stageprogress)

	/////////////////////////////////////////////
	// store the highest hashable block number //
	/////////////////////////////////////////////
	// iterate until a block with lower batch number is found
	// this is the last block of the previous batch and the highest hashable block for verifications
	lastBatchHighestBlock, err := hermezDb.GetHighestBlockInBatch(fromBatchPrev - 1)
	if err != nil {
		return fmt.Errorf("get batch highest block error: %w", err)
	}

	if err := stages.SaveStageProgress(tx, stages.HighestHashableL2BlockNo, lastBatchHighestBlock); err != nil {
		return fmt.Errorf("save stage progress error: %v", err)
	}

	if err = stages.SaveStageProgress(tx, stages.SequenceExecutorVerify, fromBatchPrev); err != nil {
		return fmt.Errorf("save stage progress error: %v", err)
	}

	/////////////////////////////////////////////////////
	// finish storing the highest hashable block number//
	/////////////////////////////////////////////////////

	//////////////////////////////////
	// store the highest seen forkid//
	//////////////////////////////////
	forkId, err := hermezDb.GetForkId(fromBatchPrev)
	if err != nil {
		return fmt.Errorf("get fork id error: %v", err)
	}
	if err := stages.SaveStageProgress(tx, stages.ForkId, forkId); err != nil {
		return fmt.Errorf("save stage progress error: %v", err)
	}
	/////////////////////////////////////////
	// finish store the highest seen forkid//
	/////////////////////////////////////////

	/////////////////////////////////////////
	// store the highest used l1 info index//
	/////////////////////////////////////////

	if err := hermezDb.DeleteBlockL1InfoTreeIndexesProgress(fromBlock, toBlock); err != nil {
		return nil
	}

	if err := hermezDb.DeleteBlockL1InfoTreeIndexes(fromBlock, toBlock); err != nil {
		return fmt.Errorf("delete block l1 block hashes error: %v", err)
	}

	////////////////////////////////////////////////
	// finish store the highest used l1 info index//
	////////////////////////////////////////////////

	if err = stages.SaveStageProgress(tx, stages.HighestSeenBatchNumber, fromBatchPrev); err != nil {
		return fmt.Errorf("save stage progress error: %v", err)
	}

	if err := u.Done(tx); err != nil {
		return err
	}
	if !useExternalTx {
		if err := tx.Commit(); err != nil {
			return err
		}
	}
	return nil
}

func PruneBatchesStage(s *stagedsync.PruneState, tx kv.RwTx, cfg BatchesCfg, ctx context.Context) (err error) {
	logPrefix := s.LogPrefix()
	useExternalTx := tx != nil
	if !useExternalTx {
		tx, err = cfg.db.BeginRw(ctx)
		if err != nil {
			return err
		}
		defer tx.Rollback()
	}

	log.Info(fmt.Sprintf("[%s] Pruning barches...", logPrefix))
	defer log.Info(fmt.Sprintf("[%s] Unwinding batches complete", logPrefix))

	hermezDb := hermez_db.NewHermezDb(tx)

	toBlock, err := stages.GetStageProgress(tx, stages.Batches)
	if err != nil {
		return fmt.Errorf("get stage datastream progress error: %v", err)
	}

	if err = rawdb.TruncateBlocks(ctx, tx, 1); err != nil {
		return fmt.Errorf("delete blocks: %w", err)
	}

	hermezDb.DeleteForkIds(0, toBlock)
	hermezDb.DeleteBlockBatches(0, toBlock)
	hermezDb.DeleteBlockGlobalExitRoots(0, toBlock)

	log.Info(fmt.Sprintf("[%s] Deleted headers, bodies, forkIds and blockBatches.", logPrefix))
	log.Info(fmt.Sprintf("[%s] Saving stage progress", logPrefix), "stageProgress", 0)
	if err := stages.SaveStageProgress(tx, stages.Batches, 0); err != nil {
		return fmt.Errorf("save stage progress error: %v", err)
	}

	if !useExternalTx {
		if err := tx.Commit(); err != nil {
			return err
		}
	}
	return nil
}

// writeL2Block writes L2Block to ErigonDb and HermezDb
// writes header, body, forkId and blockBatch
func writeL2Block(eriDb ErigonDb, hermezDb HermezDb, l2Block *types.FullL2Block, highestL1InfoTreeIndex uint64) error {
	bn := new(big.Int).SetUint64(l2Block.L2BlockNumber)
	txs := make([]ethTypes.Transaction, 0, len(l2Block.L2Txs))
	for _, transaction := range l2Block.L2Txs {
		ltx, _, err := txtype.DecodeTx(transaction.Encoded, transaction.EffectiveGasPricePercentage, l2Block.ForkId)
		if err != nil {
			return fmt.Errorf("decode tx error: %v", err)
		}
		txs = append(txs, ltx)

		if err := hermezDb.WriteEffectiveGasPricePercentage(ltx.Hash(), transaction.EffectiveGasPricePercentage); err != nil {
			return fmt.Errorf("write effective gas price percentage error: %v", err)
		}

		if err := hermezDb.WriteStateRoot(l2Block.L2BlockNumber, transaction.IntermediateStateRoot); err != nil {
			return fmt.Errorf("write rpc root error: %v", err)
		}

		if err := hermezDb.WriteIntermediateTxStateRoot(l2Block.L2BlockNumber, ltx.Hash(), transaction.IntermediateStateRoot); err != nil {
			return fmt.Errorf("write rpc root error: %v", err)
		}
	}
	txCollection := ethTypes.Transactions(txs)
	txHash := ethTypes.DeriveSha(txCollection)

	gasLimit := utils.GetBlockGasLimitForFork(l2Block.ForkId)

	_, err := eriDb.WriteHeader(bn, l2Block.L2Blockhash, l2Block.StateRoot, txHash, l2Block.ParentHash, l2Block.Coinbase, uint64(l2Block.Timestamp), gasLimit)
	if err != nil {
		return fmt.Errorf("write header error: %v", err)
	}

	didStoreGer := false
	l1InfoTreeIndexReused := false

	if l2Block.GlobalExitRoot != emptyHash {
		gerWritten, err := hermezDb.CheckGlobalExitRootWritten(l2Block.GlobalExitRoot)
		if err != nil {
			return fmt.Errorf("get global exit root error: %v", err)
		}

		if !gerWritten {
			if err := hermezDb.WriteBlockGlobalExitRoot(l2Block.L2BlockNumber, l2Block.GlobalExitRoot); err != nil {
				return fmt.Errorf("write block global exit root error: %v", err)
			}

			if err := hermezDb.WriteGlobalExitRoot(l2Block.GlobalExitRoot); err != nil {
				return fmt.Errorf("write global exit root error: %v", err)
			}
			didStoreGer = true
		}
	}

	if l2Block.L1BlockHash != emptyHash {
		if err := hermezDb.WriteBlockL1BlockHash(l2Block.L2BlockNumber, l2Block.L1BlockHash); err != nil {
			return fmt.Errorf("write block global exit root error: %v", err)
		}
	}

	if l2Block.L1InfoTreeIndex != 0 {
		if err := hermezDb.WriteBlockL1InfoTreeIndex(l2Block.L2BlockNumber, uint64(l2Block.L1InfoTreeIndex)); err != nil {
			return err
		}

		// if the info tree index of this block is lower than the highest we've seen
		// we need to write the GER and l1 block hash regardless of the logic above.
		// this can only happen in post etrog blocks, and we need the GER/L1 block hash
		// for the stream and also for the block info root to be correct
		if uint64(l2Block.L1InfoTreeIndex) <= highestL1InfoTreeIndex {
			l1InfoTreeIndexReused = true
			if err := hermezDb.WriteBlockGlobalExitRoot(l2Block.L2BlockNumber, l2Block.GlobalExitRoot); err != nil {
				return fmt.Errorf("write block global exit root error: %w", err)
			}
			if err := hermezDb.WriteBlockL1BlockHash(l2Block.L2BlockNumber, l2Block.L1BlockHash); err != nil {
				return fmt.Errorf("write block global exit root error: %w", err)
			}
			if err := hermezDb.WriteReusedL1InfoTreeIndex(l2Block.L2BlockNumber); err != nil {
				return fmt.Errorf("write reused l1 info tree index error: %w", err)
			}
		}
	}

	// if we haven't reused the l1 info tree index, and we have also written the GER
	// then we need to write the latest used GER for this batch to the table
	// we always want the last written GER in this table as it's at the batch level, so it can and should
	// be overwritten
	if !l1InfoTreeIndexReused && didStoreGer {
		if err := hermezDb.WriteLatestUsedGer(l2Block.L2BlockNumber, l2Block.GlobalExitRoot); err != nil {
			return fmt.Errorf("write latest used ger error: %w", err)
		}
	}

	if err := eriDb.WriteBody(bn, l2Block.L2Blockhash, txs); err != nil {
		return fmt.Errorf("write body error: %v", err)
	}

	if err := hermezDb.WriteForkId(l2Block.BatchNumber, l2Block.ForkId); err != nil {
		return fmt.Errorf("write block batch error: %v", err)
	}

	if err := hermezDb.WriteForkIdBlockOnce(l2Block.ForkId, l2Block.L2BlockNumber); err != nil {
		return fmt.Errorf("write fork id block error: %v", err)
	}

	if err := hermezDb.WriteBlockBatch(l2Block.L2BlockNumber, l2Block.BatchNumber); err != nil {
		return fmt.Errorf("write block batch error: %v", err)
	}

	return nil
}<|MERGE_RESOLUTION|>--- conflicted
+++ resolved
@@ -442,10 +442,6 @@
 				hermezDb = hermez_db.NewHermezDb(tx)
 				eriDb = erigon_db.NewErigonDb(tx)
 			}
-<<<<<<< HEAD
-=======
-
->>>>>>> 8371c06c
 			prevAmountBlocksWritten = blocksWritten
 		}
 
