--- conflicted
+++ resolved
@@ -217,7 +217,7 @@
 		return rollback(logPrefix, eriDb, hermezDb, dsQueryClient, unwindBlock, tx, u)
 	}
 
-	batchProcessor, err := NewBatchesProcessor(ctx, logPrefix, tx, hermezDb, eriDb, cfg.zkCfg.SyncLimit, cfg.zkCfg.DebugLimit, cfg.zkCfg.DebugStepAfter, cfg.zkCfg.DebugStep, stageProgressBlockNo, stageProgressBatchNo, dsQueryClient, progressChan, unwindFn)
+	batchProcessor, err := NewBatchesProcessor(ctx, logPrefix, tx, hermezDb, eriDb, cfg.zkCfg.SyncLimit, cfg.zkCfg.DebugLimit, cfg.zkCfg.DebugStepAfter, cfg.zkCfg.DebugStep, stageProgressBlockNo, stageProgressBatchNo, dsQueryClient, progressChan, cfg.chainConfig, cfg.miningConfig, unwindFn)
 	if err != nil {
 		return err
 	}
@@ -239,208 +239,11 @@
 		// if download routine finished, should continue to read from channel until it's empty
 		// if both download routine stopped and channel empty - stop loop
 		select {
-<<<<<<< HEAD
-		case entry := <-entryChan:
-			switch entry := entry.(type) {
-			case *types.BatchStart:
-				// check if the batch is invalid so that we can replicate this over in the stream
-				// when we re-populate it
-				if entry.BatchType == types.BatchTypeInvalid {
-					if err = hermezDb.WriteInvalidBatch(entry.Number); err != nil {
-						return err
-					}
-					// we need to write the fork here as well because the batch will never get processed as it is invalid
-					// but, we need it re-populate our own stream
-					if err = hermezDb.WriteForkId(entry.Number, entry.ForkId); err != nil {
-						return err
-					}
-				}
-			case *types.BatchEnd:
-				if entry.StateRoot != lastBlockRoot {
-					log.Debug(fmt.Sprintf("[%s] batch end state root mismatches last block's: %x, expected: %x", logPrefix, entry.StateRoot, lastBlockRoot))
-				}
-				// keep a record of the last block processed when we receive the batch end
-				if err = hermezDb.WriteBatchEnd(lastBlockHeight); err != nil {
-					return err
-				}
-			case *types.FullL2Block:
-				log.Debug(fmt.Sprintf("[%s] Retrieved %d (%s) block from stream", logPrefix, entry.L2BlockNumber, entry.L2Blockhash.String()))
-				if cfg.zkCfg.SyncLimit > 0 && entry.L2BlockNumber >= cfg.zkCfg.SyncLimit {
-					// stop the node going into a crazy loop
-					time.Sleep(2 * time.Second)
-					break LOOP
-				}
-
-				// handle batch boundary changes - we do this here instead of reading the batch start channel because
-				// channels can be read in random orders which then creates problems in detecting fork changes during
-				// execution
-				if entry.BatchNumber > highestSeenBatchNo && lastForkId < entry.ForkId {
-					if entry.ForkId > HIGHEST_KNOWN_FORK {
-						message := fmt.Sprintf("unsupported fork id %v received from the data stream", entry.ForkId)
-						panic(message)
-					}
-					err = stages.SaveStageProgress(tx, stages.ForkId, entry.ForkId)
-					if err != nil {
-						return fmt.Errorf("save stage progress error: %v", err)
-					}
-					lastForkId = entry.ForkId
-					err = hermezDb.WriteForkId(entry.BatchNumber, entry.ForkId)
-					if err != nil {
-						return fmt.Errorf("write fork id error: %v", err)
-					}
-					// NOTE (RPC): avoided use of 'writeForkIdBlockOnce' by reading instead batch by forkId, and then lowest block number in batch
-				}
-
-				// ignore genesis or a repeat of the last block
-				if entry.L2BlockNumber == 0 {
-					continue
-				}
-				// skip but warn on already processed blocks
-				if entry.L2BlockNumber <= stageProgressBlockNo {
-					if entry.L2BlockNumber < stageProgressBlockNo {
-						// only warn if the block is very old, we expect the very latest block to be requested
-						// when the stage is fired up for the first time
-						log.Warn(fmt.Sprintf("[%s] Skipping block %d, already processed", logPrefix, entry.L2BlockNumber))
-					}
-
-					dbBatchNum, err := hermezDb.GetBatchNoByL2Block(entry.L2BlockNumber)
-					if err != nil {
-						return err
-					}
-
-					if entry.BatchNumber > dbBatchNum {
-						// if the batch number is higher than the one we know about, it means that we need to trigger an unwinding of blocks
-						log.Warn(fmt.Sprintf("[%s] Batch number mismatch detected. Triggering unwind...", logPrefix),
-							"block", entry.L2BlockNumber, "ds batch", entry.BatchNumber, "db batch", dbBatchNum)
-						if err := rollback(logPrefix, eriDb, hermezDb, dsQueryClient, entry.L2BlockNumber, tx, u); err != nil {
-							return err
-						}
-						cfg.dsClient.Stop()
-						return nil
-					}
-					continue
-				}
-
-				var dbParentBlockHash common.Hash
-				if entry.L2BlockNumber > 0 {
-					dbParentBlockHash, err = eriDb.ReadCanonicalHash(entry.L2BlockNumber - 1)
-					if err != nil {
-						return fmt.Errorf("failed to retrieve parent block hash for datastream block %d: %w",
-							entry.L2BlockNumber, err)
-					}
-				}
-
-				dsParentBlockHash := lastHash
-				if dsParentBlockHash == emptyHash {
-					parentBlockDS, _, err := dsQueryClient.GetL2BlockByNumber(entry.L2BlockNumber - 1)
-					if err != nil {
-						return err
-					}
-
-					if parentBlockDS != nil {
-						dsParentBlockHash = parentBlockDS.L2Blockhash
-					}
-				}
-
-				if dbParentBlockHash != dsParentBlockHash {
-					// unwind/rollback blocks until the latest common ancestor block
-					log.Warn(fmt.Sprintf("[%s] Parent block hashes mismatch on block %d. Triggering unwind...", logPrefix, entry.L2BlockNumber),
-						"db parent block hash", dbParentBlockHash, "ds parent block hash", dsParentBlockHash)
-					if err := rollback(logPrefix, eriDb, hermezDb, dsQueryClient, entry.L2BlockNumber, tx, u); err != nil {
-						return err
-					}
-					cfg.dsClient.Stop()
-					return nil
-				}
-
-				// skip if we already have this block
-				if entry.L2BlockNumber < lastBlockHeight+1 {
-					log.Warn(fmt.Sprintf("[%s] Skipping block %d, already processed", logPrefix, entry.L2BlockNumber))
-					continue
-				}
-
-				// check for sequential block numbers
-				if entry.L2BlockNumber > lastBlockHeight+1 {
-					log.Warn(fmt.Sprintf("[%s] Stream skipped ahead, unwinding to block %d", logPrefix, entry.L2BlockNumber))
-					badBlock, err := eriDb.ReadCanonicalHash(entry.L2BlockNumber)
-					if err != nil {
-						return fmt.Errorf("failed to get bad block: %v", err)
-					}
-					u.UnwindTo(entry.L2BlockNumber, stagedsync.BadBlock(badBlock, fmt.Errorf("received block %d again", entry.L2BlockNumber)))
-					return nil
-				}
-
-				// batch boundary - record the highest hashable block number (last block in last full batch)
-				if entry.BatchNumber > highestSeenBatchNo {
-					highestHashableL2BlockNo = entry.L2BlockNumber - 1
-				}
-				highestSeenBatchNo = entry.BatchNumber
-
-				/////// DEBUG BISECTION ///////
-				// exit stage when debug bisection flags set and we're at the limit block
-				if cfg.zkCfg.DebugLimit > 0 && entry.L2BlockNumber > cfg.zkCfg.DebugLimit {
-					fmt.Printf("[%s] Debug limit reached, stopping stage\n", logPrefix)
-					endLoop = true
-				}
-
-				// if we're above StepAfter, and we're at a step, move the stages on
-				if cfg.zkCfg.DebugStep > 0 && cfg.zkCfg.DebugStepAfter > 0 && entry.L2BlockNumber > cfg.zkCfg.DebugStepAfter {
-					if entry.L2BlockNumber%cfg.zkCfg.DebugStep == 0 {
-						fmt.Printf("[%s] Debug step reached, stopping stage\n", logPrefix)
-						endLoop = true
-					}
-				}
-				/////// END DEBUG BISECTION ///////
-
-				// store our finalized state if this batch matches the highest verified batch number on the L1
-				if entry.BatchNumber == highestVerifiedBatch {
-					rawdb.WriteForkchoiceFinalized(tx, entry.L2Blockhash)
-				}
-
-				if lastHash != emptyHash {
-					entry.ParentHash = lastHash
-				} else {
-					// first block in the loop so read the parent hash
-					previousHash, err := eriDb.ReadCanonicalHash(entry.L2BlockNumber - 1)
-					if err != nil {
-						return fmt.Errorf("failed to get genesis header: %v", err)
-					}
-					entry.ParentHash = previousHash
-				}
-
-				if err := writeL2Block(eriDb, hermezDb, entry, highestL1InfoTreeIndex, cfg.chainConfig, cfg.miningConfig); err != nil {
-					return fmt.Errorf("writeL2Block error: %v", err)
-				}
-				dsClientProgress.Store(entry.L2BlockNumber)
-
-				// make sure to capture the l1 info tree index changes so we can store progress
-				if uint64(entry.L1InfoTreeIndex) > highestL1InfoTreeIndex {
-					highestL1InfoTreeIndex = uint64(entry.L1InfoTreeIndex)
-				}
-
-				lastHash = entry.L2Blockhash
-				lastBlockRoot = entry.StateRoot
-
-				atLeastOneBlockWritten = true
-				lastBlockHeight = entry.L2BlockNumber
-				blocksWritten++
-				progressChan <- blocksWritten
-
-				if endLoop && cfg.zkCfg.DebugLimit > 0 {
-					break LOOP
-				}
-			case *types.GerUpdate:
-				if entry.GlobalExitRoot == emptyHash {
-					log.Warn(fmt.Sprintf("[%s] Skipping GER update with empty root", logPrefix))
-					break
-				}
-=======
 		case entry := <-*entryChan:
 			if restartDatastreamBlock, endLoop, err = batchProcessor.ProcessEntry(entry); err != nil {
 				return err
 			}
 			dsClientProgress.Store(batchProcessor.LastBlockHeight())
->>>>>>> 9ded83ea
 
 			if restartDatastreamBlock > 0 {
 				dsClientRunner.RestartReadFromBlock(restartDatastreamBlock)
@@ -792,128 +595,6 @@
 	return nil
 }
 
-<<<<<<< HEAD
-// writeL2Block writes L2Block to ErigonDb and HermezDb
-// writes header, body, forkId and blockBatch
-func writeL2Block(eriDb ErigonDb, hermezDb HermezDb, l2Block *types.FullL2Block, highestL1InfoTreeIndex uint64, chainConfig *chain.Config, miningConfig *params.MiningConfig) error {
-	bn := new(big.Int).SetUint64(l2Block.L2BlockNumber)
-	txs := make([]ethTypes.Transaction, 0, len(l2Block.L2Txs))
-	for _, transaction := range l2Block.L2Txs {
-		ltx, _, err := txtype.DecodeTx(transaction.Encoded, transaction.EffectiveGasPricePercentage, l2Block.ForkId)
-		if err != nil {
-			return fmt.Errorf("decode tx error: %v", err)
-		}
-		txs = append(txs, ltx)
-
-		if err := hermezDb.WriteEffectiveGasPricePercentage(ltx.Hash(), transaction.EffectiveGasPricePercentage); err != nil {
-			return fmt.Errorf("write effective gas price percentage error: %v", err)
-		}
-
-		if err := hermezDb.WriteStateRoot(l2Block.L2BlockNumber, transaction.IntermediateStateRoot); err != nil {
-			return fmt.Errorf("write rpc root error: %v", err)
-		}
-
-		if err := hermezDb.WriteIntermediateTxStateRoot(l2Block.L2BlockNumber, ltx.Hash(), transaction.IntermediateStateRoot); err != nil {
-			return fmt.Errorf("write rpc root error: %v", err)
-		}
-	}
-	txCollection := ethTypes.Transactions(txs)
-	txHash := ethTypes.DeriveSha(txCollection)
-
-	var gasLimit uint64
-
-	if !chainConfig.IsNormalcy(l2Block.L2BlockNumber) {
-		gasLimit = utils.GetBlockGasLimitForFork(l2Block.ForkId)
-	} else {
-		gasLimit = miningConfig.GasLimit
-	}
-
-	_, err := eriDb.WriteHeader(bn, l2Block.L2Blockhash, l2Block.StateRoot, txHash, l2Block.ParentHash, l2Block.Coinbase, uint64(l2Block.Timestamp), gasLimit, chainConfig)
-	if err != nil {
-		return fmt.Errorf("write header error: %v", err)
-	}
-
-	didStoreGer := false
-	l1InfoTreeIndexReused := false
-
-	if l2Block.GlobalExitRoot != emptyHash {
-		gerWritten, err := hermezDb.CheckGlobalExitRootWritten(l2Block.GlobalExitRoot)
-		if err != nil {
-			return fmt.Errorf("get global exit root error: %v", err)
-		}
-
-		if !gerWritten {
-			if err := hermezDb.WriteBlockGlobalExitRoot(l2Block.L2BlockNumber, l2Block.GlobalExitRoot); err != nil {
-				return fmt.Errorf("write block global exit root error: %v", err)
-			}
-
-			if err := hermezDb.WriteGlobalExitRoot(l2Block.GlobalExitRoot); err != nil {
-				return fmt.Errorf("write global exit root error: %v", err)
-			}
-			didStoreGer = true
-		}
-	}
-
-	if l2Block.L1BlockHash != emptyHash {
-		if err := hermezDb.WriteBlockL1BlockHash(l2Block.L2BlockNumber, l2Block.L1BlockHash); err != nil {
-			return fmt.Errorf("write block global exit root error: %v", err)
-		}
-	}
-
-	if l2Block.L1InfoTreeIndex != 0 {
-		if err := hermezDb.WriteBlockL1InfoTreeIndex(l2Block.L2BlockNumber, uint64(l2Block.L1InfoTreeIndex)); err != nil {
-			return err
-		}
-
-		// if the info tree index of this block is lower than the highest we've seen
-		// we need to write the GER and l1 block hash regardless of the logic above.
-		// this can only happen in post etrog blocks, and we need the GER/L1 block hash
-		// for the stream and also for the block info root to be correct
-		if uint64(l2Block.L1InfoTreeIndex) <= highestL1InfoTreeIndex {
-			l1InfoTreeIndexReused = true
-			if err := hermezDb.WriteBlockGlobalExitRoot(l2Block.L2BlockNumber, l2Block.GlobalExitRoot); err != nil {
-				return fmt.Errorf("write block global exit root error: %w", err)
-			}
-			if err := hermezDb.WriteBlockL1BlockHash(l2Block.L2BlockNumber, l2Block.L1BlockHash); err != nil {
-				return fmt.Errorf("write block global exit root error: %w", err)
-			}
-			if err := hermezDb.WriteReusedL1InfoTreeIndex(l2Block.L2BlockNumber); err != nil {
-				return fmt.Errorf("write reused l1 info tree index error: %w", err)
-			}
-		}
-	}
-
-	// if we haven't reused the l1 info tree index, and we have also written the GER
-	// then we need to write the latest used GER for this batch to the table
-	// we always want the last written GER in this table as it's at the batch level, so it can and should
-	// be overwritten
-	if !l1InfoTreeIndexReused && didStoreGer {
-		if err := hermezDb.WriteLatestUsedGer(l2Block.L2BlockNumber, l2Block.GlobalExitRoot); err != nil {
-			return fmt.Errorf("write latest used ger error: %w", err)
-		}
-	}
-
-	if err := eriDb.WriteBody(bn, l2Block.L2Blockhash, txs); err != nil {
-		return fmt.Errorf("write body error: %v", err)
-	}
-
-	if err := hermezDb.WriteForkId(l2Block.BatchNumber, l2Block.ForkId); err != nil {
-		return fmt.Errorf("write block batch error: %v", err)
-	}
-
-	if err := hermezDb.WriteForkIdBlockOnce(l2Block.ForkId, l2Block.L2BlockNumber); err != nil {
-		return fmt.Errorf("write fork id block error: %v", err)
-	}
-
-	if err := hermezDb.WriteBlockBatch(l2Block.L2BlockNumber, l2Block.BatchNumber); err != nil {
-		return fmt.Errorf("write block batch error: %v", err)
-	}
-
-	return nil
-}
-
-=======
->>>>>>> 9ded83ea
 // rollback performs the unwinding of blocks:
 // 1. queries the latest common ancestor for datastream and db,
 // 2. resolves the unwind block (as the latest block in the previous batch, comparing to the found ancestor block)
