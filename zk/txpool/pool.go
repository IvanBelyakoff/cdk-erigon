/*
   Copyright 2022 Erigon contributors

   Licensed under the Apache License, Version 2.0 (the "License");
   you may not use this file except in compliance with the License.
   You may obtain a copy of the License at

       http://www.apache.org/licenses/LICENSE-2.0

   Unless required by applicable law or agreed to in writing, software
   distributed under the License is distributed on an "AS IS" BASIS,
   WITHOUT WARRANTIES OR CONDITIONS OF ANY KIND, either express or implied.
   See the License for the specific language governing permissions and
   limitations under the License.
*/

package txpool

import (
	"bytes"
	"container/heap"
	"context"
	"encoding/binary"
	"encoding/hex"
	"encoding/json"
	"fmt"
	"math"
	"math/big"
	"runtime"
	"sort"
	"sync"
	"sync/atomic"
	"time"

	"github.com/VictoriaMetrics/metrics"
	mapset "github.com/deckarep/golang-set/v2"
	"github.com/go-stack/stack"
	"github.com/google/btree"
	"github.com/hashicorp/golang-lru/v2/simplelru"
	"github.com/holiman/uint256"
	"github.com/ledgerwatch/erigon-lib/txpool/txpoolcfg"
	"github.com/ledgerwatch/erigon/eth/ethconfig"
	"github.com/ledgerwatch/log/v3"
	"github.com/status-im/keycard-go/hexutils"

	"github.com/ledgerwatch/erigon-lib/chain"
	"github.com/ledgerwatch/erigon-lib/common"
	"github.com/ledgerwatch/erigon-lib/common/assert"
	"github.com/ledgerwatch/erigon-lib/common/dbg"
	"github.com/ledgerwatch/erigon-lib/common/fixedgas"
	emath "github.com/ledgerwatch/erigon-lib/common/math"
	"github.com/ledgerwatch/erigon-lib/common/u256"
	"github.com/ledgerwatch/erigon-lib/gointerfaces"
	"github.com/ledgerwatch/erigon-lib/gointerfaces/grpcutil"
	"github.com/ledgerwatch/erigon-lib/gointerfaces/remote"
	proto_txpool "github.com/ledgerwatch/erigon-lib/gointerfaces/txpool"
	"github.com/ledgerwatch/erigon-lib/kv"
	"github.com/ledgerwatch/erigon-lib/kv/kvcache"
	"github.com/ledgerwatch/erigon-lib/kv/mdbx"
	"github.com/ledgerwatch/erigon-lib/types"
)

var (
	processBatchTxsTimer    = metrics.NewSummary(`pool_process_remote_txs`)
	addRemoteTxsTimer       = metrics.NewSummary(`pool_add_remote_txs`)
	newBlockTimer           = metrics.NewSummary(`pool_new_block`)
	writeToDBTimer          = metrics.NewSummary(`pool_write_to_db`)
	propagateToNewPeerTimer = metrics.NewSummary(`pool_propagate_to_new_peer`)
	propagateNewTxsTimer    = metrics.NewSummary(`pool_propagate_new_txs`)
	writeToDBBytesCounter   = metrics.GetOrCreateCounter(`pool_write_to_db_bytes`)
	pendingSubCounter       = metrics.GetOrCreateCounter(`txpool_pending`)
	queuedSubCounter        = metrics.GetOrCreateCounter(`txpool_queued`)
	basefeeSubCounter       = metrics.GetOrCreateCounter(`txpool_basefee`)
)

// Pool is interface for the transaction pool
// This interface exists for the convenience of testing, and not yet because
// there are multiple implementations
type Pool interface {
	ValidateSerializedTxn(serializedTxn []byte) error

	// Handle 3 main events - new remote txs from p2p, new local txs from RPC, new blocks from execution layer
	AddRemoteTxs(ctx context.Context, newTxs types.TxSlots)
	AddLocalTxs(ctx context.Context, newTxs types.TxSlots, tx kv.Tx) ([]DiscardReason, error)
	OnNewBlock(ctx context.Context, stateChanges *remote.StateChangeBatch, unwindTxs, minedTxs types.TxSlots, tx kv.Tx) error

	// IdHashKnown check whether transaction with given Id hash is known to the pool
	IdHashKnown(tx kv.Tx, hash []byte) (bool, error)
	Started() bool
	GetRlp(tx kv.Tx, hash []byte) ([]byte, error)

	AddNewGoodPeer(peerID types.PeerID)
}

var _ Pool = (*TxPool)(nil) // compile-time interface check

// SubPoolMarker ordered bitset responsible to sort transactions by sub-pools. Bits meaning:
// 1. Minimum fee requirement. Set to 1 if feeCap of the transaction is no less than in-protocol parameter of minimal base fee. Set to 0 if feeCap is less than minimum base fee, which means this transaction will never be included into this particular chain.
// 2. Absence of nonce gaps. Set to 1 for transactions whose nonce is N, state nonce for the sender is M, and there are transactions for all nonces between M and N from the same sender. Set to 0 is the transaction's nonce is divided from the state nonce by one or more nonce gaps.
// 3. Sufficient balance for gas. Set to 1 if the balance of sender's account in the state is B, nonce of the sender in the state is M, nonce of the transaction is N, and the sum of feeCap x gasLimit + transferred_value of all transactions from this sender with nonces N+1 ... M is no more than B. Set to 0 otherwise. In other words, this bit is set if there is currently a guarantee that the transaction and all its required prior transactions will be able to pay for gas.
// 4. Dynamic fee requirement. Set to 1 if feeCap of the transaction is no less than baseFee of the currently pending block. Set to 0 otherwise.
// 5. Local transaction. Set to 1 if transaction is local.
type SubPoolMarker uint8

const (
	EnoughFeeCapProtocol = 0b100000
	NoNonceGaps          = 0b010000
	EnoughBalance        = 0b001000
	NotTooMuchGas        = 0b000100
	EnoughFeeCapBlock    = 0b000010
	IsLocal              = 0b000001

	BaseFeePoolBits = EnoughFeeCapProtocol + NoNonceGaps + EnoughBalance + NotTooMuchGas
	QueuedPoolBits  = EnoughFeeCapProtocol
)

type DiscardReason uint8

const (
	NotSet                 DiscardReason = 0 // analog of "nil-value", means it will be set in future
	Success                DiscardReason = 1
	AlreadyKnown           DiscardReason = 2
	Mined                  DiscardReason = 3
	ReplacedByHigherTip    DiscardReason = 4
	UnderPriced            DiscardReason = 5
	ReplaceUnderpriced     DiscardReason = 6 // if a transaction is attempted to be replaced with a different one without the required price bump.
	FeeTooLow              DiscardReason = 7
	OversizedData          DiscardReason = 8
	InvalidSender          DiscardReason = 9
	NegativeValue          DiscardReason = 10 // ensure no one is able to specify a transaction with a negative value.
	Spammer                DiscardReason = 11
	PendingPoolOverflow    DiscardReason = 12
	BaseFeePoolOverflow    DiscardReason = 13
	QueuedPoolOverflow     DiscardReason = 14
	GasUintOverflow        DiscardReason = 15
	IntrinsicGas           DiscardReason = 16
	RLPTooLong             DiscardReason = 17
	NonceTooLow            DiscardReason = 18
	InsufficientFunds      DiscardReason = 19
	NotReplaced            DiscardReason = 20 // There was an existing transaction with the same sender and nonce, not enough price bump to replace
	DuplicateHash          DiscardReason = 21 // There was an existing transaction with the same hash
	InitCodeTooLarge       DiscardReason = 22 // EIP-3860 - transaction init code is too large
	UnsupportedTx          DiscardReason = 23 // unsupported transaction type
	OverflowZkCounters     DiscardReason = 24 // unsupported transaction type
	SenderDisallowedSendTx DiscardReason = 25 // sender is not allowed to send transactions by ACL policy
	SenderDisallowedDeploy DiscardReason = 26 // sender is not allowed to deploy contracts by ACL policy
	DiscardByLimbo         DiscardReason = 27
)

func (r DiscardReason) String() string {
	switch r {
	case NotSet:
		return "not set"
	case Success:
		return "success"
	case AlreadyKnown:
		return "already known"
	case Mined:
		return "mined"
	case ReplacedByHigherTip:
		return "replaced by transaction with higher tip"
	case UnderPriced:
		return "underpriced"
	case ReplaceUnderpriced:
		return "replacement transaction underpriced"
	case FeeTooLow:
		return "fee too low"
	case OversizedData:
		return "oversized data"
	case InvalidSender:
		return "invalid sender"
	case NegativeValue:
		return "negative value"
	case Spammer:
		return "spammer"
	case PendingPoolOverflow:
		return "pending sub-pool is full"
	case BaseFeePoolOverflow:
		return "baseFee sub-pool is full"
	case QueuedPoolOverflow:
		return "queued sub-pool is full"
	case GasUintOverflow:
		return "GasUintOverflow"
	case IntrinsicGas:
		return "IntrinsicGas"
	case RLPTooLong:
		return "RLPTooLong"
	case NonceTooLow:
		return "nonce too low"
	case InsufficientFunds:
		return "insufficient funds"
	case NotReplaced:
		return "could not replace existing tx"
	case DuplicateHash:
		return "existing tx with same hash"
	case InitCodeTooLarge:
		return "initcode too large"
	case UnsupportedTx:
		return "unsupported transaction type"
	case OverflowZkCounters:
		return "overflow zk-counters"
	case SenderDisallowedSendTx:
		return "sender disallowed to send tx by ACL policy"
	case SenderDisallowedDeploy:
		return "sender disallowed to deploy contract by ACL policy"
	case DiscardByLimbo:
		return "limbo error"
	default:
		panic(fmt.Sprintf("discard reason: %d", r))
	}
}

// metaTx holds transaction and some metadata
type metaTx struct {
	Tx                        *types.TxSlot
	minFeeCap                 uint256.Int
	nonceDistance             uint64 // how far their nonces are from the state's nonce for the sender
	cumulativeBalanceDistance uint64 // how far their cumulativeRequiredBalance are from the state's balance for the sender
	minTip                    uint64
	bestIndex                 int
	worstIndex                int
	timestamp                 uint64 // when it was added to pool
	subPool                   SubPoolMarker
	currentSubPool            SubPoolType
	alreadyYielded            bool
}

func newMetaTx(slot *types.TxSlot, isLocal bool, timestmap uint64) *metaTx {
	mt := &metaTx{Tx: slot, worstIndex: -1, bestIndex: -1, timestamp: timestmap}
	if isLocal {
		mt.subPool = IsLocal
	}
	return mt
}

type SubPoolType uint8

const PendingSubPool SubPoolType = 1
const BaseFeeSubPool SubPoolType = 2
const QueuedSubPool SubPoolType = 3
const LimboSubPool SubPoolType = 4

const LimboSubPoolSize = 100_000 // overkill but better too large than too small

func (sp SubPoolType) String() string {
	switch sp {
	case PendingSubPool:
		return "Pending"
	case BaseFeeSubPool:
		return "BaseFee"
	case QueuedSubPool:
		return "Queued"
	}
	return fmt.Sprintf("Unknown:%d", sp)
}

// sender - immutable structure which stores only nonce and balance of account
type sender struct {
	balance uint256.Int
	nonce   uint64
}

func newSender(nonce uint64, balance uint256.Int) *sender {
	return &sender{nonce: nonce, balance: balance}
}

var emptySender = newSender(0, *uint256.NewInt(0))

func SortByNonceLess(a, b *metaTx) bool {
	if a.Tx.SenderID != b.Tx.SenderID {
		return a.Tx.SenderID < b.Tx.SenderID
	}
	return a.Tx.Nonce < b.Tx.Nonce
}

// TxPool - holds all pool-related data structures and lock-based tiny methods
// most of logic implemented by pure tests-friendly functions
//
// txpool doesn't start any goroutines - "leave concurrency to user" design
// txpool has no DB or TX fields - "leave db transactions management to user" design
// txpool has _chainDB field - but it must maximize local state cache hit-rate - and perform minimum _chainDB transactions
//
// It preserve TxSlot objects immutable
type TxPool struct {
	_chainDB               kv.RoDB // remote db - use it wisely
	_stateCache            kvcache.Cache
	lock                   *sync.Mutex
	recentlyConnectedPeers *recentlyConnectedPeers // all txs will be propagated to this peers eventually, and clear list
	senders                *sendersBatch
	// batch processing of remote transactions
	// handling works fast without batching, but batching allow:
	//   - reduce amount of _chainDB transactions
	//   - batch notifications about new txs (reduce P2P spam to other nodes about txs propagation)
	//   - and as a result reducing lock contention
	unprocessedRemoteTxs    *types.TxSlots
	unprocessedRemoteByHash map[string]int                        // to reject duplicates
	byHash                  map[string]*metaTx                    // tx_hash => tx : only not committed to db yet records
	discardReasonsLRU       *simplelru.LRU[string, DiscardReason] // tx_hash => discard_reason : non-persisted
	pending                 *PendingPool
	baseFee                 *SubPool
	queued                  *SubPool
	isLocalLRU              *simplelru.LRU[string, struct{}] // tx_hash => is_local : to restore isLocal flag of unwinded transactions
	newPendingTxs           chan types.Announcements         // notifications about new txs in Pending sub-pool
	all                     *BySenderAndNonce                // senderID => (sorted map of tx nonce => *metaTx)
	deletedTxs              []*metaTx                        // list of discarded txs since last db commit
	overflowZkCounters      []*metaTx
	promoted                types.Announcements
	cfg                     txpoolcfg.Config
	chainID                 uint256.Int
	lastSeenBlock           atomic.Uint64
	started                 atomic.Bool
	pendingBaseFee          atomic.Uint64
	blockGasLimit           atomic.Uint64
	londonBlock             *big.Int
	isPostLondon            atomic.Bool
	shanghaiTime            *big.Int
	isPostShanghai          atomic.Bool
	ethCfg                  *ethconfig.Config
	aclDB                   kv.RwDB

	// we cannot be in a flushing state whilst getting transactions from the pool, so we have this mutex which is
	// exposed publicly so anything wanting to get "best" transactions can ensure a flush isn't happening and
	// vice versa
	flushMtx *sync.Mutex

	// limbo specific fields where bad batch transactions identified by the executor go
	limbo *Limbo
}

func CreateTxPoolBuckets(tx kv.RwTx) error {
	if err := tx.CreateBucket(TablePoolLimbo); err != nil {
		return err
	}
	return nil
}

func New(newTxs chan types.Announcements, coreDB kv.RoDB, cfg txpoolcfg.Config, ethCfg *ethconfig.Config, cache kvcache.Cache, chainID uint256.Int, shanghaiTime *big.Int, londonBlock *big.Int, aclDB kv.RwDB) (*TxPool, error) {
	var err error
	localsHistory, err := simplelru.NewLRU[string, struct{}](10_000, nil)
	if err != nil {
		return nil, err
	}
	discardHistory, err := simplelru.NewLRU[string, DiscardReason](10_000, nil)
	if err != nil {
		return nil, err
	}

	byNonce := &BySenderAndNonce{
		tree:             btree.NewG[*metaTx](32, SortByNonceLess),
		search:           &metaTx{Tx: &types.TxSlot{}},
		senderIDTxnCount: map[uint64]int{},
	}
	tracedSenders := make(map[common.Address]struct{})
	for _, sender := range cfg.TracedSenders {
		tracedSenders[common.BytesToAddress([]byte(sender))] = struct{}{}
	}
	return &TxPool{
		lock:                    &sync.Mutex{},
		byHash:                  map[string]*metaTx{},
		isLocalLRU:              localsHistory,
		discardReasonsLRU:       discardHistory,
		all:                     byNonce,
		recentlyConnectedPeers:  &recentlyConnectedPeers{},
		pending:                 NewPendingSubPool(PendingSubPool, cfg.PendingSubPoolLimit),
		baseFee:                 NewSubPool(BaseFeeSubPool, cfg.BaseFeeSubPoolLimit),
		queued:                  NewSubPool(QueuedSubPool, cfg.QueuedSubPoolLimit),
		newPendingTxs:           newTxs,
		_stateCache:             cache,
		senders:                 newSendersCache(tracedSenders),
		_chainDB:                coreDB,
		cfg:                     cfg,
		chainID:                 chainID,
		unprocessedRemoteTxs:    &types.TxSlots{},
		unprocessedRemoteByHash: map[string]int{},
		londonBlock:             londonBlock,
		shanghaiTime:            shanghaiTime,
		ethCfg:                  ethCfg,
		flushMtx:                &sync.Mutex{},
		aclDB:                   aclDB,
		limbo:                   newLimbo(),
	}, nil
}

func (p *TxPool) OnNewBlock(ctx context.Context, stateChanges *remote.StateChangeBatch, unwindTxs, minedTxs types.TxSlots, tx kv.Tx) error {
	defer newBlockTimer.UpdateDuration(time.Now())

	isAfterLimbo := len(unwindTxs.Txs) > 0 && p.isDeniedYieldingTransactions()

	cache := p.cache()
	cache.OnNewBlock(stateChanges)
	coreTx, err := p.coreDB().BeginRo(ctx)
	if err != nil {
		return err
	}
	defer coreTx.Rollback()

	p.lock.Lock()
	defer p.lock.Unlock()

	p.lastSeenBlock.Store(stateChanges.ChangeBatch[len(stateChanges.ChangeBatch)-1].BlockHeight)
	if !p.started.Load() {
		if err := p.fromDB(ctx, tx, coreTx); err != nil {
			return fmt.Errorf("loading txs from DB: %w", err)
		}
	}

	cacheView, err := cache.View(ctx, coreTx)
	if err != nil {
		return err
	}
	if assert.Enable {
		if _, err := kvcache.AssertCheckValues(ctx, coreTx, cache); err != nil {
			log.Error("AssertCheckValues", "err", err, "stack", stack.Trace().String())
		}
	}

	if err := minedTxs.Valid(); err != nil {
		return err
	}

	pendingBaseFee, baseFeeChanged := p.setBaseFee(stateChanges.PendingBlockBaseFee, p.ethCfg.AllowFreeTransactions)
	// Update pendingBase for all pool queues and slices
	if baseFeeChanged {
		p.pending.best.pendingBaseFee = pendingBaseFee
		p.pending.worst.pendingBaseFee = pendingBaseFee
		p.baseFee.best.pendingBastFee = pendingBaseFee
		p.baseFee.worst.pendingBaseFee = pendingBaseFee
		p.queued.best.pendingBastFee = pendingBaseFee
		p.queued.worst.pendingBaseFee = pendingBaseFee
	}

	p.addLimboToUnwindTxs(&unwindTxs)

	p.blockGasLimit.Store(stateChanges.BlockGasLimit)
	if err := p.senders.onNewBlock(stateChanges, unwindTxs, minedTxs); err != nil {
		return err
	}

	// No point to validate transactions that have already been executed.
	// It is clear that some of them will not pass the validation, because a unwound tx may depend on another unwound transaction. In this case the depended tx will be discarded
	// Let's all of them pass so they can stay in the queue subpool.
	// _, unwindTxs, err = p.validateTxs(&unwindTxs, cacheView)
	// if err != nil {
	// 	return err
	// }

	if assert.Enable {
		for _, txn := range unwindTxs.Txs {
			if txn.SenderID == 0 {
				panic(fmt.Errorf("onNewBlock.unwindTxs: senderID can't be zero"))
			}
		}
		for _, txn := range minedTxs.Txs {
			if txn.SenderID == 0 {
				panic(fmt.Errorf("onNewBlock.minedTxs: senderID can't be zero"))
			}
		}
	}

	if err := removeMined(p.all, minedTxs.Txs, p.pending, p.baseFee, p.queued, p.discardLocked); err != nil {
		return err
	}

	blockNum := p.lastSeenBlock.Load()

	sendersWithChangedStateBeforeLimboTrim := prepareSendersWithChangedState(&unwindTxs)
	unwindTxs, limboTxs, forDiscard := p.trimLimboSlots(&unwindTxs)

	//log.Debug("[txpool] new block", "unwinded", len(unwindTxs.txs), "mined", len(minedTxs.txs), "baseFee", baseFee, "blockHeight", blockHeight)

	announcements, err := p.addTxsOnNewBlock(
		blockNum,
		cacheView,
		stateChanges,
		p.senders,
		unwindTxs,
		pendingBaseFee,
		stateChanges.BlockGasLimit,
		p.pending,
		p.baseFee,
		p.queued,
		p.all,
		p.byHash,
		sendersWithChangedStateBeforeLimboTrim,
		p.addLocked,
		p.discardLocked,
	)
	if err != nil {
		return err
	}

	p.pending.EnforceWorstInvariants()
	p.baseFee.EnforceInvariants()
	p.queued.EnforceInvariants()
	p.pending.EnforceBestInvariants()
	p.promoted.Reset()
	p.promoted.AppendOther(announcements)

	if p.started.CompareAndSwap(false, true) {
		log.Info("[txpool] Started")
	}

	if p.promoted.Len() > 0 {
		select {
		case p.newPendingTxs <- p.promoted.Copy():
		default:
		}
	}

	for idx, slot := range forDiscard.Txs {
		mt := newMetaTx(slot, forDiscard.IsLocal[idx], blockNum)
		p.discardLocked(mt, DiscardByLimbo)
		log.Info("[txpool] Discarding", "tx-hash", hexutils.BytesToHex(slot.IDHash[:]))
	}
	p.finalizeLimboOnNewBlock(limboTxs)
	if isAfterLimbo {
		p.allowYieldingTransactions()
	}

	//log.Info("[txpool] new block", "number", p.lastSeenBlock.Load(), "pendngBaseFee", pendingBaseFee, "in", time.Since(t))
	return nil
}

func (p *TxPool) processRemoteTxs(ctx context.Context) error {
	if !p.started.Load() {
		return fmt.Errorf("txpool not started yet")
	}

	cache := p.cache()
	defer processBatchTxsTimer.UpdateDuration(time.Now())
	coreTx, err := p.coreDB().BeginRo(ctx)
	if err != nil {
		return err
	}
	defer coreTx.Rollback()
	cacheView, err := cache.View(ctx, coreTx)
	if err != nil {
		return err
	}

	//t := time.Now()
	p.lock.Lock()
	defer p.lock.Unlock()

	l := len(p.unprocessedRemoteTxs.Txs)
	if l == 0 {
		return nil
	}

	err = p.senders.registerNewSenders(p.unprocessedRemoteTxs)
	if err != nil {
		return err
	}

	_, newTxs, err := p.validateTxs(p.unprocessedRemoteTxs, cacheView)
	if err != nil {
		return err
	}

	announcements, _, err := p.addTxs(p.lastSeenBlock.Load(), cacheView, p.senders, newTxs,
		p.pendingBaseFee.Load(), p.blockGasLimit.Load(), p.pending, p.baseFee, p.queued, p.all, p.byHash, p.addLocked, p.discardLocked, true)
	if err != nil {
		return err
	}
	p.promoted.Reset()
	p.promoted.AppendOther(announcements)

	if p.promoted.Len() > 0 {
		select {
		case <-ctx.Done():
			return nil
		case p.newPendingTxs <- p.promoted.Copy():
		default:
		}
	}

	p.unprocessedRemoteTxs.Resize(0)
	p.unprocessedRemoteByHash = map[string]int{}

	//log.Info("[txpool] on new txs", "amount", len(newPendingTxs.txs), "in", time.Since(t))
	return nil
}
func (p *TxPool) getRlpLocked(tx kv.Tx, hash []byte) (rlpTxn []byte, sender common.Address, isLocal bool, err error) {
	txn, ok := p.byHash[string(hash)]
	if ok && txn.Tx.Rlp != nil {
		return txn.Tx.Rlp, p.senders.senderID2Addr[txn.Tx.SenderID], txn.subPool&IsLocal > 0, nil
	}
	v, err := tx.GetOne(kv.PoolTransaction, hash)
	if err != nil {
		return nil, common.Address{}, false, err
	}
	if v == nil {
		return nil, common.Address{}, false, nil
	}
	return v[20:], *(*[20]byte)(v[:20]), txn != nil && txn.subPool&IsLocal > 0, nil
}
func (p *TxPool) GetRlp(tx kv.Tx, hash []byte) ([]byte, error) {
	p.lock.Lock()
	defer p.lock.Unlock()
	rlpTx, _, _, err := p.getRlpLocked(tx, hash)
	return common.Copy(rlpTx), err
}
func (p *TxPool) AppendLocalAnnouncements(types []byte, sizes []uint32, hashes []byte) ([]byte, []uint32, []byte) {
	p.lock.Lock()
	defer p.lock.Unlock()
	for hash, txn := range p.byHash {
		if txn.subPool&IsLocal == 0 {
			continue
		}
		types = append(types, txn.Tx.Type)
		sizes = append(sizes, txn.Tx.Size)
		hashes = append(hashes, hash...)
	}
	return types, sizes, hashes
}
func (p *TxPool) AppendRemoteAnnouncements(types []byte, sizes []uint32, hashes []byte) ([]byte, []uint32, []byte) {
	p.lock.Lock()
	defer p.lock.Unlock()

	for hash, txn := range p.byHash {
		if txn.subPool&IsLocal != 0 {
			continue
		}
		types = append(types, txn.Tx.Type)
		sizes = append(sizes, txn.Tx.Size)
		hashes = append(hashes, hash...)
	}
	for hash, txIdx := range p.unprocessedRemoteByHash {
		txSlot := p.unprocessedRemoteTxs.Txs[txIdx]
		types = append(types, txSlot.Type)
		sizes = append(sizes, txSlot.Size)
		hashes = append(hashes, hash...)
	}
	return types, sizes, hashes
}
func (p *TxPool) AppendAllAnnouncements(types []byte, sizes []uint32, hashes []byte) ([]byte, []uint32, []byte) {
	types, sizes, hashes = p.AppendLocalAnnouncements(types, sizes, hashes)
	types, sizes, hashes = p.AppendRemoteAnnouncements(types, sizes, hashes)
	return types, sizes, hashes
}
func (p *TxPool) IdHashKnown(tx kv.Tx, hash []byte) (bool, error) {
	p.lock.Lock()
	defer p.lock.Unlock()
	if _, ok := p.discardReasonsLRU.Get(string(hash)); ok {
		return true, nil
	}
	if _, ok := p.unprocessedRemoteByHash[string(hash)]; ok {
		return true, nil
	}
	if _, ok := p.byHash[string(hash)]; ok {
		return true, nil
	}
	return tx.Has(kv.PoolTransaction, hash)
}
func (p *TxPool) IsLocal(idHash []byte) bool {
	p.lock.Lock()
	defer p.lock.Unlock()
	return p.isLocalLRU.Contains(string(idHash))
}
func (p *TxPool) AddNewGoodPeer(peerID types.PeerID) { p.recentlyConnectedPeers.AddPeer(peerID) }
func (p *TxPool) Started() bool                      { return p.started.Load() }

func (p *TxPool) ResetYieldedStatus() {
	p.lock.Lock()
	defer p.lock.Unlock()
	best := p.pending.best
	for i := 0; i < len(best.ms); i++ {
		best.ms[i].alreadyYielded = false
	}
}

func (p *TxPool) YieldBest(n uint16, txs *types.TxsRlp, tx kv.Tx, onTopOf, availableGas, availableBlobGas uint64, toSkip mapset.Set[[32]byte]) (bool, int, error) {
	return p.best(n, txs, tx, onTopOf, availableGas, availableBlobGas, toSkip)
}

func (p *TxPool) PeekBest(n uint16, txs *types.TxsRlp, tx kv.Tx, onTopOf, availableGas, availableBlobGas uint64) (bool, error) {
	set := mapset.NewThreadUnsafeSet[[32]byte]()
	onTime, _, err := p.best(n, txs, tx, onTopOf, availableGas, availableBlobGas, set)
	return onTime, err
}

func (p *TxPool) CountContent() (int, int, int) {
	p.lock.Lock()
	defer p.lock.Unlock()
	return p.pending.Len(), p.baseFee.Len(), p.queued.Len()
}
func (p *TxPool) AddRemoteTxs(_ context.Context, newTxs types.TxSlots) {
	defer addRemoteTxsTimer.UpdateDuration(time.Now())
	p.lock.Lock()
	defer p.lock.Unlock()
	for i, txn := range newTxs.Txs {
		_, ok := p.unprocessedRemoteByHash[string(txn.IDHash[:])]
		if ok {
			continue
		}
		p.unprocessedRemoteByHash[string(txn.IDHash[:])] = len(p.unprocessedRemoteTxs.Txs)
		p.unprocessedRemoteTxs.Append(txn, newTxs.Senders.At(i), false)
	}
}

func (p *TxPool) validateTx(txn *types.TxSlot, isLocal bool, stateCache kvcache.CacheView, from common.Address) DiscardReason {
	isShanghai := p.isShanghai()
	if isShanghai {
		if txn.DataLen > fixedgas.MaxInitCodeSize {
			return InitCodeTooLarge
		}
	}

	isLondon := p.isLondon()
	if !isLondon && txn.Type == 0x2 {
		return UnsupportedTx
	}

	// Drop non-local transactions under our own minimal accepted gas price or tip
	if !isLocal && uint256.NewInt(p.cfg.MinFeeCap).Cmp(&txn.FeeCap) == 1 {
		if txn.Traced {
			log.Info(fmt.Sprintf("TX TRACING: validateTx underpriced idHash=%x local=%t, feeCap=%d, cfg.MinFeeCap=%d", txn.IDHash, isLocal, txn.FeeCap, p.cfg.MinFeeCap))
		}
		return UnderPriced
	}
	gas, reason := CalcIntrinsicGas(uint64(txn.DataLen), uint64(txn.DataNonZeroLen), nil, txn.Creation, true, true, isShanghai)
	if txn.Traced {
		log.Info(fmt.Sprintf("TX TRACING: validateTx intrinsic gas idHash=%x gas=%d", txn.IDHash, gas))
	}
	if reason != Success {
		if txn.Traced {
			log.Info(fmt.Sprintf("TX TRACING: validateTx intrinsic gas calculated failed idHash=%x reason=%s", txn.IDHash, reason))
		}
		return reason
	}
	if gas > txn.Gas {
		if txn.Traced {
			log.Info(fmt.Sprintf("TX TRACING: validateTx intrinsic gas > txn.gas idHash=%x gas=%d, txn.gas=%d", txn.IDHash, gas, txn.Gas))
		}
		return IntrinsicGas
	}
	if !isLocal && uint64(p.all.count(txn.SenderID)) > p.cfg.AccountSlots {
		if txn.Traced {
			log.Info(fmt.Sprintf("TX TRACING: validateTx marked as spamming idHash=%x slots=%d, limit=%d", txn.IDHash, p.all.count(txn.SenderID), p.cfg.AccountSlots))
		}
		return Spammer
	}

	// check nonce and balance
	senderNonce, senderBalance, _ := p.senders.info(stateCache, txn.SenderID)
	if senderNonce > txn.Nonce {
		if txn.Traced {
			log.Info(fmt.Sprintf("TX TRACING: validateTx nonce too low idHash=%x nonce in state=%d, txn.nonce=%d", txn.IDHash, senderNonce, txn.Nonce))
		}
		return NonceTooLow
	}
	// Transactor should have enough funds to cover the costs
	total := uint256.NewInt(txn.Gas)
	total.Mul(total, &txn.FeeCap)
	total.Add(total, &txn.Value)
	if senderBalance.Cmp(total) < 0 {
		if txn.Traced {
			log.Info(fmt.Sprintf("TX TRACING: validateTx insufficient funds idHash=%x balance in state=%d, txn.gas*txn.tip=%d", txn.IDHash, senderBalance, total))
		}
		return InsufficientFunds
	}

	switch resolvePolicy(txn) {
	case SendTx:
		var allow bool
		allow, err := p.checkPolicy(context.TODO(), from, SendTx)
		if err != nil {
			panic(err)
		}
		if !allow {
			return SenderDisallowedSendTx
		}
	case Deploy:
		var allow bool
		// check that sender may deploy contracts
		allow, err := p.checkPolicy(context.TODO(), from, Deploy)
		if err != nil {
			panic(err)
		}
		if !allow {
			return SenderDisallowedDeploy
		}
	}

	return Success
}

func (p *TxPool) isShanghai() bool {
	// once this flag has been set for the first time we no longer need to check the timestamp
	set := p.isPostShanghai.Load()
	if set {
		return true
	}
	if p.shanghaiTime == nil {
		return false
	}
	shanghaiTime := p.shanghaiTime.Uint64()

	// a zero here means shanghai is always active
	if shanghaiTime == 0 {
		p.isPostShanghai.Swap(true)
		return true
	}

	now := big.NewInt(time.Now().Unix())
	is := now.Uint64() >= shanghaiTime
	if is {
		p.isPostShanghai.Swap(true)
	}
	return is
}

func (p *TxPool) isLondon() bool {
	set := p.isPostLondon.Load()
	if set {
		return true
	}
	lbsBig := big.NewInt(0).SetUint64(p.lastSeenBlock.Load())
	if p.londonBlock != nil && p.londonBlock.Cmp(lbsBig) <= 0 {
		p.isPostLondon.Swap(true)
		return true
	}
	return false
}

func (p *TxPool) ValidateSerializedTxn(serializedTxn []byte) error {
	const (
		// txSlotSize is used to calculate how many data slots a single transaction
		// takes up based on its size. The slots are used as DoS protection, ensuring
		// that validating a new transaction remains a constant operation (in reality
		// O(maxslots), where max slots are 4 currently).
		txSlotSize = 32 * 1024

		// txMaxSize is the maximum size a single transaction can have. This field has
		// non-trivial consequences: larger transactions are significantly harder and
		// more expensive to propagate; larger transactions also take more resources
		// to validate whether they fit into the pool or not.
		txMaxSize = 4 * txSlotSize // 128KB
	)
	if len(serializedTxn) > txMaxSize {
		return types.ErrRlpTooBig
	}
	return nil
}
func (p *TxPool) validateTxs(txs *types.TxSlots, stateCache kvcache.CacheView) (reasons []DiscardReason, goodTxs types.TxSlots, err error) {
	// reasons is pre-sized for direct indexing, with the default zero
	// value DiscardReason of NotSet
	reasons = make([]DiscardReason, len(txs.Txs))

	if err := txs.Valid(); err != nil {
		return reasons, goodTxs, err
	}

	goodCount := 0
	for i, txn := range txs.Txs {
		reason := p.validateTx(txn, txs.IsLocal[i], stateCache, txs.Senders.AddressAt(i))
		if reason == Success {
			goodCount++
			// Success here means no DiscardReason yet, so leave it NotSet
			continue
		}
		if reason == Spammer {
			p.punishSpammer(txn.SenderID)
		}
		reasons[i] = reason
	}

	goodTxs.Resize(uint(goodCount))

	j := 0
	for i, txn := range txs.Txs {
		if reasons[i] == NotSet {
			goodTxs.Txs[j] = txn
			goodTxs.IsLocal[j] = txs.IsLocal[i]
			copy(goodTxs.Senders.At(j), txs.Senders.At(i))
			j++
		}
	}
	return reasons, goodTxs, nil
}

// punishSpammer by drop half of it's transactions with high nonce
func (p *TxPool) punishSpammer(spammer uint64) {
	count := p.all.count(spammer) / 2
	if count > 0 {
		txsToDelete := make([]*metaTx, 0, count)
		p.all.descend(spammer, func(mt *metaTx) bool {
			txsToDelete = append(txsToDelete, mt)
			count--
			return count > 0
		})
		for _, mt := range txsToDelete {
			p.discardLocked(mt, Spammer) // can't call it while iterating by all
		}
	}
}

func fillDiscardReasons(reasons []DiscardReason, newTxs types.TxSlots, discardReasonsLRU *simplelru.LRU[string, DiscardReason]) []DiscardReason {
	for i := range reasons {
		if reasons[i] != NotSet {
			continue
		}
		reason, ok := discardReasonsLRU.Get(string(newTxs.Txs[i].IDHash[:]))
		if ok {
			reasons[i] = reason
		} else {
			reasons[i] = Success
		}
	}
	return reasons
}

func (p *TxPool) AddLocalTxs(ctx context.Context, newTransactions types.TxSlots, tx kv.Tx) ([]DiscardReason, error) {
	coreTx, err := p.coreDB().BeginRo(ctx)
	if err != nil {
		return nil, err
	}
	defer coreTx.Rollback()

	cacheView, err := p.cache().View(ctx, coreTx)
	if err != nil {
		return nil, err
	}

	p.lock.Lock()
	defer p.lock.Unlock()

	if !p.Started() {
		if err := p.fromDB(ctx, tx, coreTx); err != nil {
			return nil, fmt.Errorf("loading txs from DB: %w", err)
		}
		if p.started.CompareAndSwap(false, true) {
			log.Info("[txpool] Started")
		}
	}

	if err = p.senders.registerNewSenders(&newTransactions); err != nil {
		return nil, err
	}

	reasons, newTxs, err := p.validateTxs(&newTransactions, cacheView)
	if err != nil {
		return nil, err
	}

	announcements, addReasons, err := p.addTxs(p.lastSeenBlock.Load(), cacheView, p.senders, newTxs,
		p.pendingBaseFee.Load(), p.blockGasLimit.Load(), p.pending, p.baseFee, p.queued, p.all, p.byHash, p.addLocked, p.discardLocked, true)
	if err == nil {
		for i, reason := range addReasons {
			if reason != NotSet {
				reasons[i] = reason
			}
		}
	} else {
		return nil, err
	}
	p.promoted.Reset()
	p.promoted.AppendOther(announcements)

	reasons = fillDiscardReasons(reasons, newTxs, p.discardReasonsLRU)
	for i, reason := range reasons {
		if reason == Success {
			txn := newTxs.Txs[i]
			if txn.Traced {
				log.Info(fmt.Sprintf("TX TRACING: AddLocalTxs promotes idHash=%x, senderId=%d", txn.IDHash, txn.SenderID))
			}
			p.promoted.Append(txn.Type, txn.Size, txn.IDHash[:])
		}
	}
	if p.promoted.Len() > 0 {
		select {
		case p.newPendingTxs <- p.promoted.Copy():
		default:
		}
	}
	return reasons, nil
}

func (p *TxPool) coreDB() kv.RoDB {
	p.lock.Lock()
	defer p.lock.Unlock()
	return p._chainDB
}

func (p *TxPool) cache() kvcache.Cache {
	p.lock.Lock()
	defer p.lock.Unlock()
	return p._stateCache
}

func (p *TxPool) addTxs(blockNum uint64, cacheView kvcache.CacheView, senders *sendersBatch,
	newTxs types.TxSlots, pendingBaseFee, blockGasLimit uint64,
	pending *PendingPool, baseFee, queued *SubPool,
	byNonce *BySenderAndNonce, byHash map[string]*metaTx, add func(*metaTx, *types.Announcements) DiscardReason, discard func(*metaTx, DiscardReason), collect bool) (types.Announcements, []DiscardReason, error) {
	protocolBaseFee := calcProtocolBaseFee(pendingBaseFee)
	if assert.Enable {
		for _, txn := range newTxs.Txs {
			if txn.SenderID == 0 {
				panic(fmt.Errorf("senderID can't be zero"))
			}
		}
	}
	// This can be thought of a reverse operation from the one described before.
	// When a block that was deemed "the best" of its height, is no longer deemed "the best", the
	// transactions contained in it, are now viable for inclusion in other blocks, and therefore should
	// be returned into the transaction pool.
	// An interesting note here is that if the block contained any transactions local to the node,
	// by being first removed from the pool (from the "local" part of it), and then re-injected,
	// they effective lose their priority over the "remote" transactions. In order to prevent that,
	// somehow the fact that certain transactions were local, needs to be remembered for some
	// time (up to some "immutability threshold").
	sendersWithChangedState := map[uint64]struct{}{}
	discardReasons := make([]DiscardReason, len(newTxs.Txs))
	announcements := types.Announcements{}
	for i, txn := range newTxs.Txs {
		if found, ok := byHash[string(txn.IDHash[:])]; ok {
			discardReasons[i] = DuplicateHash
			// In case if the transation is stuck, "poke" it to rebroadcast
			if collect && newTxs.IsLocal[i] && (found.currentSubPool == PendingSubPool || found.currentSubPool == BaseFeeSubPool) {
				announcements.Append(found.Tx.Type, found.Tx.Size, found.Tx.IDHash[:])
			}
			continue
		}
		mt := newMetaTx(txn, newTxs.IsLocal[i], blockNum)
		if reason := add(mt, &announcements); reason != NotSet {
			discardReasons[i] = reason
			continue
		}
		discardReasons[i] = NotSet
		if txn.Traced {
			log.Info(fmt.Sprintf("TX TRACING: schedule sendersWithChangedState idHash=%x senderId=%d", txn.IDHash, mt.Tx.SenderID))
		}
		sendersWithChangedState[mt.Tx.SenderID] = struct{}{}
	}

	for _, mt := range p.overflowZkCounters {
		pending.Remove(mt)
		discard(mt, OverflowZkCounters)
		sendersWithChangedState[mt.Tx.SenderID] = struct{}{}
	}
	p.overflowZkCounters = p.overflowZkCounters[:0]

	for senderID := range sendersWithChangedState {
		nonce, balance, err := senders.info(cacheView, senderID)
		if err != nil {
			return announcements, discardReasons, err
		}
		p.onSenderStateChange(senderID, nonce, balance, byNonce,
			protocolBaseFee, blockGasLimit, pending, baseFee, queued, discard)
	}

	promote(pending, baseFee, queued, pendingBaseFee, discard, &announcements)

	return announcements, discardReasons, nil
}

func (p *TxPool) addTxsOnNewBlock(
	blockNum uint64,
	cacheView kvcache.CacheView,
	stateChanges *remote.StateChangeBatch,
	senders *sendersBatch,
	newTxs types.TxSlots,
	pendingBaseFee uint64,
	blockGasLimit uint64,
	pending *PendingPool,
	baseFee,
	queued *SubPool,
	byNonce *BySenderAndNonce,
	byHash map[string]*metaTx,
	sendersWithChangedStateBeforeLimboTrim *LimboSendersWithChangedState,
	add func(*metaTx, *types.Announcements) DiscardReason,
	discard func(*metaTx, DiscardReason),
) (types.Announcements, error) {
	protocolBaseFee := calcProtocolBaseFee(pendingBaseFee)
	if assert.Enable {
		for _, txn := range newTxs.Txs {
			if txn.SenderID == 0 {
				panic(fmt.Errorf("senderID can't be zero"))
			}
		}
	}
	// This can be thought of a reverse operation from the one described before.
	// When a block that was deemed "the best" of its height, is no longer deemed "the best", the
	// transactions contained in it, are now viable for inclusion in other blocks, and therefore should
	// be returned into the transaction pool.
	// An interesting note here is that if the block contained any transactions local to the node,
	// by being first removed from the pool (from the "local" part of it), and then re-injected,
	// they effective lose their priority over the "remote" transactions. In order to prevent that,
	// somehow the fact that certain transactions were local, needs to be remembered for some
	// time (up to some "immutability threshold").
	sendersWithChangedState := map[uint64]struct{}{}
	announcements := types.Announcements{}
	for i, txn := range newTxs.Txs {
		if _, ok := byHash[string(txn.IDHash[:])]; ok {
			sendersWithChangedStateBeforeLimboTrim.decrement(txn.SenderID)
			continue
		}
		mt := newMetaTx(txn, newTxs.IsLocal[i], blockNum)
		if reason := add(mt, &announcements); reason != NotSet {
			discard(mt, reason)
			sendersWithChangedStateBeforeLimboTrim.decrement(txn.SenderID)
			continue
		}
		sendersWithChangedState[mt.Tx.SenderID] = struct{}{}
	}
	// add senders changed in state to `sendersWithChangedState` list
	for _, changesList := range stateChanges.ChangeBatch {
		for _, change := range changesList.Changes {
			switch change.Action {
			case remote.Action_UPSERT, remote.Action_UPSERT_CODE, remote.Action_REMOVE:
				if change.Incarnation > 0 {
					continue
				}
				addr := gointerfaces.ConvertH160toAddress(change.Address)
				id, ok := senders.getID(addr)
				if !ok {
					sendersWithChangedStateBeforeLimboTrim.decrement(id)
					continue
				}
				sendersWithChangedState[id] = struct{}{}
			}
		}
	}

	for senderId, counter := range sendersWithChangedStateBeforeLimboTrim.Storage {
		if counter > 0 {
			sendersWithChangedState[senderId] = struct{}{}
		}
	}

	for _, mt := range p.overflowZkCounters {
		pending.Remove(mt)
		discard(mt, OverflowZkCounters)
		sendersWithChangedState[mt.Tx.SenderID] = struct{}{}
	}
	p.overflowZkCounters = p.overflowZkCounters[:0]

	for senderID := range sendersWithChangedState {
		nonce, balance, err := senders.info(cacheView, senderID)
		if err != nil {
			return announcements, err
		}
		p.onSenderStateChange(senderID, nonce, balance, byNonce,
			protocolBaseFee, blockGasLimit, pending, baseFee, queued, discard)
	}

	promote(pending, baseFee, queued, pendingBaseFee, discard, &announcements)

	return announcements, nil
}

func (p *TxPool) setBaseFee(baseFee uint64, allowFreeTransactions bool) (uint64, bool) {
	changed := false
<<<<<<< HEAD
	changed = baseFee != p.pendingBaseFee.Load()
	p.pendingBaseFee.Store(baseFee)
=======
	if allowFreeTransactions {
		changed = uint64(0) != p.pendingBaseFee.Load()
		p.pendingBaseFee.Store(0)
		return 0, changed
	}

	if baseFee > 0 {
		changed = baseFee != p.pendingBaseFee.Load()
		p.pendingBaseFee.Store(baseFee)
	}
>>>>>>> 870772c0
	return p.pendingBaseFee.Load(), changed
}

func (p *TxPool) addLocked(mt *metaTx, announcements *types.Announcements) DiscardReason {
	// Insert to pending pool, if pool doesn't have txn with same Nonce and bigger Tip
	found := p.all.get(mt.Tx.SenderID, mt.Tx.Nonce)
	if found != nil {
		tipThreshold := uint256.NewInt(0)
		tipThreshold = tipThreshold.Mul(&found.Tx.Tip, uint256.NewInt(100+p.cfg.PriceBump))
		tipThreshold.Div(tipThreshold, u256.N100)
		feecapThreshold := uint256.NewInt(0)
		feecapThreshold.Mul(&found.Tx.FeeCap, uint256.NewInt(100+p.cfg.PriceBump))
		feecapThreshold.Div(feecapThreshold, u256.N100)
		if mt.Tx.Tip.Cmp(tipThreshold) < 0 || mt.Tx.FeeCap.Cmp(feecapThreshold) < 0 {
			// Both tip and feecap need to be larger than previously to replace the transaction
			// In case if the transation is stuck, "poke" it to rebroadcast
			if mt.subPool&IsLocal != 0 && (found.currentSubPool == PendingSubPool || found.currentSubPool == BaseFeeSubPool) {
				announcements.Append(found.Tx.Type, found.Tx.Size, found.Tx.IDHash[:])
			}
			if bytes.Equal(found.Tx.IDHash[:], mt.Tx.IDHash[:]) {
				return NotSet
			}
			return NotReplaced
		}

		switch found.currentSubPool {
		case PendingSubPool:
			p.pending.Remove(found)
		case BaseFeeSubPool:
			p.baseFee.Remove(found)
		case QueuedSubPool:
			p.queued.Remove(found)
		default:
			//already removed
		}

		p.discardLocked(found, ReplacedByHigherTip)
	} else if p.pending.IsFull() {
		// new transaction will be denied if pending pool is full unless it will replace an old transaction
		return PendingPoolOverflow
	}

	p.byHash[string(mt.Tx.IDHash[:])] = mt

	if replaced := p.all.replaceOrInsert(mt); replaced != nil {
		if assert.Enable {
			panic("must never happen")
		}
	}

	if mt.subPool&IsLocal != 0 {
		p.isLocalLRU.Add(string(mt.Tx.IDHash[:]), struct{}{})
	}
	// All transactions are first added to the queued pool and then immediately promoted from there if required
	p.queued.Add(mt)
	return NotSet
}

// dropping transaction from all sub-structures and from db
// Important: don't call it while iterating by all
func (p *TxPool) discardLocked(mt *metaTx, reason DiscardReason) {
	delete(p.byHash, string(mt.Tx.IDHash[:]))
	p.deletedTxs = append(p.deletedTxs, mt)
	p.all.delete(mt)
	p.discardReasonsLRU.Add(string(mt.Tx.IDHash[:]), reason)
}

func (p *TxPool) NonceFromAddress(addr [20]byte) (nonce uint64, inPool bool) {
	p.lock.Lock()
	defer p.lock.Unlock()
	senderID, found := p.senders.getID(addr)
	if !found {
		return 0, false
	}
	return p.all.nonce(senderID)
}

func (p *TxPool) LockFlusher() {
	p.flushMtx.Lock()
}

func (p *TxPool) UnlockFlusher() {
	p.flushMtx.Unlock()
}

// removeMined - apply new highest block (or batch of blocks)
//
// 1. New best block arrives, which potentially changes the balance and the nonce of some senders.
// We use senderIds data structure to find relevant senderId values, and then use senders data structure to
// modify state_balance and state_nonce, potentially remove some elements (if transaction with some nonce is
// included into a block), and finally, walk over the transaction records and update SubPool fields depending on
// the actual presence of nonce gaps and what the balance is.
func removeMined(byNonce *BySenderAndNonce, minedTxs []*types.TxSlot, pending *PendingPool, baseFee, queued *SubPool, discard func(*metaTx, DiscardReason)) error {
	noncesToRemove := map[uint64]uint64{}
	for _, txn := range minedTxs {
		nonce, ok := noncesToRemove[txn.SenderID]
		if !ok || txn.Nonce > nonce {
			noncesToRemove[txn.SenderID] = txn.Nonce
		}
	}

	var toDel []*metaTx // can't delete items while iterate them
	for senderID, nonce := range noncesToRemove {
		//if sender.all.Len() > 0 {
		//log.Debug("[txpool] removing mined", "senderID", tx.senderID, "sender.all.len()", sender.all.Len())
		//}
		// delete mined transactions from everywhere
		byNonce.ascend(senderID, func(mt *metaTx) bool {
			//log.Debug("[txpool] removing mined, cmp nonces", "tx.nonce", it.metaTx.Tx.nonce, "sender.nonce", sender.nonce)
			if mt.Tx.Nonce > nonce {
				return false
			}
			if mt.Tx.Traced {
				log.Info(fmt.Sprintf("TX TRACING: removeMined idHash=%x senderId=%d, currentSubPool=%s", mt.Tx.IDHash, mt.Tx.SenderID, mt.currentSubPool))
			}
			toDel = append(toDel, mt)
			// del from sub-pool
			switch mt.currentSubPool {
			case PendingSubPool:
				pending.Remove(mt)
			case BaseFeeSubPool:
				baseFee.Remove(mt)
			case QueuedSubPool:
				queued.Remove(mt)
			default:
				//already removed
			}
			return true
		})

		for _, mt := range toDel {
			discard(mt, Mined)
		}
		toDel = toDel[:0]
	}
	return nil
}

// promote reasserts invariants of the subpool and returns the list of transactions that ended up
// being promoted to the pending or basefee pool, for re-broadcasting
func promote(pending *PendingPool, baseFee, queued *SubPool, pendingBaseFee uint64, discard func(*metaTx, DiscardReason), announcements *types.Announcements) {
	// Demote worst transactions that do not qualify for pending sub pool anymore, to other sub pools, or discard
	for worst := pending.Worst(); pending.Len() > 0 && (worst.subPool < BaseFeePoolBits || worst.minFeeCap.Cmp(uint256.NewInt(pendingBaseFee)) < 0); worst = pending.Worst() {
		if worst.subPool >= BaseFeePoolBits {
			tx := pending.PopWorst()
			announcements.Append(tx.Tx.Type, tx.Tx.Size, tx.Tx.IDHash[:])
			baseFee.Add(tx)
		} else if worst.subPool >= QueuedPoolBits {
			queued.Add(pending.PopWorst())
		} else {
			discard(pending.PopWorst(), FeeTooLow)
		}
	}

	// Promote best transactions from base fee pool to pending pool while they qualify
	for best := baseFee.Best(); baseFee.Len() > 0 && best.subPool >= BaseFeePoolBits && best.minFeeCap.Cmp(uint256.NewInt(pendingBaseFee)) >= 0; best = baseFee.Best() {
		tx := baseFee.PopBest()
		announcements.Append(tx.Tx.Type, tx.Tx.Size, tx.Tx.IDHash[:])
		pending.Add(tx)
	}

	// Demote worst transactions that do not qualify for base fee pool anymore, to queued sub pool, or discard
	for worst := baseFee.Worst(); baseFee.Len() > 0 && worst.subPool < BaseFeePoolBits; worst = baseFee.Worst() {
		if worst.subPool >= QueuedPoolBits {
			queued.Add(baseFee.PopWorst())
		} else {
			discard(baseFee.PopWorst(), FeeTooLow)
		}
	}

	// Promote best transactions from the queued pool to either pending or base fee pool, while they qualify
	for best := queued.Best(); queued.Len() > 0 && best.subPool >= BaseFeePoolBits; best = queued.Best() {
		if best.minFeeCap.Cmp(uint256.NewInt(pendingBaseFee)) >= 0 {
			tx := queued.PopBest()
			announcements.Append(tx.Tx.Type, tx.Tx.Size, tx.Tx.IDHash[:])
			pending.Add(tx)
		} else {
			baseFee.Add(queued.PopBest())
		}
	}

	// Discard worst transactions from the queued sub pool if they do not qualify
	for worst := queued.Worst(); queued.Len() > 0 && worst.subPool < QueuedPoolBits; worst = queued.Worst() {
		discard(queued.PopWorst(), FeeTooLow)
	}

	// Discard worst transactions from pending pool until it is within capacity limit
	for pending.Len() > pending.limit {
		discard(pending.PopWorst(), PendingPoolOverflow)
	}

	// Discard worst transactions from pending sub pool until it is within capacity limits
	for baseFee.Len() > baseFee.limit {
		discard(baseFee.PopWorst(), BaseFeePoolOverflow)
	}

	// Discard worst transactions from the queued sub pool until it is within its capacity limits
	for _ = queued.Worst(); queued.Len() > queued.limit; _ = queued.Worst() {
		discard(queued.PopWorst(), QueuedPoolOverflow)
	}
}

// MainLoop - does:
// send pending byHash to p2p:
//   - new byHash
//   - all pooled byHash to recently connected peers
//   - all local pooled byHash to random peers periodically
//
// promote/demote transactions
// reorgs
func MainLoop(ctx context.Context, db kv.RwDB, coreDB kv.RoDB, p *TxPool, newTxs chan types.Announcements, send *Send, newSlotsStreams *NewSlotsStreams, notifyMiningAboutNewSlots func()) {
	syncToNewPeersEvery := time.NewTicker(p.cfg.SyncToNewPeersEvery)
	defer syncToNewPeersEvery.Stop()
	processRemoteTxsEvery := time.NewTicker(p.cfg.ProcessRemoteTxsEvery)
	defer processRemoteTxsEvery.Stop()
	commitEvery := time.NewTicker(p.cfg.CommitEvery)
	defer commitEvery.Stop()
	logEvery := time.NewTicker(p.cfg.LogEvery)
	defer logEvery.Stop()

	for {
		select {
		case <-ctx.Done():
			p.LockFlusher()
			innerContext, innerContextcancel := context.WithCancel(context.Background())
			written, err := p.flush(innerContext, db)
			if err != nil {
				log.Error("[txpool] flush is local history", "err", err)
			} else {
				writeToDBBytesCounter.Set(written)
			}
			innerContextcancel()
			p.UnlockFlusher()
			return
		case <-logEvery.C:
			p.logStats()
		case <-processRemoteTxsEvery.C:
			if !p.Started() {
				continue
			}

			if err := p.processRemoteTxs(ctx); err != nil {
				if grpcutil.IsRetryLater(err) || grpcutil.IsEndOfStream(err) {
					time.Sleep(3 * time.Second)
					continue
				}

				log.Error("[txpool] process batch remote txs", "err", err)
			}
		case <-commitEvery.C:
			if db != nil && p.Started() {
				t := time.Now()
				p.LockFlusher()
				written, err := p.flush(ctx, db)
				p.UnlockFlusher()
				if err != nil {
					log.Error("[txpool] flush is local history", "err", err)
					continue
				}
				writeToDBBytesCounter.Set(written)
				log.Debug("[txpool] Commit", "written_kb", written/1024, "in", time.Since(t))
			}
		case announcements := <-newTxs:
			go func() {
				for i := 0; i < 16; i++ { // drain more events from channel, then merge and dedup them
					select {
					case a := <-newTxs:
						announcements.AppendOther(a)
						continue
					default:
					}
					break
				}
				if announcements.Len() == 0 {
					return
				}
				defer propagateNewTxsTimer.UpdateDuration(time.Now())

				announcements = announcements.DedupCopy()

				notifyMiningAboutNewSlots()

				var localTxTypes []byte
				var localTxSizes []uint32
				var localTxHashes types.Hashes
				var localTxRlps [][]byte
				var remoteTxTypes []byte
				var remoteTxSizes []uint32
				var remoteTxHashes types.Hashes
				var remoteTxRlps [][]byte
				slotsRlp := make([][]byte, 0, announcements.Len())

				if err := db.View(ctx, func(tx kv.Tx) error {
					for i := 0; i < announcements.Len(); i++ {
						t, size, hash := announcements.At(i)
						slotRlp, err := p.GetRlp(tx, hash)
						if err != nil {
							return err
						}
						if len(slotRlp) == 0 {
							continue
						}

						// Empty rlp can happen if a transaction we want to broadcase has just been mined, for example
						slotsRlp = append(slotsRlp, slotRlp)
						if p.IsLocal(hash) {
							localTxTypes = append(localTxTypes, t)
							localTxSizes = append(localTxSizes, size)
							localTxHashes = append(localTxHashes, hash...)
							localTxRlps = append(localTxRlps, slotRlp)
						} else {
							remoteTxTypes = append(remoteTxTypes, t)
							remoteTxSizes = append(remoteTxSizes, size)
							remoteTxHashes = append(remoteTxHashes, hash...)
							remoteTxRlps = append(remoteTxRlps, slotRlp)
						}
					}
					return nil
				}); err != nil {
					log.Error("[txpool] collect info to propagate", "err", err)
					return
				}
				if newSlotsStreams != nil {
					newSlotsStreams.Broadcast(&proto_txpool.OnAddReply{RplTxs: slotsRlp})
				}

				// first broadcast all local txs to all peers, then non-local to random sqrt(peersAmount) peers
				txSentTo := send.BroadcastPooledTxs(localTxRlps)
				hashSentTo := send.AnnouncePooledTxs(localTxTypes, localTxSizes, localTxHashes)
				for i := 0; i < localTxHashes.Len(); i++ {
					hash := localTxHashes.At(i)
					log.Debug("local tx propagated", "tx_hash", hex.EncodeToString(hash), "announced to peers", hashSentTo[i], "broadcast to peers", txSentTo[i], "baseFee", p.pendingBaseFee.Load())
				}
				send.BroadcastPooledTxs(remoteTxRlps)
				send.AnnouncePooledTxs(remoteTxTypes, remoteTxSizes, remoteTxHashes)
			}()
		case <-syncToNewPeersEvery.C: // new peer
			newPeers := p.recentlyConnectedPeers.GetAndClean()
			if len(newPeers) == 0 {
				continue
			}
			t := time.Now()
			var hashes types.Hashes
			var types []byte
			var sizes []uint32
			types, sizes, hashes = p.AppendAllAnnouncements(types, sizes, hashes[:0])
			go send.PropagatePooledTxsToPeersList(newPeers, types, sizes, hashes)
			propagateToNewPeerTimer.UpdateDuration(t)
		}
	}
}

func (p *TxPool) flush(ctx context.Context, db kv.RwDB) (written uint64, err error) {
	defer writeToDBTimer.UpdateDuration(time.Now())
	p.lock.Lock()
	defer p.lock.Unlock()
	//it's important that write db tx is done inside lock, to make last writes visible for all read operations
	if err := db.Update(ctx, func(tx kv.RwTx) error {
		err = p.flushLocked(tx)
		if err != nil {
			return err
		}
		written, _, err = tx.(*mdbx.MdbxTx).SpaceDirty()
		if err != nil {
			return err
		}
		return nil
	}); err != nil {
		return 0, err
	}
	return written, nil
}
func (p *TxPool) flushLocked(tx kv.RwTx) (err error) {
	for i, mt := range p.deletedTxs {
		id := mt.Tx.SenderID
		idHash := mt.Tx.IDHash[:]
		if !p.all.hasTxs(id) {
			addr, ok := p.senders.senderID2Addr[id]
			if ok {
				delete(p.senders.senderID2Addr, id)
				delete(p.senders.senderIDs, addr)
			}
		}
		//fmt.Printf("del:%d,%d,%d\n", mt.Tx.senderID, mt.Tx.nonce, mt.Tx.tip)
		has, err := tx.Has(kv.PoolTransaction, idHash)
		if err != nil {
			return err
		}
		if has {
			if err := tx.Delete(kv.PoolTransaction, idHash); err != nil {
				return err
			}
		}
		p.deletedTxs[i] = nil // for gc
	}

	txHashes := p.isLocalLRU.Keys()
	encID := make([]byte, 8)
	if err := tx.ClearBucket(kv.RecentLocalTransaction); err != nil {
		return err
	}
	for i, txHash := range txHashes {
		binary.BigEndian.PutUint64(encID, uint64(i))
		if err := tx.Append(kv.RecentLocalTransaction, encID, []byte(txHash)); err != nil {
			return err
		}
	}

	v := make([]byte, 0, 1024)
	for txHash, metaTx := range p.byHash {
		if metaTx.Tx.Rlp == nil {
			continue
		}
		v = common.EnsureEnoughSize(v, 20+len(metaTx.Tx.Rlp))

		addr, ok := p.senders.senderID2Addr[metaTx.Tx.SenderID]
		if !ok {
			log.Warn("[txpool] flush: sender address not found by ID", "senderID", metaTx.Tx.SenderID)
			continue
		}

		copy(v[:20], addr.Bytes())
		copy(v[20:], metaTx.Tx.Rlp)

		has, err := tx.Has(kv.PoolTransaction, []byte(txHash))
		if err != nil {
			return err
		}
		if !has {
			if err := tx.Put(kv.PoolTransaction, []byte(txHash), v); err != nil {
				return err
			}
		}
		metaTx.Tx.Rlp = nil
	}

	binary.BigEndian.PutUint64(encID, p.pendingBaseFee.Load())
	if err := tx.Put(kv.PoolInfo, PoolPendingBaseFeeKey, encID); err != nil {
		return err
	}
	if err := PutLastSeenBlock(tx, p.lastSeenBlock.Load(), encID); err != nil {
		return err
	}
	if err := p.flushLockedLimbo(tx); err != nil {
		return err
	}

	// clean - in-memory data structure as later as possible - because if during this Tx will happen error,
	// DB will stay consistent but some in-memory structures may be already cleaned, and retry will not work
	// failed write transaction must not create side-effects
	p.deletedTxs = p.deletedTxs[:0]
	return nil
}

func (p *TxPool) fromDB(ctx context.Context, tx kv.Tx, coreTx kv.Tx) error {
	if p.lastSeenBlock.Load() == 0 {
		lastSeenBlock, err := LastSeenBlock(tx)
		if err != nil {
			return err
		}
		p.lastSeenBlock.Store(lastSeenBlock)
	}

	cacheView, err := p._stateCache.View(ctx, coreTx)
	if err != nil {
		return err
	}

	if err = p.fromDBLimbo(ctx, tx, cacheView); err != nil {
		return err
	}

	it, err := tx.Range(kv.RecentLocalTransaction, nil, nil)
	if err != nil {
		return err
	}
	for it.HasNext() {
		_, v, err := it.Next()
		if err != nil {
			return err
		}
		p.isLocalLRU.Add(string(v), struct{}{})
	}

	txs := types.TxSlots{}
	parseCtx := types.NewTxParseContext(p.chainID)
	parseCtx.WithSender(false)

	i := 0
	it, err = tx.Range(kv.PoolTransaction, nil, nil)
	if err != nil {
		return err
	}
	for it.HasNext() {
		k, v, err := it.Next()
		if err != nil {
			return err
		}
		addr, txRlp := *(*[20]byte)(v[:20]), v[20:]
		txn := &types.TxSlot{}

		_, err = parseCtx.ParseTransaction(txRlp, 0, txn, nil, false /* hasEnvelope */, false, nil)
		if err != nil {
			err = fmt.Errorf("err: %w, rlp: %x", err, txRlp)
			log.Warn("[txpool] fromDB: parseTransaction", "err", err)
			continue
		}
		txn.Rlp = nil // means that we don't need store it in db anymore

		txn.SenderID, txn.Traced = p.senders.getOrCreateID(addr)
		binary.BigEndian.Uint64(v)

		isLocalTx := p.isLocalLRU.Contains(string(k))

		if reason := p.validateTx(txn, isLocalTx, cacheView, addr); reason != NotSet && reason != Success {
			continue
		}
		txs.Resize(uint(i + 1))
		txs.Txs[i] = txn
		txs.IsLocal[i] = isLocalTx
		copy(txs.Senders.At(i), addr[:])
		i++
	}

	var pendingBaseFee uint64
	{
		v, err := tx.GetOne(kv.PoolInfo, PoolPendingBaseFeeKey)
		if err != nil {
			return err
		}
		if len(v) > 0 {
			pendingBaseFee = binary.BigEndian.Uint64(v)
		}
	}
	err = p.senders.registerNewSenders(&txs)
	if err != nil {
		return err
	}
	if _, _, err := p.addTxs(p.lastSeenBlock.Load(), cacheView, p.senders, txs,
		pendingBaseFee, math.MaxUint64 /* blockGasLimit */, p.pending, p.baseFee, p.queued, p.all, p.byHash, p.addLocked, p.discardLocked, false); err != nil {
		return err
	}
	p.pendingBaseFee.Store(pendingBaseFee)

	return nil
}
func LastSeenBlock(tx kv.Getter) (uint64, error) {
	v, err := tx.GetOne(kv.PoolInfo, PoolLastSeenBlockKey)
	if err != nil {
		return 0, err
	}
	if len(v) == 0 {
		return 0, nil
	}
	return binary.BigEndian.Uint64(v), nil
}
func PutLastSeenBlock(tx kv.Putter, n uint64, buf []byte) error {
	buf = common.EnsureEnoughSize(buf, 8)
	binary.BigEndian.PutUint64(buf, n)
	err := tx.Put(kv.PoolInfo, PoolLastSeenBlockKey, buf)
	if err != nil {
		return err
	}
	return nil
}
func ChainConfig(tx kv.Getter) (*chain.Config, error) {
	v, err := tx.GetOne(kv.PoolInfo, PoolChainConfigKey)
	if err != nil {
		return nil, err
	}
	if len(v) == 0 {
		return nil, nil
	}
	var config chain.Config
	if err := json.Unmarshal(v, &config); err != nil {
		return nil, fmt.Errorf("invalid chain config JSON in pool db: %w", err)
	}
	return &config, nil
}
func PutChainConfig(tx kv.Putter, cc *chain.Config, buf []byte) error {
	wr := bytes.NewBuffer(buf)
	if err := json.NewEncoder(wr).Encode(cc); err != nil {
		return fmt.Errorf("invalid chain config JSON in pool db: %w", err)
	}
	if err := tx.Put(kv.PoolInfo, PoolChainConfigKey, wr.Bytes()); err != nil {
		return err
	}
	return nil
}

// nolint
func (p *TxPool) printDebug(prefix string) {
	fmt.Printf("%s.pool.byHash\n", prefix)
	for _, j := range p.byHash {
		fmt.Printf("\tsenderID=%d, nonce=%d, tip=%d\n", j.Tx.SenderID, j.Tx.Nonce, j.Tx.Tip)
	}
	fmt.Printf("%s.pool.queues.len: %d,%d,%d\n", prefix, p.pending.Len(), p.baseFee.Len(), p.queued.Len())
	for _, mt := range p.pending.best.ms {
		mt.Tx.PrintDebug(fmt.Sprintf("%s.pending: %b,%d,%d,%d", prefix, mt.subPool, mt.Tx.SenderID, mt.Tx.Nonce, mt.Tx.Tip))
	}
	for _, mt := range p.baseFee.best.ms {
		mt.Tx.PrintDebug(fmt.Sprintf("%s.baseFee : %b,%d,%d,%d", prefix, mt.subPool, mt.Tx.SenderID, mt.Tx.Nonce, mt.Tx.Tip))
	}
	for _, mt := range p.queued.best.ms {
		mt.Tx.PrintDebug(fmt.Sprintf("%s.queued : %b,%d,%d,%d", prefix, mt.subPool, mt.Tx.SenderID, mt.Tx.Nonce, mt.Tx.Tip))
	}
}
func (p *TxPool) logStats() {
	if !p.started.Load() {
		//log.Info("[txpool] Not started yet, waiting for new blocks...")
		return
	}

	p.lock.Lock()
	defer p.lock.Unlock()

	var m runtime.MemStats
	dbg.ReadMemStats(&m)
	ctx := []interface{}{
		//"block", p.lastSeenBlock.Load(),
		"pending", p.pending.Len(),
		"baseFee", p.baseFee.Len(),
		"queued", p.queued.Len(),
	}
	cacheKeys := p._stateCache.Len()
	if cacheKeys > 0 {
		ctx = append(ctx, "cache_keys", cacheKeys)
	}
	ctx = append(ctx, "alloc", common.ByteCount(m.Alloc), "sys", common.ByteCount(m.Sys))
	log.Info("[txpool] stat", ctx...)
	pendingSubCounter.Set(uint64(p.pending.Len()))
	basefeeSubCounter.Set(uint64(p.baseFee.Len()))
	queuedSubCounter.Set(uint64(p.queued.Len()))
}

// Deprecated need switch to streaming-like
func (p *TxPool) deprecatedForEach(_ context.Context, f func(rlp []byte, sender common.Address, t SubPoolType), tx kv.Tx) {
	p.lock.Lock()
	defer p.lock.Unlock()
	p.all.ascendAll(func(mt *metaTx) bool {
		slot := mt.Tx
		slotRlp := slot.Rlp
		if slot.Rlp == nil {
			v, err := tx.GetOne(kv.PoolTransaction, slot.IDHash[:])
			if err != nil {
				log.Warn("[txpool] foreach: get tx from db", "err", err)
				return true
			}
			if v == nil {
				log.Warn("[txpool] foreach: tx not found in db")
				return true
			}
			slotRlp = v[20:]
		}
		if sender, found := p.senders.senderID2Addr[slot.SenderID]; found {
			f(slotRlp, sender, mt.currentSubPool)
		}
		return true
	})
}

// CalcIntrinsicGas computes the 'intrinsic gas' for a message with the given data.
func CalcIntrinsicGas(dataLen, dataNonZeroLen uint64, accessList types.AccessList, isContractCreation, isHomestead, isEIP2028, isShanghai bool) (uint64, DiscardReason) {
	// Set the starting gas for the raw transaction
	var gas uint64
	if isContractCreation && isHomestead {
		gas = fixedgas.TxGasContractCreation
	} else {
		gas = fixedgas.TxGas
	}
	// Bump the required gas by the amount of transactional data
	if dataLen > 0 {
		// Zero and non-zero bytes are priced differently
		nz := dataNonZeroLen
		// Make sure we don't exceed uint64 for all data combinations
		nonZeroGas := fixedgas.TxDataNonZeroGasFrontier
		if isEIP2028 {
			nonZeroGas = fixedgas.TxDataNonZeroGasEIP2028
		}

		product, overflow := emath.SafeMul(nz, nonZeroGas)
		if overflow {
			return 0, GasUintOverflow
		}
		gas, overflow = emath.SafeAdd(gas, product)
		if overflow {
			return 0, GasUintOverflow
		}

		z := dataLen - nz

		product, overflow = emath.SafeMul(z, fixedgas.TxDataZeroGas)
		if overflow {
			return 0, GasUintOverflow
		}
		gas, overflow = emath.SafeAdd(gas, product)
		if overflow {
			return 0, GasUintOverflow
		}

		if isContractCreation && isShanghai {
			numWords := toWordSize(dataLen)
			product, overflow = emath.SafeMul(numWords, fixedgas.InitCodeWordGas)
			if overflow {
				return 0, GasUintOverflow
			}
			gas, overflow = emath.SafeAdd(gas, product)
			if overflow {
				return 0, GasUintOverflow
			}
		}
	}
	if accessList != nil {
		product, overflow := emath.SafeMul(uint64(len(accessList)), fixedgas.TxAccessListAddressGas)
		if overflow {
			return 0, GasUintOverflow
		}
		gas, overflow = emath.SafeAdd(gas, product)
		if overflow {
			return 0, GasUintOverflow
		}

		product, overflow = emath.SafeMul(uint64(accessList.StorageKeys()), fixedgas.TxAccessListStorageKeyGas)
		if overflow {
			return 0, GasUintOverflow
		}
		gas, overflow = emath.SafeAdd(gas, product)
		if overflow {
			return 0, GasUintOverflow
		}
	}
	return gas, Success
}

// toWordSize returns the ceiled word size required for memory expansion.
func toWordSize(size uint64) uint64 {
	if size > math.MaxUint64-31 {
		return math.MaxUint64/32 + 1
	}
	return (size + 31) / 32
}

var PoolChainConfigKey = []byte("chain_config")
var PoolLastSeenBlockKey = []byte("last_seen_block")
var PoolPendingBaseFeeKey = []byte("pending_base_fee")

// recentlyConnectedPeers does buffer IDs of recently connected good peers
// then sync of pooled Transaction can happen to all of then at once
// DoS protection and performance saving
// it doesn't track if peer disconnected, it's fine
type recentlyConnectedPeers struct {
	peers []types.PeerID
	lock  sync.Mutex
}

func (l *recentlyConnectedPeers) AddPeer(p types.PeerID) {
	l.lock.Lock()
	defer l.lock.Unlock()
	l.peers = append(l.peers, p)
}

func (l *recentlyConnectedPeers) GetAndClean() []types.PeerID {
	l.lock.Lock()
	defer l.lock.Unlock()
	peers := l.peers
	l.peers = nil
	return peers
}

// nolint
func (sc *sendersBatch) printDebug(prefix string) {
	fmt.Printf("%s.sendersBatch.sender\n", prefix)
	//for i, j := range sc.senderInfo {
	//	fmt.Printf("\tid=%d,nonce=%d,balance=%d\n", i, j.nonce, j.balance.Uint64())
	//}
}

// sendersBatch stores in-memory senders-related objects - which are different from DB (updated/dirty)
// flushing to db periodicaly. it doesn't play as read-cache (because db is small and memory-mapped - doesn't need cache)
// non thread-safe
type sendersBatch struct {
	senderIDs     map[common.Address]uint64
	senderID2Addr map[uint64]common.Address
	tracedSenders map[common.Address]struct{}
	senderID      uint64
}

func newSendersCache(tracedSenders map[common.Address]struct{}) *sendersBatch {
	return &sendersBatch{senderIDs: map[common.Address]uint64{}, senderID2Addr: map[uint64]common.Address{}, tracedSenders: tracedSenders}
}

func (sc *sendersBatch) getID(addr common.Address) (uint64, bool) {
	id, ok := sc.senderIDs[addr]
	return id, ok
}
func (sc *sendersBatch) getOrCreateID(addr common.Address) (uint64, bool) {
	_, traced := sc.tracedSenders[addr]
	id, ok := sc.senderIDs[addr]
	if !ok {
		sc.senderID++
		id = sc.senderID
		sc.senderIDs[addr] = id
		sc.senderID2Addr[id] = addr
		if traced {
			log.Info(fmt.Sprintf("TX TRACING: allocated senderID %d to sender %x", id, addr))
		}
	}
	return id, traced
}
func (sc *sendersBatch) info(cacheView kvcache.CacheView, id uint64) (nonce uint64, balance uint256.Int, err error) {
	addr, ok := sc.senderID2Addr[id]
	if !ok {
		panic("must not happen")
	}
	encoded, err := cacheView.Get(addr.Bytes())
	if err != nil {
		return 0, emptySender.balance, err
	}
	if len(encoded) == 0 {
		return emptySender.nonce, emptySender.balance, nil
	}
	nonce, balance, err = types.DecodeSender(encoded)
	if err != nil {
		return 0, emptySender.balance, err
	}
	return nonce, balance, nil
}

func (sc *sendersBatch) registerNewSenders(newTxs *types.TxSlots) (err error) {
	for i, txn := range newTxs.Txs {
		txn.SenderID, txn.Traced = sc.getOrCreateID(newTxs.Senders.AddressAt(i))
	}
	return nil
}
func (sc *sendersBatch) onNewBlock(stateChanges *remote.StateChangeBatch, unwindTxs, minedTxs types.TxSlots) error {
	for _, diff := range stateChanges.ChangeBatch {
		for _, change := range diff.Changes { // merge state changes
			addrB := gointerfaces.ConvertH160toAddress(change.Address)
			sc.getOrCreateID(addrB)
		}

		for i, txn := range unwindTxs.Txs {
			txn.SenderID, txn.Traced = sc.getOrCreateID(unwindTxs.Senders.AddressAt(i))
		}

		for i, txn := range minedTxs.Txs {
			txn.SenderID, txn.Traced = sc.getOrCreateID(minedTxs.Senders.AddressAt(i))
		}
	}
	return nil
}

// BySenderAndNonce - designed to perform most expensive operation in TxPool:
// "recalculate all ephemeral fields of all transactions" by algo
//   - for all senders - iterate over all transactions in nonce growing order
//
// Performane decisions:
//   - All senders stored inside 1 large BTree - because iterate over 1 BTree is faster than over map[senderId]BTree
//   - sortByNonce used as non-pointer wrapper - because iterate over BTree of pointers is 2x slower
type BySenderAndNonce struct {
	tree             *btree.BTreeG[*metaTx]
	search           *metaTx
	senderIDTxnCount map[uint64]int // count of sender's txns in the pool - may differ from nonce
}

func (b *BySenderAndNonce) nonce(senderID uint64) (nonce uint64, ok bool) {
	s := b.search
	s.Tx.SenderID = senderID
	s.Tx.Nonce = math.MaxUint64

	b.tree.DescendLessOrEqual(s, func(mt *metaTx) bool {
		if mt.currentSubPool != PendingSubPool {
			// we only want to include transactions that are in the pending pool.  TXs in the queued pool
			// artificially increase the "pending" call which can cause transactions to just stack up
			// when libraries use eth_getTransactionCount "pending" for the next tx nonce - a common thing
			return true
		}
		if mt.Tx.SenderID == senderID {
			nonce = mt.Tx.Nonce
			ok = true
		}
		return false
	})
	return nonce, ok
}
func (b *BySenderAndNonce) ascendAll(f func(*metaTx) bool) {
	b.tree.Ascend(func(mt *metaTx) bool {
		return f(mt)
	})
}
func (b *BySenderAndNonce) ascend(senderID uint64, f func(*metaTx) bool) {
	s := b.search
	s.Tx.SenderID = senderID
	s.Tx.Nonce = 0
	b.tree.AscendGreaterOrEqual(s, func(mt *metaTx) bool {
		if mt.Tx.SenderID != senderID {
			return false
		}
		return f(mt)
	})
}
func (b *BySenderAndNonce) descend(senderID uint64, f func(*metaTx) bool) {
	s := b.search
	s.Tx.SenderID = senderID
	s.Tx.Nonce = math.MaxUint64
	b.tree.DescendLessOrEqual(s, func(mt *metaTx) bool {
		if mt.Tx.SenderID != senderID {
			return false
		}
		return f(mt)
	})
}
func (b *BySenderAndNonce) count(senderID uint64) int {
	return b.senderIDTxnCount[senderID]
}
func (b *BySenderAndNonce) hasTxs(senderID uint64) bool {
	has := false
	b.ascend(senderID, func(*metaTx) bool {
		has = true
		return false
	})
	return has
}
func (b *BySenderAndNonce) get(senderID, txNonce uint64) *metaTx {
	s := b.search
	s.Tx.SenderID = senderID
	s.Tx.Nonce = txNonce
	if found, ok := b.tree.Get(s); ok {
		return found
	}
	return nil
}

// nolint
func (b *BySenderAndNonce) has(mt *metaTx) bool {
	return b.tree.Has(mt)
}
func (b *BySenderAndNonce) delete(mt *metaTx) {
	if _, ok := b.tree.Delete(mt); ok {
		senderID := mt.Tx.SenderID
		count := b.senderIDTxnCount[senderID]
		if count > 1 {
			b.senderIDTxnCount[senderID] = count - 1
		} else {
			delete(b.senderIDTxnCount, senderID)
		}
	}
}
func (b *BySenderAndNonce) replaceOrInsert(mt *metaTx) *metaTx {
	it, ok := b.tree.ReplaceOrInsert(mt)
	if ok {
		return it
	}
	b.senderIDTxnCount[mt.Tx.SenderID]++
	return nil
}

// PendingPool - is different from other pools - it's best is Slice instead of Heap
// It's more expensive to maintain "slice sort" invariant, but it allow do cheap copy of
// pending.best slice for mining (because we consider txs and metaTx are immutable)
type PendingPool struct {
	sorted bool // means `PendingPool.best` is sorted or not
	best   *bestSlice
	worst  *WorstQueue
	limit  int
	t      SubPoolType
}

func NewPendingSubPool(t SubPoolType, limit int) *PendingPool {
	return &PendingPool{limit: limit, t: t, best: &bestSlice{ms: []*metaTx{}}, worst: &WorstQueue{ms: []*metaTx{}}}
}

// bestSlice - is similar to best queue, but with O(n log n) complexity and
// it maintains element.bestIndex field
type bestSlice struct {
	ms             []*metaTx
	pendingBaseFee uint64
}

func (s *bestSlice) Len() int { return len(s.ms) }
func (s *bestSlice) Swap(i, j int) {
	s.ms[i], s.ms[j] = s.ms[j], s.ms[i]
	s.ms[i].bestIndex, s.ms[j].bestIndex = i, j
}
func (s *bestSlice) Less(i, j int) bool {
	return s.ms[i].better(s.ms[j], *uint256.NewInt(s.pendingBaseFee))
}
func (s *bestSlice) UnsafeRemove(i *metaTx) {
	s.Swap(i.bestIndex, len(s.ms)-1)
	s.ms[len(s.ms)-1].bestIndex = -1
	s.ms[len(s.ms)-1] = nil
	s.ms = s.ms[:len(s.ms)-1]
}
func (s *bestSlice) UnsafeAdd(i *metaTx) {
	i.bestIndex = len(s.ms)
	s.ms = append(s.ms, i)
}

func (p *PendingPool) EnforceWorstInvariants() {
	heap.Init(p.worst)
}
func (p *PendingPool) EnforceBestInvariants() {
	if !p.sorted {
		sort.Sort(p.best)
		p.sorted = true
	}
}

func (p *PendingPool) Best() *metaTx { //nolint
	if len(p.best.ms) == 0 {
		return nil
	}
	return p.best.ms[0]
}
func (p *PendingPool) Worst() *metaTx { //nolint
	if len(p.worst.ms) == 0 {
		return nil
	}
	return (p.worst.ms)[0]
}
func (p *PendingPool) PopWorst() *metaTx { //nolint
	i := heap.Pop(p.worst).(*metaTx)
	if i.bestIndex >= 0 {
		p.best.UnsafeRemove(i)
	}
	return i
}
func (p *PendingPool) Updated(mt *metaTx) {
	heap.Fix(p.worst, mt.worstIndex)
}
func (p *PendingPool) Len() int     { return len(p.best.ms) }
func (p *PendingPool) IsFull() bool { return p.Len() >= p.limit }
func (p *PendingPool) Remove(i *metaTx) {
	if i.worstIndex >= 0 {
		heap.Remove(p.worst, i.worstIndex)
	}
	if i.bestIndex >= 0 {
		p.best.UnsafeRemove(i)
	}
	if i.bestIndex != p.best.Len()-1 {
		p.sorted = false
	}
	i.currentSubPool = 0
}

func (p *PendingPool) Add(i *metaTx) {
	if i.Tx.Traced {
		log.Info(fmt.Sprintf("TX TRACING: moved to subpool %s, IdHash=%x, sender=%d", p.t, i.Tx.IDHash, i.Tx.SenderID))
	}
	i.currentSubPool = p.t
	heap.Push(p.worst, i)
	p.best.UnsafeAdd(i)
	p.sorted = false
}
func (p *PendingPool) DebugPrint(prefix string) {
	for i, it := range p.best.ms {
		fmt.Printf("%s.best: %d, %d, %d,%d\n", prefix, i, it.subPool, it.bestIndex, it.Tx.Nonce)
	}
	for i, it := range p.worst.ms {
		fmt.Printf("%s.worst: %d, %d, %d,%d\n", prefix, i, it.subPool, it.worstIndex, it.Tx.Nonce)
	}
}

type SubPool struct {
	best  *BestQueue
	worst *WorstQueue
	limit int
	t     SubPoolType
}

func NewSubPool(t SubPoolType, limit int) *SubPool {
	return &SubPool{limit: limit, t: t, best: &BestQueue{}, worst: &WorstQueue{}}
}

func (p *SubPool) EnforceInvariants() {
	heap.Init(p.worst)
	heap.Init(p.best)
}
func (p *SubPool) Best() *metaTx { //nolint
	if len(p.best.ms) == 0 {
		return nil
	}
	return p.best.ms[0]
}
func (p *SubPool) Worst() *metaTx { //nolint
	if len(p.worst.ms) == 0 {
		return nil
	}
	return p.worst.ms[0]
}
func (p *SubPool) PopBest() *metaTx { //nolint
	i := heap.Pop(p.best).(*metaTx)
	heap.Remove(p.worst, i.worstIndex)
	return i
}
func (p *SubPool) PopWorst() *metaTx { //nolint
	i := heap.Pop(p.worst).(*metaTx)
	heap.Remove(p.best, i.bestIndex)
	return i
}
func (p *SubPool) Len() int { return p.best.Len() }
func (p *SubPool) Add(i *metaTx) {
	if i.Tx.Traced {
		log.Info(fmt.Sprintf("TX TRACING: moved to subpool %s, IdHash=%x, sender=%d", p.t, i.Tx.IDHash, i.Tx.SenderID))
	}
	i.currentSubPool = p.t
	heap.Push(p.best, i)
	heap.Push(p.worst, i)
}

func (p *SubPool) Remove(i *metaTx) {
	heap.Remove(p.best, i.bestIndex)
	heap.Remove(p.worst, i.worstIndex)
	i.currentSubPool = 0
}

func (p *SubPool) Updated(i *metaTx) {
	heap.Fix(p.best, i.bestIndex)
	heap.Fix(p.worst, i.worstIndex)
}

func (p *SubPool) DebugPrint(prefix string) {
	for i, it := range p.best.ms {
		fmt.Printf("%s.best: %d, %d, %d\n", prefix, i, it.subPool, it.bestIndex)
	}
	for i, it := range p.worst.ms {
		fmt.Printf("%s.worst: %d, %d, %d\n", prefix, i, it.subPool, it.worstIndex)
	}
}

type BestQueue struct {
	ms             []*metaTx
	pendingBastFee uint64
}

func (mt *metaTx) better(than *metaTx, pendingBaseFee uint256.Int) bool {
	subPool := mt.subPool
	thanSubPool := than.subPool
	if mt.minFeeCap.Cmp(&pendingBaseFee) >= 0 {
		subPool |= EnoughFeeCapBlock
	}
	if than.minFeeCap.Cmp(&pendingBaseFee) >= 0 {
		thanSubPool |= EnoughFeeCapBlock
	}
	if subPool != thanSubPool {
		return subPool > thanSubPool
	}

	switch mt.currentSubPool {
	case PendingSubPool:
		var effectiveTip, thanEffectiveTip uint256.Int
		if mt.minFeeCap.Cmp(&pendingBaseFee) >= 0 {
			difference := uint256.NewInt(0)
			difference.Sub(&mt.minFeeCap, &pendingBaseFee)
			if difference.Cmp(uint256.NewInt(mt.minTip)) <= 0 {
				effectiveTip = *difference
			} else {
				effectiveTip = *uint256.NewInt(mt.minTip)
			}
		}
		if than.minFeeCap.Cmp(&pendingBaseFee) >= 0 {
			difference := uint256.NewInt(0)
			difference.Sub(&than.minFeeCap, &pendingBaseFee)
			if difference.Cmp(uint256.NewInt(than.minTip)) <= 0 {
				thanEffectiveTip = *difference
			} else {
				thanEffectiveTip = *uint256.NewInt(than.minTip)
			}
		}
		if effectiveTip.Cmp(&thanEffectiveTip) != 0 {
			return effectiveTip.Cmp(&thanEffectiveTip) > 0
		}
		// Compare nonce and cumulative balance. Just as a side note, it doesn't
		// matter if they're from same sender or not because we're comparing
		// nonce distance of the sender from state's nonce and not the actual
		// value of nonce.
		if mt.nonceDistance != than.nonceDistance {
			return mt.nonceDistance < than.nonceDistance
		}
		if mt.cumulativeBalanceDistance != than.cumulativeBalanceDistance {
			return mt.cumulativeBalanceDistance < than.cumulativeBalanceDistance
		}
	case BaseFeeSubPool:
		if mt.minFeeCap.Cmp(&than.minFeeCap) != 0 {
			return mt.minFeeCap.Cmp(&than.minFeeCap) > 0
		}
	case QueuedSubPool:
		if mt.nonceDistance != than.nonceDistance {
			return mt.nonceDistance < than.nonceDistance
		}
		if mt.cumulativeBalanceDistance != than.cumulativeBalanceDistance {
			return mt.cumulativeBalanceDistance < than.cumulativeBalanceDistance
		}
	}
	return mt.timestamp < than.timestamp
}

func (mt *metaTx) worse(than *metaTx, pendingBaseFee uint256.Int) bool {
	subPool := mt.subPool
	thanSubPool := than.subPool
	if mt.minFeeCap.Cmp(&pendingBaseFee) >= 0 {
		subPool |= EnoughFeeCapBlock
	}
	if than.minFeeCap.Cmp(&pendingBaseFee) >= 0 {
		thanSubPool |= EnoughFeeCapBlock
	}
	if subPool != thanSubPool {
		return subPool < thanSubPool
	}

	switch mt.currentSubPool {
	case PendingSubPool:
		if mt.minFeeCap != than.minFeeCap {
			return mt.minFeeCap.Cmp(&than.minFeeCap) < 0
		}
		if mt.nonceDistance != than.nonceDistance {
			return mt.nonceDistance > than.nonceDistance
		}
		if mt.cumulativeBalanceDistance != than.cumulativeBalanceDistance {
			return mt.cumulativeBalanceDistance > than.cumulativeBalanceDistance
		}
	case BaseFeeSubPool, QueuedSubPool:
		if mt.nonceDistance != than.nonceDistance {
			return mt.nonceDistance > than.nonceDistance
		}
		if mt.cumulativeBalanceDistance != than.cumulativeBalanceDistance {
			return mt.cumulativeBalanceDistance > than.cumulativeBalanceDistance
		}
	}
	return mt.timestamp > than.timestamp
}

func (p BestQueue) Len() int { return len(p.ms) }
func (p BestQueue) Less(i, j int) bool {
	return p.ms[i].better(p.ms[j], *uint256.NewInt(p.pendingBastFee))
}
func (p BestQueue) Swap(i, j int) {
	p.ms[i], p.ms[j] = p.ms[j], p.ms[i]
	p.ms[i].bestIndex = i
	p.ms[j].bestIndex = j
}
func (p *BestQueue) Push(x interface{}) {
	n := len(p.ms)
	item := x.(*metaTx)
	item.bestIndex = n
	p.ms = append(p.ms, item)
}

func (p *BestQueue) Pop() interface{} {
	old := p.ms
	n := len(old)
	item := old[n-1]
	old[n-1] = nil          // avoid memory leak
	item.bestIndex = -1     // for safety
	item.currentSubPool = 0 // for safety
	p.ms = old[0 : n-1]
	return item
}

type WorstQueue struct {
	ms             []*metaTx
	pendingBaseFee uint64
}

func (p WorstQueue) Len() int { return len(p.ms) }
func (p WorstQueue) Less(i, j int) bool {
	return p.ms[i].worse(p.ms[j], *uint256.NewInt(p.pendingBaseFee))
}
func (p WorstQueue) Swap(i, j int) {
	p.ms[i], p.ms[j] = p.ms[j], p.ms[i]
	p.ms[i].worstIndex = i
	p.ms[j].worstIndex = j
}
func (p *WorstQueue) Push(x interface{}) {
	n := len(p.ms)
	item := x.(*metaTx)
	item.worstIndex = n
	p.ms = append(p.ms, x.(*metaTx))
}
func (p *WorstQueue) Pop() interface{} {
	old := p.ms
	n := len(old)
	item := old[n-1]
	old[n-1] = nil          // avoid memory leak
	item.worstIndex = -1    // for safety
	item.currentSubPool = 0 // for safety
	p.ms = old[0 : n-1]
	return item
}<|MERGE_RESOLUTION|>--- conflicted
+++ resolved
@@ -1151,21 +1151,17 @@
 
 func (p *TxPool) setBaseFee(baseFee uint64, allowFreeTransactions bool) (uint64, bool) {
 	changed := false
-<<<<<<< HEAD
 	changed = baseFee != p.pendingBaseFee.Load()
 	p.pendingBaseFee.Store(baseFee)
-=======
 	if allowFreeTransactions {
 		changed = uint64(0) != p.pendingBaseFee.Load()
 		p.pendingBaseFee.Store(0)
 		return 0, changed
 	}
 
-	if baseFee > 0 {
-		changed = baseFee != p.pendingBaseFee.Load()
-		p.pendingBaseFee.Store(baseFee)
-	}
->>>>>>> 870772c0
+	changed = baseFee != p.pendingBaseFee.Load()
+	p.pendingBaseFee.Store(baseFee)
+
 	return p.pendingBaseFee.Load(), changed
 }
 
