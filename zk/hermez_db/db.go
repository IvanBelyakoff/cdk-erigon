package hermez_db

import (
	"fmt"

	"github.com/ledgerwatch/erigon-lib/common"
	"github.com/ledgerwatch/erigon-lib/kv"

	dstypes "github.com/ledgerwatch/erigon/zk/datastream/types"
	"github.com/ledgerwatch/erigon/zk/types"
	"github.com/ledgerwatch/log/v3"
)

<<<<<<< HEAD
const L1VERIFICATIONS = "hermez_l1Verifications"                       // l1blockno, batchno -> l1txhash
const L1SEQUENCES = "hermez_l1Sequences"                               // l1blockno, batchno -> l1txhash
const FORKIDS = "hermez_forkIds"                                       // batchNo -> forkId
const FORKID_BLOCK = "hermez_forkIdBlock"                              // forkId -> startBlock
const BLOCKBATCHES = "hermez_blockBatches"                             // l2blockno -> batchno
const GLOBAL_EXIT_ROOTS = "hermez_globalExitRootsSaved"                // GER -> true
const BLOCK_GLOBAL_EXIT_ROOTS = "hermez_globalExitRoots"               // l2blockno -> GER
const GLOBAL_EXIT_ROOTS_BATCHES = "hermez_globalExitRoots_batches"     // batchkno -> GER
const TX_PRICE_PERCENTAGE = "hermez_txPricePercentage"                 // txHash -> txPricePercentage
const STATE_ROOTS = "hermez_stateRoots"                                // l2blockno -> stateRoot
const L1_INFO_TREE_UPDATES = "l1_info_tree_updates"                    // index -> L1InfoTreeUpdate
const BLOCK_L1_INFO_TREE_INDEX = "block_l1_info_tree_index"            // block number -> l1 info tree index
const L1_INJECTED_BATCHES = "l1_injected_batches"                      // index increasing by 1 -> injected batch for the start of the chain
const BLOCK_INFO_ROOTS = "block_info_roots"                            // block number -> block info root hash
const INTERMEDIATE_TX_STATEROOTS = "hermez_intermediate_tx_stateRoots" // l2blockno -> stateRoot
=======
const L1VERIFICATIONS = "hermez_l1Verifications"                   // l1blockno, batchno -> l1txhash
const L1SEQUENCES = "hermez_l1Sequences"                           // l1blockno, batchno -> l1txhash
const FORKIDS = "hermez_forkIds"                                   // batchNo -> forkId
const FORKID_BLOCK = "hermez_forkIdBlock"                          // forkId -> startBlock
const BLOCKBATCHES = "hermez_blockBatches"                         // l2blockno -> batchno
const GLOBAL_EXIT_ROOTS = "hermez_globalExitRootsSaved"            // GER -> true
const BLOCK_GLOBAL_EXIT_ROOTS = "hermez_globalExitRoots"           // l2blockno -> GER
const GLOBAL_EXIT_ROOTS_BATCHES = "hermez_globalExitRoots_batches" // batchkno -> GER
const TX_PRICE_PERCENTAGE = "hermez_txPricePercentage"             // txHash -> txPricePercentage
const STATE_ROOTS = "hermez_stateRoots"                            // l2blockno -> stateRoot
const L1_INFO_TREE_UPDATES = "l1_info_tree_updates"                // index -> L1InfoTreeUpdate
const BLOCK_L1_INFO_TREE_INDEX = "block_l1_info_tree_index"        // block number -> l1 info tree index
const L1_INJECTED_BATCHES = "l1_injected_batches"                  // index increasing by 1 -> injected batch for the start of the chain
const BLOCK_INFO_ROOTS = "block_info_roots"                        // block number -> block info root hash
const L1_BLOCK_HASHES = "l1_block_hashes"                          // l1 block hash -> true
const BLOCK_L1_BLOCK_HASHES = "block_l1_block_hashes"              // block number -> l1 block hash
const L1_BLOCK_HASH_GER = "l1_block_hash_ger"                      // l1 block hash -> GER
>>>>>>> 7393c152

type HermezDb struct {
	tx kv.RwTx
	*HermezDbReader
}

// HermezDbReader represents a reader for the HermezDb database.  It has no write functions and is embedded into the
// HermezDb type for read operations.
type HermezDbReader struct {
	tx kv.Tx
}

func NewHermezDbReader(tx kv.Tx) *HermezDbReader {
	return &HermezDbReader{tx}
}

func NewHermezDb(tx kv.RwTx) *HermezDb {
	db := &HermezDb{tx: tx}
	db.HermezDbReader = NewHermezDbReader(tx)

	return db
}

func CreateHermezBuckets(tx kv.RwTx) error {
	tables := []string{
		L1VERIFICATIONS,
		L1SEQUENCES,
		FORKIDS,
		FORKID_BLOCK,
		BLOCKBATCHES,
		GLOBAL_EXIT_ROOTS,
		BLOCK_GLOBAL_EXIT_ROOTS,
		GLOBAL_EXIT_ROOTS_BATCHES,
		TX_PRICE_PERCENTAGE,
		STATE_ROOTS,
		L1_INFO_TREE_UPDATES,
		BLOCK_L1_INFO_TREE_INDEX,
		L1_INJECTED_BATCHES,
		BLOCK_INFO_ROOTS,
<<<<<<< HEAD
		INTERMEDIATE_TX_STATEROOTS,
=======
		L1_BLOCK_HASHES,
		BLOCK_L1_BLOCK_HASHES,
		L1_BLOCK_HASH_GER,
>>>>>>> 7393c152
	}
	for _, t := range tables {
		if err := tx.CreateBucket(t); err != nil {
			return err
		}
	}
	return nil
}

func (db *HermezDbReader) GetBatchNoByL2Block(l2BlockNo uint64) (uint64, error) {
	c, err := db.tx.Cursor(BLOCKBATCHES)
	if err != nil {
		return 0, err
	}
	defer c.Close()

	k, v, err := c.Seek(Uint64ToBytes(l2BlockNo))
	if err != nil {
		return 0, err
	}

	if k == nil {
		return 0, nil
	}

	if BytesToUint64(k) != l2BlockNo {
		return 0, nil
	}

	return BytesToUint64(v), nil
}

func (db *HermezDbReader) GetL2BlockNosByBatch(batchNo uint64) ([]uint64, error) {
	// TODO: not the most efficient way of doing this
	c, err := db.tx.Cursor(BLOCKBATCHES)
	if err != nil {
		return nil, err
	}
	defer c.Close()

	var blockNos []uint64
	var k, v []byte

	for k, v, err = c.First(); k != nil; k, v, err = c.Next() {
		if err != nil {
			break
		}
		if BytesToUint64(v) == batchNo {
			blockNos = append(blockNos, BytesToUint64(k))
		}
	}

	return blockNos, err
}

func (db *HermezDbReader) GetLatestDownloadedBatchNo() (uint64, error) {
	c, err := db.tx.Cursor(BLOCKBATCHES)
	if err != nil {
		return 0, err
	}
	defer c.Close()

	_, v, err := c.Last()
	if err != nil {
		return 0, err
	}
	return BytesToUint64(v), nil

}

func (db *HermezDbReader) GetHighestBlockInBatch(batchNo uint64) (uint64, error) {
	blocks, err := db.GetL2BlockNosByBatch(batchNo)
	if err != nil {
		return 0, err
	}

	max := uint64(0)
	for _, block := range blocks {
		if block > max {
			max = block
		}
	}

	return max, nil
}

func (db *HermezDbReader) GetHighestVerifiedBlockNo() (uint64, error) {
	v, err := db.GetLatestVerification()
	if err != nil {
		return 0, err
	}

	if v == nil {
		return 0, nil
	}

	blockNo, err := db.GetHighestBlockInBatch(v.BatchNo)
	if err != nil {
		return 0, err
	}

	return blockNo, nil
}

func (db *HermezDbReader) GetVerificationByL2BlockNo(blockNo uint64) (*types.L1BatchInfo, error) {
	batchNo, err := db.GetBatchNoByL2Block(blockNo)
	if err != nil {
		return nil, err
	}

	return db.GetVerificationByBatchNo(batchNo)
}

func (db *HermezDbReader) GetSequenceByL1Block(l1BlockNo uint64) (*types.L1BatchInfo, error) {
	return db.getByL1Block(L1SEQUENCES, l1BlockNo)
}

func (db *HermezDbReader) GetSequenceByBatchNo(batchNo uint64) (*types.L1BatchInfo, error) {
	return db.getByBatchNo(L1SEQUENCES, batchNo)
}

func (db *HermezDbReader) GetVerificationByL1Block(l1BlockNo uint64) (*types.L1BatchInfo, error) {
	return db.getByL1Block(L1VERIFICATIONS, l1BlockNo)
}

func (db *HermezDbReader) GetVerificationByBatchNo(batchNo uint64) (*types.L1BatchInfo, error) {
	return db.getByBatchNo(L1VERIFICATIONS, batchNo)
}

func (db *HermezDbReader) getByL1Block(table string, l1BlockNo uint64) (*types.L1BatchInfo, error) {
	c, err := db.tx.Cursor(table)
	if err != nil {
		return nil, err
	}
	defer c.Close()

	var k, v []byte
	for k, v, err = c.First(); k != nil; k, v, err = c.Next() {
		if err != nil {
			return nil, err
		}

		l1Block, batchNo, err := SplitKey(k)
		if err != nil {
			return nil, err
		}

		if l1Block == l1BlockNo {
			if len(v) != 96 && len(v) != 64 {
				return nil, fmt.Errorf("invalid hash length")
			}

			l1TxHash := common.BytesToHash(v[:32])
			stateRoot := common.BytesToHash(v[32:64])

			return &types.L1BatchInfo{
				BatchNo:   batchNo,
				L1BlockNo: l1Block,
				StateRoot: stateRoot,
				L1TxHash:  l1TxHash,
			}, nil
		}
	}

	return nil, nil
}

func (db *HermezDbReader) getByBatchNo(table string, batchNo uint64) (*types.L1BatchInfo, error) {
	c, err := db.tx.Cursor(table)
	if err != nil {
		return nil, err
	}
	defer c.Close()

	var k, v []byte
	for k, v, err = c.First(); k != nil; k, v, err = c.Next() {
		if err != nil {
			return nil, err
		}

		l1Block, batch, err := SplitKey(k)
		if err != nil {
			return nil, err
		}

		if batch == batchNo {
			if len(v) != 96 && len(v) != 64 {
				return nil, fmt.Errorf("invalid hash length")
			}

			l1TxHash := common.BytesToHash(v[:32])
			stateRoot := common.BytesToHash(v[32:64])
			var l1InfoRoot common.Hash
			if len(v) > 64 {
				l1InfoRoot = common.BytesToHash(v[64:])
			}

			return &types.L1BatchInfo{
				BatchNo:    batchNo,
				L1BlockNo:  l1Block,
				StateRoot:  stateRoot,
				L1TxHash:   l1TxHash,
				L1InfoRoot: l1InfoRoot,
			}, nil
		}
	}

	return nil, nil
}

func (db *HermezDbReader) GetLatestSequence() (*types.L1BatchInfo, error) {
	return db.getLatest(L1SEQUENCES)
}

func (db *HermezDbReader) GetLatestVerification() (*types.L1BatchInfo, error) {
	return db.getLatest(L1VERIFICATIONS)
}

func (db *HermezDbReader) getLatest(table string) (*types.L1BatchInfo, error) {
	c, err := db.tx.Cursor(table)
	if err != nil {
		return nil, err
	}
	defer c.Close()

	k, v, err := c.Last()
	if err != nil {
		return nil, err
	}

	l1BlockNo, batchNo, err := SplitKey(k)
	if err != nil {
		return nil, err
	}

	if len(v) != 96 && len(v) != 64 {
		return nil, fmt.Errorf("invalid hash length")
	}

	l1TxHash := common.BytesToHash(v[:32])
	stateRoot := common.BytesToHash(v[32:64])
	var l1InfoRoot common.Hash
	if len(v) > 64 {
		l1InfoRoot = common.BytesToHash(v[64:])
	}

	return &types.L1BatchInfo{
		BatchNo:    batchNo,
		L1BlockNo:  l1BlockNo,
		L1TxHash:   l1TxHash,
		StateRoot:  stateRoot,
		L1InfoRoot: l1InfoRoot,
	}, nil
}

func (db *HermezDb) WriteSequence(l1BlockNo, batchNo uint64, l1TxHash, stateRoot common.Hash) error {
	val := append(l1TxHash.Bytes(), stateRoot.Bytes()...)
	return db.tx.Put(L1SEQUENCES, ConcatKey(l1BlockNo, batchNo), val)
}

func (db *HermezDb) WriteVerification(l1BlockNo, batchNo uint64, l1TxHash common.Hash, stateRoot common.Hash) error {
	return db.tx.Put(L1VERIFICATIONS, ConcatKey(l1BlockNo, batchNo), append(l1TxHash.Bytes(), stateRoot.Bytes()...))
}

func (db *HermezDb) WriteBlockBatch(l2BlockNo, batchNo uint64) error {
	return db.tx.Put(BLOCKBATCHES, Uint64ToBytes(l2BlockNo), Uint64ToBytes(batchNo))
}

func (db *HermezDb) WriteGlobalExitRoot(ger common.Hash) error {
	return db.tx.Put(GLOBAL_EXIT_ROOTS, ger.Bytes(), []byte{1})
}

func (db *HermezDbReader) CheckGlobalExitRootWritten(ger common.Hash) (bool, error) {
	bytes, err := db.tx.GetOne(GLOBAL_EXIT_ROOTS, ger.Bytes())
	if err != nil {
		return false, err
	}
	return len(bytes) > 0, nil
}

func (db *HermezDb) DeleteGlobalExitRoots(gers *[]common.Hash) error {
	for _, ger := range *gers {
		err := db.tx.Delete(GLOBAL_EXIT_ROOTS, ger.Bytes())
		if err != nil {
			return err
		}
	}

	return nil
}

func (db *HermezDb) WriteGerForL1BlockHash(l1BlockHash common.Hash, ger common.Hash) error {
	return db.tx.Put(L1_BLOCK_HASH_GER, l1BlockHash.Bytes(), ger.Bytes())
}

func (db *HermezDbReader) GetGerForL1BlockHash(l1BlockHash common.Hash) (common.Hash, error) {
	bytes, err := db.tx.GetOne(L1_BLOCK_HASH_GER, l1BlockHash.Bytes())
	if err != nil {
		return common.Hash{}, err
	}

	return common.BytesToHash(bytes), nil
}

func (db *HermezDb) DeleteL1BlockHashGers(l1BlockHashes *[]common.Hash) error {
	for _, l1BlockHash := range *l1BlockHashes {
		err := db.tx.Delete(L1_BLOCK_HASH_GER, l1BlockHash.Bytes())
		if err != nil {
			return err
		}
	}

	return nil
}

func (db *HermezDb) WriteL1BlockHash(l1BlockHash common.Hash) error {
	return db.tx.Put(L1_BLOCK_HASHES, l1BlockHash.Bytes(), []byte{1})
}

func (db *HermezDbReader) CheckL1BlockHashWritten(l1BlockHash common.Hash) (bool, error) {
	bytes, err := db.tx.GetOne(L1_BLOCK_HASHES, l1BlockHash.Bytes())
	if err != nil {
		return false, err
	}
	return len(bytes) > 0, nil
}

func (db *HermezDb) DeleteL1BlockHashes(l1BlockHashes *[]common.Hash) error {
	for _, l1BlockHash := range *l1BlockHashes {
		err := db.tx.Delete(L1_BLOCK_HASHES, l1BlockHash.Bytes())
		if err != nil {
			return err
		}
	}

	return nil
}

func (db *HermezDb) WriteBlockGlobalExitRoot(l2BlockNo uint64, ger common.Hash) error {
	return db.tx.Put(BLOCK_GLOBAL_EXIT_ROOTS, Uint64ToBytes(l2BlockNo), ger.Bytes())
}

func (db *HermezDbReader) GetBlockGlobalExitRoot(l2BlockNo uint64) (common.Hash, error) {
	bytes, err := db.tx.GetOne(BLOCK_GLOBAL_EXIT_ROOTS, Uint64ToBytes(l2BlockNo))
	if err != nil {
		return common.Hash{}, err
	}

	return common.BytesToHash(bytes), nil
}

// from and to are inclusive
func (db *HermezDbReader) GetBlockGlobalExitRoots(fromBlockNo, toBlockNo uint64) ([]common.Hash, error) {
	c, err := db.tx.Cursor(BLOCK_GLOBAL_EXIT_ROOTS)
	if err != nil {
		return nil, err
	}
	defer c.Close()

	var gers []common.Hash

	var k, v []byte

	for k, v, err = c.First(); k != nil; k, v, err = c.Next() {
		if err != nil {
			return nil, err
		}
		CurrentBlockNumber := BytesToUint64(k)
		if CurrentBlockNumber >= fromBlockNo && CurrentBlockNumber <= toBlockNo {
			h := common.BytesToHash(v)
			gers = append(gers, h)
		}
	}

	return gers, nil
}

func (db *HermezDb) WriteBlockL1BlockHash(l2BlockNo uint64, l1BlockHash common.Hash) error {
	return db.tx.Put(BLOCK_L1_BLOCK_HASHES, Uint64ToBytes(l2BlockNo), l1BlockHash.Bytes())
}

func (db *HermezDbReader) GetBlockL1BlockHash(l2BlockNo uint64) (common.Hash, error) {
	bytes, err := db.tx.GetOne(BLOCK_L1_BLOCK_HASHES, Uint64ToBytes(l2BlockNo))
	if err != nil {
		return common.Hash{}, err
	}

	return common.BytesToHash(bytes), nil
}

// from and to are inclusive
func (db *HermezDbReader) GetBlockL1BlockHashes(fromBlockNo, toBlockNo uint64) ([]common.Hash, error) {
	c, err := db.tx.Cursor(BLOCK_L1_BLOCK_HASHES)
	if err != nil {
		return nil, err
	}
	defer c.Close()

	var l1BlockHashes []common.Hash

	var k, v []byte

	for k, v, err = c.First(); k != nil; k, v, err = c.Next() {
		if err != nil {
			return nil, err
		}
		CurrentBlockNumber := BytesToUint64(k)
		if CurrentBlockNumber >= fromBlockNo && CurrentBlockNumber <= toBlockNo {
			h := common.BytesToHash(v)
			l1BlockHashes = append(l1BlockHashes, h)
		}
	}

	return l1BlockHashes, nil
}

func (db *HermezDb) WriteBatchGlobalExitRoot(batchNumber uint64, ger dstypes.GerUpdate) error {
	return db.tx.Put(GLOBAL_EXIT_ROOTS_BATCHES, Uint64ToBytes(batchNumber), ger.EncodeToBytes())
}

func (db *HermezDbReader) GetBatchGlobalExitRoots(fromBatchNum, toBatchNum uint64) ([]*dstypes.GerUpdate, error) {
	c, err := db.tx.Cursor(GLOBAL_EXIT_ROOTS_BATCHES)
	if err != nil {
		return nil, err
	}
	defer c.Close()

	var gers []*dstypes.GerUpdate
	var k, v []byte

	for k, v, err = c.First(); k != nil; k, v, err = c.Next() {
		if err != nil {
			break
		}
		currentBatchNo := BytesToUint64(k)
		if currentBatchNo >= fromBatchNum && currentBatchNo <= toBatchNum {
			gerUpdate, err := dstypes.DecodeGerUpdate(v)
			if err != nil {
				return nil, err
			}
			gers = append(gers, gerUpdate)
		}
	}

	return gers, err
}

func (db *HermezDbReader) GetBatchGlobalExitRoot(batchNum uint64) (*dstypes.GerUpdate, error) {
	gerUpdateBytes, err := db.tx.GetOne(GLOBAL_EXIT_ROOTS_BATCHES, Uint64ToBytes(batchNum))
	if err != nil {
		return nil, err
	}
	if len(gerUpdateBytes) == 0 {
		// no ger update for this batch
		return nil, nil
	}
	gerUpdate, err := dstypes.DecodeGerUpdate(gerUpdateBytes)
	if err != nil {
		return nil, err
	}
	return gerUpdate, nil
}

func (db *HermezDb) DeleteBatchGlobalExitRoots(fromBatchNum uint64) error {
	c, err := db.tx.Cursor(GLOBAL_EXIT_ROOTS_BATCHES)
	if err != nil {
		return err
	}
	defer c.Close()

	k, _, err := c.Last()
	if err != nil {
		return err
	}
	if k == nil {
		return nil
	}
	lastBatchNum := BytesToUint64(k)
	return db.deleteFromBucketWithUintKeysRange(GLOBAL_EXIT_ROOTS_BATCHES, fromBatchNum, lastBatchNum)
}

func (db *HermezDb) DeleteBlockGlobalExitRoots(fromBlockNum, toBlockNum uint64) error {
	return db.deleteFromBucketWithUintKeysRange(BLOCK_GLOBAL_EXIT_ROOTS, fromBlockNum, toBlockNum)
}

func (db *HermezDb) DeleteBlockL1BlockHashes(fromBlockNum, toBlockNum uint64) error {
	return db.deleteFromBucketWithUintKeysRange(BLOCK_L1_BLOCK_HASHES, fromBlockNum, toBlockNum)
}

// from and to are inclusive
func (db *HermezDb) DeleteBlockBatches(fromBlockNum, toBlockNum uint64) error {
	return db.deleteFromBucketWithUintKeysRange(BLOCKBATCHES, fromBlockNum, toBlockNum)
}

func (db *HermezDb) deleteFromBucketWithUintKeysRange(bucket string, fromBlockNum, toBlockNum uint64) error {
	for i := fromBlockNum; i <= toBlockNum; i++ {
		err := db.tx.Delete(bucket, Uint64ToBytes(i))
		if err != nil {
			return err
		}
	}

	return nil
}

func (db *HermezDbReader) GetForkId(batchNo uint64) (uint64, error) {
	c, err := db.tx.Cursor(FORKIDS)
	if err != nil {
		return 0, err
	}
	defer c.Close()

	var forkId uint64 = 0
	var k, v []byte

	for k, v, err = c.First(); k != nil; k, v, err = c.Next() {
		if err != nil {
			break
		}
		currentBatchNo := BytesToUint64(k)
		if currentBatchNo <= batchNo {
			forkId = BytesToUint64(v)
		} else {
			break
		}
	}

	return forkId, err
}

func (db *HermezDb) WriteForkId(batchNo, forkId uint64) error {
	return db.tx.Put(FORKIDS, Uint64ToBytes(batchNo), Uint64ToBytes(forkId))
}

func (db *HermezDbReader) GetForkIdBlock(forkId uint64) (uint64, error) {
	c, err := db.tx.Cursor(FORKID_BLOCK)
	if err != nil {
		return 0, err
	}
	defer c.Close()

	var blockNum uint64 = 0
	var k, v []byte

	for k, v, err = c.First(); k != nil; k, v, err = c.Next() {
		if err != nil {
			break
		}
		currentForkId := BytesToUint64(k)
		if currentForkId == forkId {
			blockNum = BytesToUint64(v)
			log.Info(fmt.Sprintf("[HermezDbReader] Got block num %d for forkId %d", blockNum, forkId))
			break
		} else {
			continue
		}
	}

	return blockNum, err
}

func (db *HermezDb) DeleteForkIdBlock(fromBlockNo, toBlockNo uint64) error {
	return db.deleteFromBucketWithUintKeysRange(FORKID_BLOCK, fromBlockNo, toBlockNo)
}

func (db *HermezDb) WriteForkIdBlockOnce(forkId, blockNum uint64) error {
	tempBlockNum, err := db.GetForkIdBlock(forkId)
	if err != nil {
		log.Error(fmt.Sprintf("[HermezDb] Error getting forkIdBlock: %v", err))
		return err
	}
	if tempBlockNum != 0 {
		log.Error(fmt.Sprintf("[HermezDb] Fork id block already exists: %d, block:%v, set db failed.", forkId, tempBlockNum))
		return nil
	}
	return db.tx.Put(FORKID_BLOCK, Uint64ToBytes(forkId), Uint64ToBytes(blockNum))
}

func (db *HermezDb) DeleteForkIds(fromBatchNum, toBatchNum uint64) error {
	return db.deleteFromBucketWithUintKeysRange(FORKIDS, fromBatchNum, toBatchNum)
}

func (db *HermezDb) WriteEffectiveGasPricePercentage(txHash common.Hash, txPricePercentage uint8) error {
	return db.tx.Put(TX_PRICE_PERCENTAGE, txHash.Bytes(), Uint8ToBytes(txPricePercentage))
}

func (db *HermezDbReader) GetEffectiveGasPricePercentage(txHash common.Hash) (uint8, error) {
	data, err := db.tx.GetOne(TX_PRICE_PERCENTAGE, txHash.Bytes())
	if err != nil {
		return 0, err
	}

	return BytesToUint8(data), nil
}

func (db *HermezDb) DeleteEffectiveGasPricePercentages(txHashes *[]common.Hash) error {
	for _, txHash := range *txHashes {
		err := db.tx.Delete(TX_PRICE_PERCENTAGE, txHash.Bytes())
		if err != nil {
			return err
		}
	}

	return nil
}

func (db *HermezDb) WriteStateRoot(l2BlockNo uint64, rpcRoot common.Hash) error {
	return db.tx.Put(STATE_ROOTS, Uint64ToBytes(l2BlockNo), rpcRoot.Bytes())
}

func (db *HermezDbReader) GetStateRoot(l2BlockNo uint64) (common.Hash, error) {
	data, err := db.tx.GetOne(STATE_ROOTS, Uint64ToBytes(l2BlockNo))
	if err != nil {
		return common.Hash{}, err
	}

	return common.BytesToHash(data), nil
}

func (db *HermezDb) DeleteStateRoots(fromBlockNo, toBlockNo uint64) error {
	return db.deleteFromBucketWithUintKeysRange(STATE_ROOTS, fromBlockNo, toBlockNo)
}

func (db *HermezDb) WriteIntermediateTxStateRoot(l2BlockNo uint64, txHash common.Hash, rpcRoot common.Hash) error {
	numberBytes := Uint64ToBytes(l2BlockNo)
	key := append(numberBytes, txHash.Bytes()...)

	return db.tx.Put(INTERMEDIATE_TX_STATEROOTS, key, rpcRoot.Bytes())
}

func (db *HermezDbReader) GetIntermediateTxStateRoot(l2BlockNo uint64, txHash common.Hash) (common.Hash, error) {
	numberBytes := Uint64ToBytes(l2BlockNo)
	key := append(numberBytes, txHash.Bytes()...)
	data, err := db.tx.GetOne(INTERMEDIATE_TX_STATEROOTS, key)
	if err != nil {
		return common.Hash{}, err
	}

	return common.BytesToHash(data), nil
}

func (db *HermezDb) DeleteIntermediateTxStateRoots(fromBlockNo, toBlockNo uint64) error {
	c, err := db.tx.Cursor(INTERMEDIATE_TX_STATEROOTS)
	if err != nil {
		return err
	}
	defer c.Close()

	var k []byte
	for k, _, err = c.First(); k != nil; k, _, err = c.Next() {
		if err != nil {
			break
		}

		blockNum := BytesToUint64(k[:8])
		if blockNum >= fromBlockNo && blockNum <= toBlockNo {
			err := db.tx.Delete(INTERMEDIATE_TX_STATEROOTS, k)
			if err != nil {
				return err
			}
		}
	}

	return nil
}

func (db *HermezDb) WriteL1InfoTreeUpdate(update *types.L1InfoTreeUpdate) error {
	marshalled := update.Marshall()
	idx := Uint64ToBytes(update.Index)
	return db.tx.Put(L1_INFO_TREE_UPDATES, idx, marshalled)
}

func (db *HermezDbReader) GetL1InfoTreeUpdate(idx uint64) (*types.L1InfoTreeUpdate, error) {
	data, err := db.tx.GetOne(L1_INFO_TREE_UPDATES, Uint64ToBytes(idx))
	if err != nil {
		return nil, err
	}
	if len(data) == 0 {
		return nil, nil
	}
	update := &types.L1InfoTreeUpdate{}
	update.Unmarshall(data)
	return update, nil
}

func (db *HermezDbReader) GetLatestL1InfoTreeUpdate() (*types.L1InfoTreeUpdate, bool, error) {
	cursor, err := db.tx.Cursor(L1_INFO_TREE_UPDATES)
	if err != nil {
		return nil, false, err
	}
	defer cursor.Close()

	count, err := cursor.Count()
	if err != nil {
		return nil, false, err
	}
	if count == 0 {
		return nil, false, nil
	}

	_, v, err := cursor.Last()
	if err != nil {
		return nil, false, err
	}
	if len(v) == 0 {
		return nil, false, nil
	}

	result := &types.L1InfoTreeUpdate{}
	result.Unmarshall(v)
	return result, true, nil
}

func (db *HermezDb) WriteBlockL1InfoTreeIndex(blockNumber uint64, l1Index uint64) error {
	k := Uint64ToBytes(blockNumber)
	v := Uint64ToBytes(l1Index)
	return db.tx.Put(BLOCK_L1_INFO_TREE_INDEX, k, v)
}

func (db *HermezDbReader) GetBlockL1InfoTreeIndex(blockNumber uint64) (uint64, error) {
	v, err := db.tx.GetOne(BLOCK_L1_INFO_TREE_INDEX, Uint64ToBytes(blockNumber))
	if err != nil {
		return 0, err
	}
	return BytesToUint64(v), nil
}

func (db *HermezDb) WriteL1InjectedBatch(batch *types.L1InjectedBatch) error {
	var nextIndex uint64 = 0

	// get the next index for the write
	cursor, err := db.tx.Cursor(L1_INJECTED_BATCHES)
	if err != nil {
		return err
	}

	count, err := cursor.Count()
	if err != nil {
		return err
	}

	if count > 0 {
		nextIndex = count + 1
	}

	k := Uint64ToBytes(nextIndex)
	v := batch.Marshall()
	return db.tx.Put(L1_INJECTED_BATCHES, k, v)
}

func (db *HermezDbReader) GetL1InjectedBatch(index uint64) (*types.L1InjectedBatch, error) {
	k := Uint64ToBytes(index)
	v, err := db.tx.GetOne(L1_INJECTED_BATCHES, k)
	if err != nil {
		return nil, err
	}
	ib := new(types.L1InjectedBatch)
	err = ib.Unmarshall(v)
	if err != nil {
		return nil, err
	}
	return ib, nil
}

func (db *HermezDb) WriteBlockInfoRoot(blockNumber uint64, root common.Hash) error {
	k := Uint64ToBytes(blockNumber)
	return db.tx.Put(BLOCK_INFO_ROOTS, k, root.Bytes())
}

func (db *HermezDbReader) GetBlockInfoRoot(blockNumber uint64) (common.Hash, error) {
	k := Uint64ToBytes(blockNumber)
	data, err := db.tx.GetOne(BLOCK_INFO_ROOTS, k)
	if err != nil {
		return common.Hash{}, err
	}
	res := common.BytesToHash(data)
	return res, nil
}<|MERGE_RESOLUTION|>--- conflicted
+++ resolved
@@ -11,7 +11,6 @@
 	"github.com/ledgerwatch/log/v3"
 )
 
-<<<<<<< HEAD
 const L1VERIFICATIONS = "hermez_l1Verifications"                       // l1blockno, batchno -> l1txhash
 const L1SEQUENCES = "hermez_l1Sequences"                               // l1blockno, batchno -> l1txhash
 const FORKIDS = "hermez_forkIds"                                       // batchNo -> forkId
@@ -26,26 +25,10 @@
 const BLOCK_L1_INFO_TREE_INDEX = "block_l1_info_tree_index"            // block number -> l1 info tree index
 const L1_INJECTED_BATCHES = "l1_injected_batches"                      // index increasing by 1 -> injected batch for the start of the chain
 const BLOCK_INFO_ROOTS = "block_info_roots"                            // block number -> block info root hash
+const L1_BLOCK_HASHES = "l1_block_hashes"                              // l1 block hash -> true
+const BLOCK_L1_BLOCK_HASHES = "block_l1_block_hashes"                  // block number -> l1 block hash
+const L1_BLOCK_HASH_GER = "l1_block_hash_ger"                          // l1 block hash -> GER
 const INTERMEDIATE_TX_STATEROOTS = "hermez_intermediate_tx_stateRoots" // l2blockno -> stateRoot
-=======
-const L1VERIFICATIONS = "hermez_l1Verifications"                   // l1blockno, batchno -> l1txhash
-const L1SEQUENCES = "hermez_l1Sequences"                           // l1blockno, batchno -> l1txhash
-const FORKIDS = "hermez_forkIds"                                   // batchNo -> forkId
-const FORKID_BLOCK = "hermez_forkIdBlock"                          // forkId -> startBlock
-const BLOCKBATCHES = "hermez_blockBatches"                         // l2blockno -> batchno
-const GLOBAL_EXIT_ROOTS = "hermez_globalExitRootsSaved"            // GER -> true
-const BLOCK_GLOBAL_EXIT_ROOTS = "hermez_globalExitRoots"           // l2blockno -> GER
-const GLOBAL_EXIT_ROOTS_BATCHES = "hermez_globalExitRoots_batches" // batchkno -> GER
-const TX_PRICE_PERCENTAGE = "hermez_txPricePercentage"             // txHash -> txPricePercentage
-const STATE_ROOTS = "hermez_stateRoots"                            // l2blockno -> stateRoot
-const L1_INFO_TREE_UPDATES = "l1_info_tree_updates"                // index -> L1InfoTreeUpdate
-const BLOCK_L1_INFO_TREE_INDEX = "block_l1_info_tree_index"        // block number -> l1 info tree index
-const L1_INJECTED_BATCHES = "l1_injected_batches"                  // index increasing by 1 -> injected batch for the start of the chain
-const BLOCK_INFO_ROOTS = "block_info_roots"                        // block number -> block info root hash
-const L1_BLOCK_HASHES = "l1_block_hashes"                          // l1 block hash -> true
-const BLOCK_L1_BLOCK_HASHES = "block_l1_block_hashes"              // block number -> l1 block hash
-const L1_BLOCK_HASH_GER = "l1_block_hash_ger"                      // l1 block hash -> GER
->>>>>>> 7393c152
 
 type HermezDb struct {
 	tx kv.RwTx
@@ -85,13 +68,10 @@
 		BLOCK_L1_INFO_TREE_INDEX,
 		L1_INJECTED_BATCHES,
 		BLOCK_INFO_ROOTS,
-<<<<<<< HEAD
-		INTERMEDIATE_TX_STATEROOTS,
-=======
 		L1_BLOCK_HASHES,
 		BLOCK_L1_BLOCK_HASHES,
 		L1_BLOCK_HASH_GER,
->>>>>>> 7393c152
+		INTERMEDIATE_TX_STATEROOTS,
 	}
 	for _, t := range tables {
 		if err := tx.CreateBucket(t); err != nil {
