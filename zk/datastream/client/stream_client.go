package client

import (
	"context"
	"encoding/binary"
	"errors"
	"fmt"
	"net"
	"reflect"
	"sync/atomic"
	"time"

	"github.com/ledgerwatch/erigon/zk/datastream/proto/github.com/0xPolygonHermez/zkevm-node/state/datastream"
	"github.com/ledgerwatch/erigon/zk/datastream/types"
	"github.com/ledgerwatch/log/v3"
)

type StreamType uint64
type Command uint64

type EntityDefinition struct {
	Name       string
	StreamType StreamType
	Definition reflect.Type
}

const (
	versionProto         = 2 // converted to proto
	versionAddedBlockEnd = 3 // Added block end
)

type StreamClient struct {
	ctx          context.Context
	server       string // Server address to connect IP:port
	version      int
	streamType   StreamType
	conn         net.Conn
	id           string            // Client id
	Header       types.HeaderEntry // Header info received (from Header command)
	checkTimeout time.Duration     // time to wait for data before reporting an error

	// atomic
	lastWrittenTime atomic.Int64
	streaming       atomic.Bool
	progress        atomic.Uint64

	// Channels
	entryChan chan interface{}

	// keeps track of the latest fork from the stream to assign to l2 blocks
	currentFork uint64
}

const (
	// StreamTypeSequencer represents a Sequencer stream
	StSequencer StreamType = 1

	// Packet types
	PtPadding = 0
	PtHeader  = 1    // Just for the header page
	PtData    = 2    // Data entry
	PtResult  = 0xff // Not stored/present in file (just for client command result)
)

// Creates a new client fo datastream
// server must be in format "url:port"
func NewClient(ctx context.Context, server string, version int, checkTimeout time.Duration, latestDownloadedForkId uint16) *StreamClient {
	c := &StreamClient{
		ctx:          ctx,
		checkTimeout: checkTimeout,
		server:       server,
		version:      version,
		streamType:   StSequencer,
		id:           "",
		entryChan:    make(chan interface{}, 100000),
		currentFork:  uint64(latestDownloadedForkId),
	}

	return c
}

func (c *StreamClient) IsVersion3() bool {
	return c.version >= versionAddedBlockEnd
}

func (c *StreamClient) GetEntryChan() chan interface{} {
	return c.entryChan
}
func (c *StreamClient) GetLastWrittenTimeAtomic() *atomic.Int64 {
	return &c.lastWrittenTime
}
func (c *StreamClient) GetStreamingAtomic() *atomic.Bool {
	return &c.streaming
}
func (c *StreamClient) GetProgressAtomic() *atomic.Uint64 {
	return &c.progress
}

// Opens a TCP connection to the server
func (c *StreamClient) Start() error {
	// Connect to server
	var err error
	c.conn, err = net.Dial("tcp", c.server)
	if err != nil {
		return fmt.Errorf("error connecting to server %s: %v", c.server, err)
	}

	c.id = c.conn.LocalAddr().String()

	return nil
}

func (c *StreamClient) Stop() {
	if err := c.sendStopCmd(); err != nil {
		log.Warn(fmt.Sprintf("Failed to send the stop command to the data stream server: %s", err))
	}
	c.conn.Close()

	close(c.entryChan)
}

// Command header: Get status
// Returns the current status of the header.
// If started, terminate the connection.
func (c *StreamClient) GetHeader() error {
	if err := c.sendHeaderCmd(); err != nil {
		return fmt.Errorf("%s send header error: %v", c.id, err)
	}

	// Read packet
	packet, err := readBuffer(c.conn, 1)
	if err != nil {
		return fmt.Errorf("%s read buffer: %v", c.id, err)
	}

	// Check packet type
	if packet[0] != PtResult {
		return fmt.Errorf("%s error expecting result packet type %d and received %d", c.id, PtResult, packet[0])
	}

	// Read server result entry for the command
	r, err := c.readResultEntry(packet)
	if err != nil {
		return fmt.Errorf("%s read result entry error: %v", c.id, err)
	}
	if err := r.GetError(); err != nil {
		return fmt.Errorf("%s got Result error code %d: %v", c.id, r.ErrorNum, err)
	}

	// Read header entry
	h, err := c.readHeaderEntry()
	if err != nil {
		return fmt.Errorf("%s read header entry error: %v", c.id, err)
	}

	c.Header = *h

	return nil
}

func (c *StreamClient) ExecutePerFile(bookmark *types.BookmarkProto, function func(file *types.FileEntry) error) error {
	// Get header from server
	if err := c.GetHeader(); err != nil {
		return fmt.Errorf("%s get header error: %v", c.id, err)
	}

	protoBookmark, err := bookmark.Marshal()
	if err != nil {
		return fmt.Errorf("failed to marshal bookmark: %v", err)
	}

	if err := c.initiateDownloadBookmark(protoBookmark); err != nil {
		return err
	}
	count := uint64(0)
	logTicker := time.NewTicker(10 * time.Second)

	for {
		select {
		case <-logTicker.C:
			fmt.Println("Entries read count: ", count)
		default:
		}
		if c.Header.TotalEntries == count {
			break
		}
		file, err := c.NextFileEntry()
		if err != nil {
			return fmt.Errorf("error reading file entry: %v", err)
		}
		if err := function(file); err != nil {
			return fmt.Errorf("error executing function: %v", err)

		}
		count++
	}

	return nil
}

func (c *StreamClient) EnsureConnected() (bool, error) {
	if c.conn == nil {
		if err := c.tryReConnect(); err != nil {
			return false, fmt.Errorf("failed to reconnect the datastream client: %w", err)
		}
		log.Info("[datastream_client] Datastream client connected.")
	}

	return true, nil
}

// reads entries to the end of the stream
// at end will wait for new entries to arrive
func (c *StreamClient) ReadAllEntriesToChannel() error {
	c.streaming.Store(true)
	defer c.streaming.Store(false)

	var bookmark *types.BookmarkProto
	progress := c.progress.Load()
	if progress == 0 {
		bookmark = types.NewBookmarkProto(0, datastream.BookmarkType_BOOKMARK_TYPE_BATCH)
	} else {
		bookmark = types.NewBookmarkProto(progress, datastream.BookmarkType_BOOKMARK_TYPE_L2_BLOCK)
	}

	protoBookmark, err := bookmark.Marshal()
	if err != nil {
		return err
	}

	// send start command
	if err := c.initiateDownloadBookmark(protoBookmark); err != nil {
		return err
	}

	if err := c.readAllFullL2BlocksToChannel(); err != nil {
		err2 := fmt.Errorf("%s read full L2 blocks error: %v", c.id, err)

		if c.conn != nil {
			if err2 := c.conn.Close(); err2 != nil {
				log.Error("failed to close connection after error", "original-error", err, "new-error", err2)
			}
			c.conn = nil
		}

		// reset the channels as there could be data ahead of the bookmark we want to track here.
		// c.resetChannels()

		return err2
	}

	return nil
}

// runs the prerequisites for entries download
func (c *StreamClient) initiateDownloadBookmark(bookmark []byte) error {
	// send start command
	if err := c.sendStartBookmarkCmd(bookmark); err != nil {
		return err
	}

	if err := c.afterStartCommand(); err != nil {
		return fmt.Errorf("after start command error: %v", err)
	}

	return nil
}

func (c *StreamClient) afterStartCommand() error {
	// Read packet
	packet, err := readBuffer(c.conn, 1)
	if err != nil {
		return fmt.Errorf("read buffer error %v", err)
	}

	// Read server result entry for the command
	r, err := c.readResultEntry(packet)
	if err != nil {
		return fmt.Errorf("read result entry error: %v", err)
	}

	if err := r.GetError(); err != nil {
		return fmt.Errorf("got Result error code %d: %v", r.ErrorNum, err)
	}

	return nil
}

// reads all entries from the server and sends them to a channel
// sends the parsed FullL2Blocks with transactions to a channel
func (c *StreamClient) readAllFullL2BlocksToChannel() error {
	var err error

LOOP:
	for {
		select {
		default:
		case <-c.ctx.Done():
			log.Warn("[Datastream client] Context done - stopping")
			break LOOP
		}

		if c.checkTimeout > 0 {
			c.conn.SetReadDeadline(time.Now().Add(c.checkTimeout))
		}

<<<<<<< HEAD
		fullBlock, batchStart, batchEnd, gerUpdate, batchBookmark, blockBookmark, localErr := types.FullBlockProto(c)
=======
		parsedProto, localErr := c.readParsedProto()
>>>>>>> 9cbb5fcf
		if localErr != nil {
			err = localErr
			break
		}
		c.lastWrittenTime.Store(time.Now().UnixNano())

		switch parsedProto := parsedProto.(type) {
		case *types.BookmarkProto:
			continue
<<<<<<< HEAD
		}

		// write batch starts to channel
		if batchStart != nil {
			c.currentFork = (*batchStart).ForkId
			c.batchStartChan <- *batchStart
		}

		if gerUpdate != nil {
			c.gerUpdatesChan <- *gerUpdate
		}

		if batchEnd != nil {
			// this check was inside types.FullBlockProto(c) but it is better to move it here
			c.batchEndChan <- *batchEnd
		}

		// ensure the block is assigned the currently known fork
		if fullBlock != nil {
			fullBlock.ForkId = c.currentFork
			log.Trace("writing block to channel", "blockNumber", fullBlock.L2BlockNumber, "batchNumber", fullBlock.BatchNumber)
			c.l2BlockChan <- *fullBlock
=======
		case *types.BatchStart:
			c.currentFork = parsedProto.ForkId
			c.entryChan <- parsedProto
		case *types.GerUpdateProto:
			c.entryChan <- parsedProto
		case *types.BatchEnd:
			c.entryChan <- parsedProto
		case *types.FullL2Block:
			parsedProto.ForkId = c.currentFork
			log.Trace("writing block to channel", "blockNumber", parsedProto.L2BlockNumber, "batchNumber", parsedProto.BatchNumber)
			c.entryChan <- parsedProto
		default:
			err = fmt.Errorf("unexpected entry type: %v", parsedProto)
			break LOOP
>>>>>>> 9cbb5fcf
		}
	}

	return err
}

func (c *StreamClient) tryReConnect() error {
	var err error
	for i := 0; i < 50; i++ {
		if c.conn != nil {
			if err := c.conn.Close(); err != nil {
				return err
			}
			c.conn = nil
		}
		if err = c.Start(); err != nil {
			time.Sleep(5 * time.Second)
			continue
		}
		return nil
	}

	return err
}

<<<<<<< HEAD
=======
func (c *StreamClient) readParsedProto() (
	parsedEntry interface{},
	err error,
) {
	file, err := c.readFileEntry()
	if err != nil {
		err = fmt.Errorf("read file entry error: %v", err)
		return
	}

	switch file.EntryType {
	case types.BookmarkEntryType:
		parsedEntry, err = types.UnmarshalBookmark(file.Data)
	case types.EntryTypeGerUpdate:
		parsedEntry, err = types.DecodeGerUpdateProto(file.Data)
	case types.EntryTypeBatchStart:
		parsedEntry, err = types.UnmarshalBatchStart(file.Data)
	case types.EntryTypeBatchEnd:
		parsedEntry, err = types.UnmarshalBatchEnd(file.Data)
	case types.EntryTypeL2Block:
		var l2Block *types.FullL2Block
		if l2Block, err = types.UnmarshalL2Block(file.Data); err != nil {
			return
		}

		txs := []types.L2TransactionProto{}

		var innerFile *types.FileEntry
		var l2Tx *types.L2TransactionProto
	LOOP:
		for {
			if innerFile, err = c.readFileEntry(); err != nil {
				return
			}

			if innerFile.IsL2Tx() {
				if l2Tx, err = types.UnmarshalTx(innerFile.Data); err != nil {
					return
				}
				txs = append(txs, *l2Tx)
			} else if innerFile.IsL2BlockEnd() {
				var l2BlockEnd *types.L2BlockEndProto
				if l2BlockEnd, err = types.UnmarshalL2BlockEnd(innerFile.Data); err != nil {
					return
				}
				if l2BlockEnd.GetBlockNumber() != l2Block.L2BlockNumber {
					err = fmt.Errorf("block end number (%d) not equal to block number (%d)", l2BlockEnd.GetBlockNumber(), l2Block.L2BlockNumber)
					return
				}
				break LOOP
			} else if innerFile.IsBookmark() {
				var bookmark *types.BookmarkProto
				if bookmark, err = types.UnmarshalBookmark(innerFile.Data); err != nil || bookmark == nil {
					return
				}
				if bookmark.BookmarkType() == datastream.BookmarkType_BOOKMARK_TYPE_L2_BLOCK {
					break LOOP
				} else {
					err = fmt.Errorf("unexpected bookmark type inside block: %v", bookmark.Type())
					return
				}
			} else if innerFile.IsBatchEnd() {
				if _, err = types.UnmarshalBatchEnd(file.Data); err != nil {
					return
				}
				break LOOP
			} else {
				err = fmt.Errorf("unexpected entry type inside a block: %d", innerFile.EntryType)
				return
			}
		}

		l2Block.L2Txs = txs
		parsedEntry = l2Block
		return
	case types.EntryTypeL2Tx:
		err = fmt.Errorf("unexpected l2Tx out of block")
	default:
		err = fmt.Errorf("unexpected entry type: %d", file.EntryType)
	}
	return
}

>>>>>>> 9cbb5fcf
// reads file bytes from socket and tries to parse them
// returns the parsed FileEntry
func (c *StreamClient) NextFileEntry() (file *types.FileEntry, err error) {
	// Read packet type
	packet, err := readBuffer(c.conn, 1)
	if err != nil {
		return file, fmt.Errorf("failed to read packet type: %v", err)
	}

	// Check packet type
	if packet[0] == PtResult {
		// Read server result entry for the command
		r, err := c.readResultEntry(packet)
		if err != nil {
			return file, err
		}
		if err := r.GetError(); err != nil {
			return file, fmt.Errorf("got Result error code %d: %v", r.ErrorNum, err)
		}
		return file, nil
	} else if packet[0] != PtData {
		return file, fmt.Errorf("error expecting data packet type %d and received %d", PtData, packet[0])
	}

	// Read the rest of fixed size fields
	buffer, err := readBuffer(c.conn, types.FileEntryMinSize-1)
	if err != nil {
		return file, fmt.Errorf("error reading file bytes: %v", err)
	}
	buffer = append(packet, buffer...)

	// Read variable field (data)
	length := binary.BigEndian.Uint32(buffer[1:5])
	if length < types.FileEntryMinSize {
		return file, errors.New("error reading data entry: wrong data length")
	}

	// Read rest of the file data
	bufferAux, err := readBuffer(c.conn, length-types.FileEntryMinSize)
	if err != nil {
		return file, fmt.Errorf("error reading file data bytes: %v", err)
	}
	buffer = append(buffer, bufferAux...)

	// Decode binary data to data entry struct
	if file, err = types.DecodeFileEntry(buffer); err != nil {
		return file, fmt.Errorf("decode file entry error: %v", err)
	}

	return
}

// reads header bytes from socket and tries to parse them
// returns the parsed HeaderEntry
func (c *StreamClient) readHeaderEntry() (h *types.HeaderEntry, err error) {

	// Read header stream bytes
	binaryHeader, err := readBuffer(c.conn, types.HeaderSizePreEtrog)
	if err != nil {
		return h, fmt.Errorf("failed to read header bytes %v", err)
	}

	headLength := binary.BigEndian.Uint32(binaryHeader[1:5])
	if headLength == types.HeaderSize {
		// Read the rest of fixed size fields
		buffer, err := readBuffer(c.conn, types.HeaderSize-types.HeaderSizePreEtrog)
		if err != nil {
			return h, fmt.Errorf("failed to read header bytes %v", err)
		}
		binaryHeader = append(binaryHeader, buffer...)
	}

	// Decode bytes stream to header entry struct
	if h, err = types.DecodeHeaderEntry(binaryHeader); err != nil {
		return h, fmt.Errorf("error decoding binary header: %v", err)
	}

	return
}

// reads result bytes and tries to parse them
// returns the parsed ResultEntry
func (c *StreamClient) readResultEntry(packet []byte) (re *types.ResultEntry, err error) {
	if len(packet) != 1 {
		return re, fmt.Errorf("expected packet size of 1, got: %d", len(packet))
	}

	// Read the rest of fixed size fields
	buffer, err := readBuffer(c.conn, types.ResultEntryMinSize-1)
	if err != nil {
		return re, fmt.Errorf("failed to read main result bytes %v", err)
	}
	buffer = append(packet, buffer...)

	// Read variable field (errStr)
	length := binary.BigEndian.Uint32(buffer[1:5])
	if length < types.ResultEntryMinSize {
		return re, fmt.Errorf("%s Error reading result entry", c.id)
	}

	// read the rest of the result
	bufferAux, err := readBuffer(c.conn, length-types.ResultEntryMinSize)
	if err != nil {
		return re, fmt.Errorf("failed to read result errStr bytes %v", err)
	}
	buffer = append(buffer, bufferAux...)

	// Decode binary entry result
	if re, err = types.DecodeResultEntry(buffer); err != nil {
		return re, fmt.Errorf("decode result entry error: %v", err)
	}

	return re, nil
}<|MERGE_RESOLUTION|>--- conflicted
+++ resolved
@@ -304,11 +304,7 @@
 			c.conn.SetReadDeadline(time.Now().Add(c.checkTimeout))
 		}
 
-<<<<<<< HEAD
-		fullBlock, batchStart, batchEnd, gerUpdate, batchBookmark, blockBookmark, localErr := types.FullBlockProto(c)
-=======
-		parsedProto, localErr := c.readParsedProto()
->>>>>>> 9cbb5fcf
+		parsedProto, localErr := types.ReadParsedProto(c)
 		if localErr != nil {
 			err = localErr
 			break
@@ -318,30 +314,6 @@
 		switch parsedProto := parsedProto.(type) {
 		case *types.BookmarkProto:
 			continue
-<<<<<<< HEAD
-		}
-
-		// write batch starts to channel
-		if batchStart != nil {
-			c.currentFork = (*batchStart).ForkId
-			c.batchStartChan <- *batchStart
-		}
-
-		if gerUpdate != nil {
-			c.gerUpdatesChan <- *gerUpdate
-		}
-
-		if batchEnd != nil {
-			// this check was inside types.FullBlockProto(c) but it is better to move it here
-			c.batchEndChan <- *batchEnd
-		}
-
-		// ensure the block is assigned the currently known fork
-		if fullBlock != nil {
-			fullBlock.ForkId = c.currentFork
-			log.Trace("writing block to channel", "blockNumber", fullBlock.L2BlockNumber, "batchNumber", fullBlock.BatchNumber)
-			c.l2BlockChan <- *fullBlock
-=======
 		case *types.BatchStart:
 			c.currentFork = parsedProto.ForkId
 			c.entryChan <- parsedProto
@@ -356,7 +328,6 @@
 		default:
 			err = fmt.Errorf("unexpected entry type: %v", parsedProto)
 			break LOOP
->>>>>>> 9cbb5fcf
 		}
 	}
 
@@ -382,92 +353,6 @@
 	return err
 }
 
-<<<<<<< HEAD
-=======
-func (c *StreamClient) readParsedProto() (
-	parsedEntry interface{},
-	err error,
-) {
-	file, err := c.readFileEntry()
-	if err != nil {
-		err = fmt.Errorf("read file entry error: %v", err)
-		return
-	}
-
-	switch file.EntryType {
-	case types.BookmarkEntryType:
-		parsedEntry, err = types.UnmarshalBookmark(file.Data)
-	case types.EntryTypeGerUpdate:
-		parsedEntry, err = types.DecodeGerUpdateProto(file.Data)
-	case types.EntryTypeBatchStart:
-		parsedEntry, err = types.UnmarshalBatchStart(file.Data)
-	case types.EntryTypeBatchEnd:
-		parsedEntry, err = types.UnmarshalBatchEnd(file.Data)
-	case types.EntryTypeL2Block:
-		var l2Block *types.FullL2Block
-		if l2Block, err = types.UnmarshalL2Block(file.Data); err != nil {
-			return
-		}
-
-		txs := []types.L2TransactionProto{}
-
-		var innerFile *types.FileEntry
-		var l2Tx *types.L2TransactionProto
-	LOOP:
-		for {
-			if innerFile, err = c.readFileEntry(); err != nil {
-				return
-			}
-
-			if innerFile.IsL2Tx() {
-				if l2Tx, err = types.UnmarshalTx(innerFile.Data); err != nil {
-					return
-				}
-				txs = append(txs, *l2Tx)
-			} else if innerFile.IsL2BlockEnd() {
-				var l2BlockEnd *types.L2BlockEndProto
-				if l2BlockEnd, err = types.UnmarshalL2BlockEnd(innerFile.Data); err != nil {
-					return
-				}
-				if l2BlockEnd.GetBlockNumber() != l2Block.L2BlockNumber {
-					err = fmt.Errorf("block end number (%d) not equal to block number (%d)", l2BlockEnd.GetBlockNumber(), l2Block.L2BlockNumber)
-					return
-				}
-				break LOOP
-			} else if innerFile.IsBookmark() {
-				var bookmark *types.BookmarkProto
-				if bookmark, err = types.UnmarshalBookmark(innerFile.Data); err != nil || bookmark == nil {
-					return
-				}
-				if bookmark.BookmarkType() == datastream.BookmarkType_BOOKMARK_TYPE_L2_BLOCK {
-					break LOOP
-				} else {
-					err = fmt.Errorf("unexpected bookmark type inside block: %v", bookmark.Type())
-					return
-				}
-			} else if innerFile.IsBatchEnd() {
-				if _, err = types.UnmarshalBatchEnd(file.Data); err != nil {
-					return
-				}
-				break LOOP
-			} else {
-				err = fmt.Errorf("unexpected entry type inside a block: %d", innerFile.EntryType)
-				return
-			}
-		}
-
-		l2Block.L2Txs = txs
-		parsedEntry = l2Block
-		return
-	case types.EntryTypeL2Tx:
-		err = fmt.Errorf("unexpected l2Tx out of block")
-	default:
-		err = fmt.Errorf("unexpected entry type: %d", file.EntryType)
-	}
-	return
-}
-
->>>>>>> 9cbb5fcf
 // reads file bytes from socket and tries to parse them
 // returns the parsed FileEntry
 func (c *StreamClient) NextFileEntry() (file *types.FileEntry, err error) {
