package commands

import (
	"github.com/spf13/cobra"

	"github.com/ledgerwatch/erigon/cmd/utils"
	"github.com/ledgerwatch/erigon/common/paths"
	"github.com/ledgerwatch/erigon/eth/ethconfig"
)

var (
	chaindata                      string
	databaseVerbosity              int
	referenceChaindata             string
	block, pruneTo, unwind         uint64
	unwindEvery                    uint64
	batchSizeStr                   string
	reset                          bool
	bucket                         string
	datadirCli, toChaindata        string
	migration                      string
	integrityFast, integritySlow   bool
	file                           string
	HeimdallURL                    string
	txtrace                        bool // Whether to trace the execution (should only be used together eith `block`)
	pruneFlag                      string
	pruneH, pruneR, pruneT, pruneC uint64
	pruneHBefore, pruneRBefore     uint64
	pruneTBefore, pruneCBefore     uint64
	experiments                    []string
	chain                          string // Which chain to use (mainnet, ropsten, rinkeby, goerli, etc.)
<<<<<<< HEAD
	snapdirCli                     string
	snapshotsBool                  bool
=======
>>>>>>> f868bf66
)

func must(err error) {
	if err != nil {
		panic(err)
	}
}

func withMining(cmd *cobra.Command) {
	cmd.Flags().Bool("mine", false, "Enable mining")
	cmd.Flags().StringArray("miner.notify", nil, "Comma separated HTTP URL list to notify of new work packages")
	cmd.Flags().Uint64("miner.gaslimit", ethconfig.Defaults.Miner.GasLimit, "Target gas limit for mined blocks")
	cmd.Flags().Int64("miner.gasprice", ethconfig.Defaults.Miner.GasPrice.Int64(), "Target gas price for mined blocks")
	cmd.Flags().String("miner.etherbase", "0", "Public address for block mining rewards (default = first account")
	cmd.Flags().String("miner.extradata", "", "Block extra data set by the miner (default = client version)")
	cmd.Flags().Duration("miner.recommit", ethconfig.Defaults.Miner.Recommit, "Time interval to recreate the block being mined")
	cmd.Flags().Bool("miner.noverify", false, "Disable remote sealing verification")
}

func withFile(cmd *cobra.Command) {
	cmd.Flags().StringVar(&file, "file", "", "path to file")
	must(cmd.MarkFlagFilename("file"))
	must(cmd.MarkFlagRequired("file"))
}

func withReferenceChaindata(cmd *cobra.Command) {
	cmd.Flags().StringVar(&referenceChaindata, "chaindata.reference", "", "path to the 2nd (reference/etalon) db")
	must(cmd.MarkFlagDirname("chaindata.reference"))
}

func withToChaindata(cmd *cobra.Command) {
	cmd.Flags().StringVar(&toChaindata, "chaindata.to", "", "target chaindata")
	must(cmd.MarkFlagDirname("chaindata.to"))
}

func withBlock(cmd *cobra.Command) {
	cmd.Flags().Uint64Var(&block, "block", 0, "block test at this block")
}

func withUnwind(cmd *cobra.Command) {
	cmd.Flags().Uint64Var(&unwind, "unwind", 0, "how much blocks unwind on each iteration")
}

func withPruneTo(cmd *cobra.Command) {
	cmd.Flags().Uint64Var(&pruneTo, "prune.to", 0, "how much blocks unwind on each iteration")
}

func withUnwindEvery(cmd *cobra.Command) {
	cmd.Flags().Uint64Var(&unwindEvery, "unwind.every", 0, "each iteration test will move forward `--unwind.every` blocks, then unwind `--unwind` blocks")
}

func withReset(cmd *cobra.Command) {
	cmd.Flags().BoolVar(&reset, "reset", false, "reset given stage")
}

func withBucket(cmd *cobra.Command) {
	cmd.Flags().StringVar(&bucket, "bucket", "", "reset given stage")
}

func withDataDir2(cmd *cobra.Command) {
	cmd.Flags().StringVar(&datadirCli, utils.DataDirFlag.Name, paths.DefaultDataDir(), utils.DataDirFlag.Usage)
	must(cmd.MarkFlagDirname(utils.DataDirFlag.Name))
	must(cmd.MarkFlagRequired(utils.DataDirFlag.Name))

	cmd.Flags().StringVar(&snapdirCli, utils.SnapDirFlag.Name, paths.DefaultSnapDir(), utils.SnapDirFlag.Usage)
	must(cmd.MarkFlagDirname(utils.SnapDirFlag.Name))

	cmd.Flags().IntVar(&databaseVerbosity, "database.verbosity", 2, "Enabling internal db logs. Very high verbosity levels may require recompile db. Default: 2, means warning.")
}

func withDataDir(cmd *cobra.Command) {
	cmd.Flags().StringVar(&datadirCli, "datadir", paths.DefaultDataDir(), "data directory for temporary ELT files")
	must(cmd.MarkFlagDirname("datadir"))

	cmd.Flags().StringVar(&snapdirCli, "snapdir", paths.DefaultSnapDir(), "data directory for snapshots")
	must(cmd.MarkFlagDirname("snapdir"))

	cmd.Flags().StringVar(&chaindata, "chaindata", "", "path to the db")
	must(cmd.MarkFlagDirname("chaindata"))

	cmd.Flags().IntVar(&databaseVerbosity, "database.verbosity", 2, "Enabling internal db logs. Very high verbosity levels may require recompile db. Default: 2, means warning")
}

func withBatchSize(cmd *cobra.Command) {
	cmd.Flags().StringVar(&batchSizeStr, "batchSize", "512M", "batch size for execution stage")
}

func withIntegrityChecks(cmd *cobra.Command) {
	cmd.Flags().BoolVar(&integritySlow, "integrity.slow", false, "enable slow data-integrity checks")
	cmd.Flags().BoolVar(&integrityFast, "integrity.fast", true, "enable fast data-integrity checks")
}

func withMigration(cmd *cobra.Command) {
	cmd.Flags().StringVar(&migration, "migration", "", "action to apply to given migration")
}

func withTxTrace(cmd *cobra.Command) {
	cmd.Flags().BoolVar(&txtrace, "txtrace", false, "enable tracing of transactions")
}

func withChain(cmd *cobra.Command) {
	cmd.Flags().StringVar(&chain, "chain", "", "pick a chain to assume (mainnet, ropsten, etc.)")
}

func withHeimdall(cmd *cobra.Command) {
	cmd.Flags().StringVar(&HeimdallURL, "bor.heimdall", "http://localhost:1317", "URL of Heimdall service")
}<|MERGE_RESOLUTION|>--- conflicted
+++ resolved
@@ -29,11 +29,7 @@
 	pruneTBefore, pruneCBefore     uint64
 	experiments                    []string
 	chain                          string // Which chain to use (mainnet, ropsten, rinkeby, goerli, etc.)
-<<<<<<< HEAD
 	snapdirCli                     string
-	snapshotsBool                  bool
-=======
->>>>>>> f868bf66
 )
 
 func must(err error) {
