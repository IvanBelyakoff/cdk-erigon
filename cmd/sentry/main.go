package main

import (
	"fmt"
	"os"

	"github.com/ledgerwatch/erigon-lib/common"
	"github.com/ledgerwatch/erigon/cmd/sentry/sentry"
	"github.com/ledgerwatch/erigon/cmd/utils"
	"github.com/ledgerwatch/erigon/common/paths"
	"github.com/ledgerwatch/erigon/internal/debug"
	"github.com/ledgerwatch/erigon/node/nodecfg/datadir"
	node2 "github.com/ledgerwatch/erigon/turbo/node"
	"github.com/spf13/cobra"
)

// generate the messages

var (
	sentryAddr string // Address of the sentry <host>:<port>
	datadirCli string // Path to td working dir

	natSetting   string   // NAT setting
	port         int      // Listening port
	staticPeers  []string // static peers
	trustedPeers []string // trusted peers
	discoveryDNS []string
	nodiscover   bool // disable sentry's discovery mechanism
	protocol     int
	netRestrict  string // CIDR to restrict peering to
	maxPeers     int
	maxPendPeers int
	healthCheck  bool
)

func init() {
	utils.CobraFlags(rootCmd, append(debug.Flags, utils.MetricFlags...))

	rootCmd.Flags().StringVar(&sentryAddr, "sentry.api.addr", "localhost:9091", "grpc addresses")
	rootCmd.Flags().StringVar(&datadirCli, utils.DataDirFlag.Name, paths.DefaultDataDir(), utils.DataDirFlag.Usage)
	rootCmd.Flags().StringVar(&natSetting, utils.NATFlag.Name, utils.NATFlag.Value, utils.NATFlag.Usage)
	rootCmd.Flags().IntVar(&port, utils.ListenPortFlag.Name, utils.ListenPortFlag.Value, utils.ListenPortFlag.Usage)
	rootCmd.Flags().StringSliceVar(&staticPeers, utils.StaticPeersFlag.Name, []string{}, utils.StaticPeersFlag.Usage)
	rootCmd.Flags().StringSliceVar(&trustedPeers, utils.TrustedPeersFlag.Name, []string{}, utils.TrustedPeersFlag.Usage)
	rootCmd.Flags().StringSliceVar(&discoveryDNS, utils.DNSDiscoveryFlag.Name, []string{}, utils.DNSDiscoveryFlag.Usage)
	rootCmd.Flags().BoolVar(&nodiscover, utils.NoDiscoverFlag.Name, false, utils.NoDiscoverFlag.Usage)
	rootCmd.Flags().IntVar(&protocol, utils.P2pProtocolVersionFlag.Name, utils.P2pProtocolVersionFlag.Value, utils.P2pProtocolVersionFlag.Usage)
	rootCmd.Flags().StringVar(&netRestrict, utils.NetrestrictFlag.Name, utils.NetrestrictFlag.Value, utils.NetrestrictFlag.Usage)
	rootCmd.Flags().IntVar(&maxPeers, utils.MaxPeersFlag.Name, utils.MaxPeersFlag.Value, utils.MaxPeersFlag.Usage)
	rootCmd.Flags().IntVar(&maxPendPeers, utils.MaxPendingPeersFlag.Name, utils.MaxPendingPeersFlag.Value, utils.MaxPendingPeersFlag.Usage)
	rootCmd.Flags().BoolVar(&healthCheck, utils.HealthCheckFlag.Name, false, utils.HealthCheckFlag.Usage)

	if err := rootCmd.MarkFlagDirname(utils.DataDirFlag.Name); err != nil {
		panic(err)
	}
}

var rootCmd = &cobra.Command{
	Use:   "sentry",
	Short: "Run p2p sentry",
	PersistentPreRun: func(cmd *cobra.Command, args []string) {
		if err := debug.SetupCobra(cmd); err != nil {
			panic(err)
		}
	},
	PersistentPostRun: func(cmd *cobra.Command, args []string) {
		debug.Exit()
	},
	RunE: func(cmd *cobra.Command, args []string) error {
<<<<<<< HEAD
		p := eth.ETH66

		dirs := datadir.New(datadirCli, "")
=======
		dirs := datadir.New(datadirCli)
>>>>>>> f868bf66
		nodeConfig := node2.NewNodeConfig()
		p2pConfig, err := utils.NewP2PConfig(
			nodiscover,
			dirs,
			netRestrict,
			natSetting,
			maxPeers,
			maxPendPeers,
			nodeConfig.NodeName(),
			staticPeers,
			trustedPeers,
			uint(port),
			uint(protocol),
		)
		if err != nil {
			return err
		}

		return sentry.Sentry(cmd.Context(), dirs, sentryAddr, discoveryDNS, p2pConfig, uint(protocol), healthCheck)
	},
}

func main() {
	ctx, cancel := common.RootContext()
	defer cancel()
	if err := rootCmd.ExecuteContext(ctx); err != nil {
		fmt.Println(err)
		os.Exit(1)
	}
}<|MERGE_RESOLUTION|>--- conflicted
+++ resolved
@@ -67,13 +67,7 @@
 		debug.Exit()
 	},
 	RunE: func(cmd *cobra.Command, args []string) error {
-<<<<<<< HEAD
-		p := eth.ETH66
-
 		dirs := datadir.New(datadirCli, "")
-=======
-		dirs := datadir.New(datadirCli)
->>>>>>> f868bf66
 		nodeConfig := node2.NewNodeConfig()
 		p2pConfig, err := utils.NewP2PConfig(
 			nodiscover,
