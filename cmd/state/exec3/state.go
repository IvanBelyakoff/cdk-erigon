package exec3

import (
	"context"
	"fmt"
	"math/big"
	"sync"
	"time"

	"github.com/ledgerwatch/erigon-lib/chain"
	libcommon "github.com/ledgerwatch/erigon-lib/common"
	"github.com/ledgerwatch/erigon-lib/kv"
	"github.com/ledgerwatch/erigon/common/math"
	"github.com/ledgerwatch/erigon/rlp"
	"github.com/ledgerwatch/log/v3"
<<<<<<< HEAD
	"golang.org/x/crypto/sha3"
=======
	"golang.org/x/sync/errgroup"
>>>>>>> 0b19aaaa

	"github.com/ledgerwatch/erigon/cmd/state/exec22"
	"github.com/ledgerwatch/erigon/consensus"
	"github.com/ledgerwatch/erigon/consensus/misc"
	"github.com/ledgerwatch/erigon/core"
	"github.com/ledgerwatch/erigon/core/rawdb"
	"github.com/ledgerwatch/erigon/core/state"
	"github.com/ledgerwatch/erigon/core/systemcontracts"
	"github.com/ledgerwatch/erigon/core/types"
	"github.com/ledgerwatch/erigon/core/vm"
	"github.com/ledgerwatch/erigon/core/vm/evmtypes"
	"github.com/ledgerwatch/erigon/turbo/services"
)

type Worker struct {
	lock        sync.Locker
	chainDb     kv.RoDB
	chainTx     kv.Tx
	background  bool // if true - worker does manage RoTx (begin/rollback) in .ResetTx()
	blockReader services.FullBlockReader
	rs          *state.StateV3
	stateWriter *state.StateWriterV3
	stateReader *state.StateReaderV3
	chainConfig *chain.Config
	getHeader   func(hash libcommon.Hash, number uint64) *types.Header

	ctx      context.Context
	engine   consensus.Engine
	logger   log.Logger
	genesis  *core.Genesis
	resultCh chan *exec22.TxTask
	epoch    EpochReader
	chain    ChainReader
	isPoSA   bool
	posa     consensus.PoSA

	callTracer  *CallTracer
	taskGasPool *core.GasPool

	evm *vm.EVM
	ibs *state.IntraBlockState
}

func NewWorker(lock sync.Locker, ctx context.Context, background bool, chainDb kv.RoDB, rs *state.StateV3, blockReader services.FullBlockReader, chainConfig *chain.Config, logger log.Logger, genesis *core.Genesis, resultCh chan *exec22.TxTask, engine consensus.Engine) *Worker {
	w := &Worker{
		lock:        lock,
		chainDb:     chainDb,
		rs:          rs,
		background:  background,
		blockReader: blockReader,
		stateWriter: state.NewStateWriterV3(rs),
		stateReader: state.NewStateReaderV3(rs),
		chainConfig: chainConfig,

		ctx:      ctx,
		logger:   logger,
		genesis:  genesis,
		resultCh: resultCh,
		engine:   engine,

		evm:         vm.NewEVM(evmtypes.BlockContext{}, evmtypes.TxContext{}, nil, chainConfig, vm.Config{}),
		callTracer:  NewCallTracer(),
		taskGasPool: new(core.GasPool),
	}
	w.getHeader = func(hash libcommon.Hash, number uint64) *types.Header {
		h, err := blockReader.Header(ctx, w.chainTx, hash, number)
		if err != nil {
			panic(err)
		}
		return h
	}

	w.ibs = state.New(w.stateReader)

	w.posa, w.isPoSA = engine.(consensus.PoSA)
	return w
}

func (rw *Worker) Tx() kv.Tx        { return rw.chainTx }
func (rw *Worker) DiscardReadList() { rw.stateReader.DiscardReadList() }
func (rw *Worker) ResetTx(chainTx kv.Tx) {
	if rw.background && rw.chainTx != nil {
		rw.chainTx.Rollback()
		rw.chainTx = nil
	}
	if chainTx != nil {
		rw.chainTx = chainTx
		rw.stateReader.SetTx(rw.chainTx)
		rw.epoch = EpochReader{tx: rw.chainTx}
		rw.chain = ChainReader{config: rw.chainConfig, tx: rw.chainTx, blockReader: rw.blockReader}
	}
}

func (rw *Worker) Run() error {
	for txTask, ok := rw.rs.Schedule(); ok; txTask, ok = rw.rs.Schedule() {
		rw.RunTxTask(txTask)
		select {
		case rw.resultCh <- txTask: // Needs to have outside of the lock
		case <-rw.ctx.Done():
			return rw.ctx.Err()
		}
	}
	return nil
}

func (rw *Worker) RunTxTask(txTask *exec22.TxTask) {
	rw.lock.Lock()
	defer rw.lock.Unlock()
	rw.RunTxTaskNoLock(txTask)
}

func (rw *Worker) RunTxTaskNoLock(txTask *exec22.TxTask) {
	if rw.background && rw.chainTx == nil {
		var err error
		if rw.chainTx, err = rw.chainDb.BeginRo(rw.ctx); err != nil {
			panic(err)
		}
		rw.stateReader.SetTx(rw.chainTx)
		rw.epoch = EpochReader{tx: rw.chainTx}
		rw.chain = ChainReader{config: rw.chainConfig, tx: rw.chainTx, blockReader: rw.blockReader}
	}
	txTask.Error = nil
	rw.stateReader.SetTxNum(txTask.TxNum)
	rw.stateWriter.SetTxNum(txTask.TxNum)
	rw.stateReader.ResetReadSet()
	rw.stateWriter.ResetWriteSet()
	rw.ibs.Reset()
	ibs := rw.ibs

	rules := txTask.Rules
	daoForkTx := rw.chainConfig.DAOForkSupport && rw.chainConfig.DAOForkBlock != nil && rw.chainConfig.DAOForkBlock.Uint64() == txTask.BlockNum && txTask.TxIndex == -1
	var err error
	header := txTask.Header
	if txTask.BlockNum == 0 && txTask.TxIndex == -1 {
		//fmt.Printf("txNum=%d, blockNum=%d, Genesis\n", txTask.TxNum, txTask.BlockNum)
		// Genesis block
		_, ibs, err = rw.genesis.ToBlock("")
		if err != nil {
			panic(err)
		}
		// For Genesis, rules should be empty, so that empty accounts can be included
		rules = &chain.Rules{}
	} else if daoForkTx {
		//fmt.Printf("txNum=%d, blockNum=%d, DAO fork\n", txTask.TxNum, txTask.BlockNum)
		misc.ApplyDAOHardFork(ibs)
		ibs.SoftFinalise()
	} else if txTask.TxIndex == -1 {
		// Block initialisation
		//fmt.Printf("txNum=%d, blockNum=%d, initialisation of the block\n", txTask.TxNum, txTask.BlockNum)
		if rw.isPoSA {
			systemcontracts.UpgradeBuildInSystemContract(rw.chainConfig, header.Number, ibs)
		}
		syscall := func(contract libcommon.Address, data []byte) ([]byte, error) {
			return core.SysCallContract(contract, data, *rw.chainConfig, ibs, header, rw.engine, false /* constCall */)
		}
		rw.engine.Initialize(rw.chainConfig, rw.chain, rw.epoch, header, ibs, txTask.Txs, txTask.Uncles, syscall)
	} else if txTask.Final {
		if txTask.BlockNum > 0 {
			//fmt.Printf("txNum=%d, blockNum=%d, finalisation of the block\n", txTask.TxNum, txTask.BlockNum)
			// End of block transaction in a block
			syscall := func(contract libcommon.Address, data []byte) ([]byte, error) {
				return core.SysCallContract(contract, data, *rw.chainConfig, ibs, header, rw.engine, false)
			}

			if _, _, err := rw.engine.Finalize(rw.chainConfig, types.CopyHeader(header), ibs, txTask.Txs, txTask.Uncles, nil, txTask.Withdrawals, rw.epoch, rw.chain, syscall); err != nil {
				//fmt.Printf("error=%v\n", err)
				txTask.Error = err
			} else {
				txTask.TraceTos = map[libcommon.Address]struct{}{}
				txTask.TraceTos[txTask.Coinbase] = struct{}{}
				for _, uncle := range txTask.Uncles {
					txTask.TraceTos[uncle.Coinbase] = struct{}{}
				}
			}
		}
	} else {
		//fmt.Printf("txNum=%d, blockNum=%d, txIndex=%d\n", txTask.TxNum, txTask.BlockNum, txTask.TxIndex)
		if rw.isPoSA {
			if isSystemTx, err := rw.posa.IsSystemTransaction(txTask.Tx, header); err != nil {
				panic(err)
			} else if isSystemTx {
				//fmt.Printf("System tx\n")
				return
			}
		}
		txHash := txTask.Tx.Hash()
		rw.taskGasPool.Reset(txTask.Tx.GetGas())
		rw.callTracer.Reset()
		vmConfig := vm.Config{Debug: true, Tracer: rw.callTracer, SkipAnalysis: txTask.SkipAnalysis}
		ibs.Prepare(txHash, txTask.BlockHash, txTask.TxIndex)
		msg := txTask.TxAsMessage

		blockContext := txTask.EvmBlockContext
		if !rw.background {
			getHashFn := core.GetHashFn(header, rw.getHeader)
			blockContext = core.NewEVMBlockContext(header, getHashFn, rw.engine, nil /* author */)
		}
		rw.evm.ResetBetweenBlocks(blockContext, core.NewEVMTxContext(msg), ibs, vmConfig, rules)
		vmenv := rw.evm

		applyRes, err := core.ApplyMessage(vmenv, msg, rw.taskGasPool, true /* refunds */, false /* gasBailout */)
		if err != nil {
			txTask.Error = err
			//fmt.Printf("error=%v\n", err)
		} else {
			txTask.UsedGas = applyRes.UsedGas
			// Update the state with pending changes
			ibs.SoftFinalise()
			txTask.Logs = ibs.GetLogs(txHash)
			txTask.TraceFroms = rw.callTracer.Froms()
			txTask.TraceTos = rw.callTracer.Tos()
		}
	}
	// Prepare read set, write set and balanceIncrease set and send for serialisation
	if txTask.Error == nil {
		txTask.BalanceIncreaseSet = ibs.BalanceIncreaseSet()
		//for addr, bal := range txTask.BalanceIncreaseSet {
		//	fmt.Printf("BalanceIncreaseSet [%x]=>[%d]\n", addr, &bal)
		//}
		if err = ibs.MakeWriteSet(rules, rw.stateWriter); err != nil {
			panic(err)
		}
		txTask.ReadLists = rw.stateReader.ReadSet()
		txTask.WriteLists = rw.stateWriter.WriteSet()
		txTask.AccountPrevs, txTask.AccountDels, txTask.StoragePrevs, txTask.CodePrevs = rw.stateWriter.PrevAndDels()
		size := (20 + 32) * len(txTask.BalanceIncreaseSet)
		for _, list := range txTask.ReadLists {
			for _, b := range list.Keys {
				size += len(b)
			}
			for _, b := range list.Vals {
				size += len(b)
			}
		}
		for _, list := range txTask.WriteLists {
			for _, b := range list.Keys {
				size += len(b)
			}
			for _, b := range list.Vals {
				size += len(b)
			}
		}
		txTask.ResultsSize = int64(size)
	}
}

type ChainReader struct {
	config      *chain.Config
	tx          kv.Tx
	blockReader services.FullBlockReader
}

func NewChainReader(config *chain.Config, tx kv.Tx, blockReader services.FullBlockReader) ChainReader {
	return ChainReader{config: config, tx: tx, blockReader: blockReader}
}

func (cr ChainReader) Config() *chain.Config        { return cr.config }
func (cr ChainReader) CurrentHeader() *types.Header { panic("") }
func (cr ChainReader) GetHeader(hash libcommon.Hash, number uint64) *types.Header {
	if cr.blockReader != nil {
		h, _ := cr.blockReader.Header(context.Background(), cr.tx, hash, number)
		return h
	}
	return rawdb.ReadHeader(cr.tx, hash, number)
}
func (cr ChainReader) GetHeaderByNumber(number uint64) *types.Header {
	if cr.blockReader != nil {
		h, _ := cr.blockReader.HeaderByNumber(context.Background(), cr.tx, number)
		return h
	}
	return rawdb.ReadHeaderByNumber(cr.tx, number)

}
func (cr ChainReader) GetHeaderByHash(hash libcommon.Hash) *types.Header {
	if cr.blockReader != nil {
		number := rawdb.ReadHeaderNumber(cr.tx, hash)
		if number == nil {
			return nil
		}
		return cr.GetHeader(hash, *number)
	}
	h, _ := rawdb.ReadHeaderByHash(cr.tx, hash)
	return h
}
func (cr ChainReader) GetTd(hash libcommon.Hash, number uint64) *big.Int {
	td, err := rawdb.ReadTd(cr.tx, hash, number)
	if err != nil {
		log.Error("ReadTd failed", "err", err)
		return nil
	}
	return td
}

type EpochReader struct {
	tx kv.Tx
}

func NewEpochReader(tx kv.Tx) EpochReader { return EpochReader{tx: tx} }

func (cr EpochReader) GetEpoch(hash libcommon.Hash, number uint64) ([]byte, error) {
	return rawdb.ReadEpoch(cr.tx, number, hash)
}
func (cr EpochReader) PutEpoch(hash libcommon.Hash, number uint64, proof []byte) error {
	panic("")
}
func (cr EpochReader) GetPendingEpoch(hash libcommon.Hash, number uint64) ([]byte, error) {
	return rawdb.ReadPendingEpoch(cr.tx, number, hash)
}
func (cr EpochReader) PutPendingEpoch(hash libcommon.Hash, number uint64, proof []byte) error {
	panic("")
}
func (cr EpochReader) FindBeforeOrEqualNumber(number uint64) (blockNum uint64, blockHash libcommon.Hash, transitionProof []byte, err error) {
	return rawdb.FindEpochBeforeOrEqualNumber(cr.tx, number)
}

func NewWorkersPool(lock sync.Locker, ctx context.Context, background bool, chainDb kv.RoDB, rs *state.StateV3, blockReader services.FullBlockReader, chainConfig *chain.Config, logger log.Logger, genesis *core.Genesis, engine consensus.Engine, workerCount int) (reconWorkers []*Worker, applyWorker *Worker, resultCh chan *exec22.TxTask, clear func(), wait func()) {
	queueSize := workerCount * 256
	reconWorkers = make([]*Worker, workerCount)
	resultCh = make(chan *exec22.TxTask, queueSize)
	{
		// we all errors in background workers (except ctx.Cancele), because applyLoop will detect this error anyway.
		// and in applyLoop all errors are critical
		ctx, cancel := context.WithCancel(ctx)
		g, ctx := errgroup.WithContext(ctx)
		for i := 0; i < workerCount; i++ {
			reconWorkers[i] = NewWorker(lock, ctx, background, chainDb, rs, blockReader, chainConfig, logger, genesis, resultCh, engine)
		}
		if background {
			for i := 0; i < workerCount; i++ {
				i := i
				g.Go(func() error {
					return reconWorkers[i].Run()
				})
			}
			wait = func() { g.Wait() }
		}

		var clearDone bool
		clear = func() {
			if clearDone {
				return
			}
			clearDone = true
			cancel()
			g.Wait()
			for _, w := range reconWorkers {
				w.ResetTx(nil)
			}
			//applyWorker.ResetTx(nil)
			close(resultCh)
		}
	}
<<<<<<< HEAD
	return reconWorkers, applyWorker, resultCh, clear, wg.Wait
}

// ExecuteBlockEphemerallyV3 runs a block from provided stateReader and
// writes the result to the provided stateWriter
func ExecuteBlockEphemerallyV3(
	chainConfig *chain.Config,
	vmConfig *vm.Config,
	blockHashFunc func(n uint64) libcommon.Hash,
	engine consensus.Engine,
	block *types.Block,
	stateReader state.ReaderV3,
	stateWriter state.WriterV3,
	epochReader consensus.EpochReader,
	chainReader consensus.ChainHeaderReader,
	txNum uint64,
) (*core.EphemeralExecResult, error) {
	defer core.BlockExecutionTimer.UpdateDuration(time.Now())
	stateReader.SetTxNum(txNum)
	stateWriter.SetTxNum(txNum)
	stateReader.ResetReadSet()
	stateWriter.ResetWriteSet()

	ibs := state.New(stateReader)
	header := block.HeaderNoCopy()

	usedGas := new(uint64)
	gp := new(core.GasPool)
	gp.AddGas(block.GasLimit())

	var (
		rejectedTxs []*core.RejectedTx
		includedTxs types.Transactions
		receipts    types.Receipts
	)

	if !vmConfig.ReadOnly {
		if err := core.InitializeBlockExecution(engine, chainReader, epochReader, block.Header(), block.Transactions(), block.Uncles(), chainConfig, ibs); err != nil {
			return nil, err
		}
	}

	if chainConfig.DAOForkSupport && chainConfig.DAOForkBlock != nil && chainConfig.DAOForkBlock.Cmp(block.Number()) == 0 {
		misc.ApplyDAOHardFork(ibs)
	}
	noop := state.NewNoopWriter()
	//fmt.Printf("====txs processing start: %d====\n", block.NumberU64())
	for i, tx := range block.Transactions() {
		txNum++
		stateReader.SetTxNum(txNum)
		stateWriter.SetTxNum(txNum)
		stateReader.ResetReadSet()
		stateWriter.ResetWriteSet()
		ibs.Prepare(tx.Hash(), block.Hash(), i)

		vmConfig.Tracer = NewCallTracer()

		receipt, _, err := core.ApplyTransaction(chainConfig, blockHashFunc, engine, nil, gp, ibs, noop, header, tx, usedGas, *vmConfig)
		if ftracer, ok := vmConfig.Tracer.(vm.FlushableTracer); ok {
			ftracer.Flush(tx)
		}
		if err != nil {
			if !vmConfig.StatelessExec {
				return nil, fmt.Errorf("could not apply tx %d from block %d [%v]: %w", i, block.NumberU64(), tx.Hash().Hex(), err)
			}
			rejectedTxs = append(rejectedTxs, &core.RejectedTx{i, err.Error()})
		} else {
			includedTxs = append(includedTxs, tx)
			if !vmConfig.NoReceipts {
				receipts = append(receipts, receipt)
			}
		}

		/*
			if err != nil {
					txTask.Error = err
					//fmt.Printf("error=%v\n", err)
				} else {
					txTask.UsedGas = applyRes.UsedGas
					// Update the state with pending changes
					ibs.SoftFinalise()
					txTask.Logs = ibs.GetLogs(txHash)
					txTask.TraceFroms = ct.froms
					txTask.TraceTos = ct.tos
				}
		*/
		/*
			// Prepare read set, write set and balanceIncrease set and send for serialisation
			if txTask.Error == nil {
				txTask.BalanceIncreaseSet = ibs.BalanceIncreaseSet()
				//for addr, bal := range txTask.BalanceIncreaseSet {
				//	fmt.Printf("BalanceIncreaseSet [%x]=>[%d]\n", addr, &bal)
				//}
				if err = ibs.MakeWriteSet(rules, rw.stateWriter); err != nil {
					panic(err)
				}
				txTask.ReadLists = rw.stateReader.ReadSet()
				txTask.WriteLists = rw.stateWriter.WriteSet()
				txTask.AccountPrevs, txTask.AccountDels, txTask.StoragePrevs, txTask.CodePrevs = rw.stateWriter.PrevAndDels()
				size := (20 + 32) * len(txTask.BalanceIncreaseSet)
				for _, list := range txTask.ReadLists {
					for _, b := range list.Keys {
						size += len(b)
					}
					for _, b := range list.Vals {
						size += len(b)
					}
				}
				for _, list := range txTask.WriteLists {
					for _, b := range list.Keys {
						size += len(b)
					}
					for _, b := range list.Vals {
						size += len(b)
					}
				}
				txTask.ResultsSize = int64(size)
			}
		*/
	}

	/*
		if txTask.BlockNum > 0 {
			txNum++
			stateReader.SetTxNum(txNum)
			stateWriter.SetTxNum(txNum)
			stateReader.ResetReadSet()
			stateWriter.ResetWriteSet()
			// End of block transaction in a block
			syscall := func(contract libcommon.Address, data []byte) ([]byte, error) {
				return core.SysCallContract(contract, data, *rw.chainConfig, ibs, header, rw.engine, false )
			}

			if _, _, err := rw.engine.Finalize(rw.chainConfig, types.CopyHeader(header), ibs, txTask.Txs, txTask.Uncles, nil, txTask.Withdrawals, rw.epoch, rw.chain, syscall); err != nil {
				//fmt.Printf("error=%v\n", err)
				txTask.Error = err
			} else {
				txTask.TraceTos = map[libcommon.Address]struct{}{}
				txTask.TraceTos[txTask.Coinbase] = struct{}{}
				for _, uncle := range txTask.Uncles {
					txTask.TraceTos[uncle.Coinbase] = struct{}{}
				}
			}
		}
	*/

	receiptSha := types.DeriveSha(receipts)
	if !vmConfig.StatelessExec && chainConfig.IsByzantium(header.Number.Uint64()) && !vmConfig.NoReceipts && receiptSha != block.ReceiptHash() {
		return nil, fmt.Errorf("mismatched receipt headers for block %d (%s != %s)", block.NumberU64(), receiptSha.Hex(), block.ReceiptHash().Hex())
	}

	if !vmConfig.StatelessExec && *usedGas != header.GasUsed {
		return nil, fmt.Errorf("gas used by execution: %d, in header: %d", *usedGas, header.GasUsed)
	}

	var bloom types.Bloom
	if !vmConfig.NoReceipts {
		bloom = types.CreateBloom(receipts)
		if !vmConfig.StatelessExec && bloom != header.Bloom {
			return nil, fmt.Errorf("bloom computed by execution: %x, in header: %x", bloom, header.Bloom)
		}
	}
	if !vmConfig.ReadOnly {
		txs := block.Transactions()
		if _, _, _, err := core.FinalizeBlockExecutionV3(engine, block.Header(), txs, block.Uncles(), stateWriter, chainConfig, ibs, receipts, block.Withdrawals(), epochReader, chainReader, false); err != nil {
			return nil, err
		}
	}
	blockLogs := ibs.Logs()
	execRs := &core.EphemeralExecResult{
		TxRoot:      types.DeriveSha(includedTxs),
		ReceiptRoot: receiptSha,
		Bloom:       bloom,
		LogsHash:    rlpHash(blockLogs),
		Receipts:    receipts,
		Difficulty:  (*math.HexOrDecimal256)(header.Difficulty),
		GasUsed:     math.HexOrDecimal64(*usedGas),
		Rejected:    rejectedTxs,
	}

	return execRs, nil
}

func rlpHash(x interface{}) (h libcommon.Hash) {
	hw := sha3.NewLegacyKeccak256()
	rlp.Encode(hw, x) //nolint:errcheck
	hw.Sum(h[:0])
	return h
=======
	applyWorker = NewWorker(lock, ctx, false, chainDb, rs, blockReader, chainConfig, logger, genesis, resultCh, engine)

	return reconWorkers, applyWorker, resultCh, clear, wait
>>>>>>> 0b19aaaa
}<|MERGE_RESOLUTION|>--- conflicted
+++ resolved
@@ -13,11 +13,8 @@
 	"github.com/ledgerwatch/erigon/common/math"
 	"github.com/ledgerwatch/erigon/rlp"
 	"github.com/ledgerwatch/log/v3"
-<<<<<<< HEAD
 	"golang.org/x/crypto/sha3"
-=======
 	"golang.org/x/sync/errgroup"
->>>>>>> 0b19aaaa
 
 	"github.com/ledgerwatch/erigon/cmd/state/exec22"
 	"github.com/ledgerwatch/erigon/consensus"
@@ -370,8 +367,9 @@
 			close(resultCh)
 		}
 	}
-<<<<<<< HEAD
-	return reconWorkers, applyWorker, resultCh, clear, wg.Wait
+	applyWorker = NewWorker(lock, ctx, false, chainDb, rs, blockReader, chainConfig, logger, genesis, resultCh, engine)
+
+	return reconWorkers, applyWorker, resultCh, clear, wait
 }
 
 // ExecuteBlockEphemerallyV3 runs a block from provided stateReader and
@@ -559,9 +557,4 @@
 	rlp.Encode(hw, x) //nolint:errcheck
 	hw.Sum(h[:0])
 	return h
-=======
-	applyWorker = NewWorker(lock, ctx, false, chainDb, rs, blockReader, chainConfig, logger, genesis, resultCh, engine)
-
-	return reconWorkers, applyWorker, resultCh, clear, wait
->>>>>>> 0b19aaaa
 }