// Copyright 2015 The go-ethereum Authors
// This file is part of go-ethereum.
//
// go-ethereum is free software: you can redistribute it and/or modify
// it under the terms of the GNU General Public License as published by
// the Free Software Foundation, either version 3 of the License, or
// (at your option) any later version.
//
// go-ethereum is distributed in the hope that it will be useful,
// but WITHOUT ANY WARRANTY; without even the implied warranty of
// MERCHANTABILITY or FITNESS FOR A PARTICULAR PURPOSE. See the
// GNU General Public License for more details.
//
// You should have received a copy of the GNU General Public License
// along with go-ethereum. If not, see <http://www.gnu.org/licenses/>.

// Package utils contains internal helper functions for go-ethereum commands.
package utils

import (
	"crypto/ecdsa"
	"encoding/json"
	"fmt"
	"math/big"
	"os"
	"path"
	"path/filepath"
	"runtime"
	"strconv"
	"strings"
	"time"

	"github.com/c2h5oh/datasize"
	"github.com/ledgerwatch/log/v3"
	"github.com/spf13/cobra"
	"github.com/spf13/pflag"
	"github.com/urfave/cli/v2"

	"github.com/ledgerwatch/erigon-lib/chain/snapcfg"
	libcommon "github.com/ledgerwatch/erigon-lib/common"
	"github.com/ledgerwatch/erigon-lib/common/cmp"
	"github.com/ledgerwatch/erigon-lib/common/datadir"
	"github.com/ledgerwatch/erigon-lib/common/metrics"
	libkzg "github.com/ledgerwatch/erigon-lib/crypto/kzg"
	"github.com/ledgerwatch/erigon-lib/direct"
	downloadercfg2 "github.com/ledgerwatch/erigon-lib/downloader/downloadercfg"
	"github.com/ledgerwatch/erigon-lib/txpool/txpoolcfg"

	"github.com/ledgerwatch/erigon-lib/chain/networkname"
	"github.com/ledgerwatch/erigon/cl/clparams"
	"github.com/ledgerwatch/erigon/cmd/downloader/downloadernat"
	"github.com/ledgerwatch/erigon/cmd/utils/flags"
	common2 "github.com/ledgerwatch/erigon/common"
	"github.com/ledgerwatch/erigon/common/paths"
	"github.com/ledgerwatch/erigon/consensus/ethash/ethashcfg"
	"github.com/ledgerwatch/erigon/core"
	"github.com/ledgerwatch/erigon/crypto"
	"github.com/ledgerwatch/erigon/eth/ethconfig"
	"github.com/ledgerwatch/erigon/eth/gasprice/gaspricecfg"
	"github.com/ledgerwatch/erigon/node/nodecfg"
	"github.com/ledgerwatch/erigon/p2p"
	"github.com/ledgerwatch/erigon/p2p/enode"
	"github.com/ledgerwatch/erigon/p2p/nat"
	"github.com/ledgerwatch/erigon/p2p/netutil"
	"github.com/ledgerwatch/erigon/params"
	borsnaptype "github.com/ledgerwatch/erigon/polygon/bor/snaptype"
	"github.com/ledgerwatch/erigon/rpc/rpccfg"
	"github.com/ledgerwatch/erigon/turbo/logging"
)

// These are all the command line flags we support.
// If you add to this list, please remember to include the
// flag in the appropriate command definition.
//
// The flags are defined here so their names and help texts
// are the same for all commands.

var (
	// General settings
	DataDirFlag = flags.DirectoryFlag{
		Name:  "datadir",
		Usage: "Data directory for the databases",
		Value: flags.DirectoryString(paths.DefaultDataDir()),
	}

	AncientFlag = flags.DirectoryFlag{
		Name:  "datadir.ancient",
		Usage: "Data directory for ancient chain segments (default = inside chaindata)",
	}
	MinFreeDiskSpaceFlag = flags.DirectoryFlag{
		Name:  "datadir.minfreedisk",
		Usage: "Minimum free disk space in MB, once reached triggers auto shut down (default = --cache.gc converted to MB, 0 = disabled)",
	}
	NetworkIdFlag = cli.Uint64Flag{
		Name:  "networkid",
		Usage: "Explicitly set network id (integer)(For testnets: use --chain <testnet_name> instead)",
		Value: ethconfig.Defaults.NetworkID,
	}
	DeveloperPeriodFlag = cli.IntFlag{
		Name:  "dev.period",
		Usage: "Block period to use in developer mode (0 = mine only if transaction pending)",
	}
	ChainFlag = cli.StringFlag{
		Name:  "chain",
		Usage: "name of the network to join",
		Value: networkname.MainnetChainName,
	}
	IdentityFlag = cli.StringFlag{
		Name:  "identity",
		Usage: "Custom node name",
	}
	WhitelistFlag = cli.StringFlag{
		Name:  "whitelist",
		Usage: "Comma separated block number-to-hash mappings to enforce (<number>=<hash>)",
	}
	OverridePragueFlag = flags.BigFlag{
		Name:  "override.prague",
		Usage: "Manually specify the Prague fork time, overriding the bundled setting",
	}
	TrustedSetupFile = cli.StringFlag{
		Name:  "trusted-setup-file",
		Usage: "Absolute path to trusted_setup.json file",
	}
	// Ethash settings
	EthashCachesInMemoryFlag = cli.IntFlag{
		Name:  "ethash.cachesinmem",
		Usage: "Number of recent ethash caches to keep in memory (16MB each)",
		Value: ethconfig.Defaults.Ethash.CachesInMem,
	}
	EthashCachesLockMmapFlag = cli.BoolFlag{
		Name:  "ethash.cacheslockmmap",
		Usage: "Lock memory maps of recent ethash caches",
	}
	EthashDatasetDirFlag = flags.DirectoryFlag{
		Name:  "ethash.dagdir",
		Usage: "Directory to store the ethash mining DAGs",
		Value: flags.DirectoryString(ethconfig.Defaults.Ethash.DatasetDir),
	}
	EthashDatasetsLockMmapFlag = cli.BoolFlag{
		Name:  "ethash.dagslockmmap",
		Usage: "Lock memory maps for recent ethash mining DAGs",
	}
	SnapshotFlag = cli.BoolFlag{
		Name:  "snapshots",
		Usage: `Default: use snapshots "true" for Mainnet, Goerli, Gnosis Chain and Chiado. use snapshots "false" in all other cases`,
		Value: true,
	}
	ExternalConsensusFlag = cli.BoolFlag{
		Name:  "externalcl",
		Usage: "enables external consensus",
	}
	InternalConsensusFlag = cli.BoolFlag{
		Name:  "internalcl",
		Usage: "Enables internal consensus",
	}
	// Transaction pool settings
	TxPoolDisableFlag = cli.BoolFlag{
		Name:  "txpool.disable",
		Usage: "Experimental external pool and block producer, see ./cmd/txpool/readme.md for more info. Disabling internal txpool and block producer.",
		Value: false,
	}
	TxPoolGossipDisableFlag = cli.BoolFlag{
		Name:  "txpool.gossip.disable",
		Usage: "Disabling p2p gossip of txs. Any txs received by p2p - will be dropped. Some networks like 'Optimism execution engine'/'Optimistic Rollup' - using it to protect against MEV attacks",
		Value: txpoolcfg.DefaultConfig.NoGossip,
	}
	TxPoolLocalsFlag = cli.StringFlag{
		Name:  "txpool.locals",
		Usage: "Comma separated accounts to treat as locals (no flush, priority inclusion)",
	}
	TxPoolNoLocalsFlag = cli.BoolFlag{
		Name:  "txpool.nolocals",
		Usage: "Disables price exemptions for locally submitted transactions",
	}
	TxPoolPriceLimitFlag = cli.Uint64Flag{
		Name:  "txpool.pricelimit",
		Usage: "Minimum gas price (fee cap) limit to enforce for acceptance into the pool",
		Value: ethconfig.Defaults.DeprecatedTxPool.PriceLimit,
	}
	TxPoolPriceBumpFlag = cli.Uint64Flag{
		Name:  "txpool.pricebump",
		Usage: "Price bump percentage to replace an already existing transaction",
		Value: txpoolcfg.DefaultConfig.PriceBump,
	}
	TxPoolBlobPriceBumpFlag = cli.Uint64Flag{
		Name:  "txpool.blobpricebump",
		Usage: "Price bump percentage to replace existing (type-3) blob transaction",
		Value: txpoolcfg.DefaultConfig.BlobPriceBump,
	}
	TxPoolAccountSlotsFlag = cli.Uint64Flag{
		Name:  "txpool.accountslots",
		Usage: "Minimum number of executable transaction slots guaranteed per account",
		Value: ethconfig.Defaults.DeprecatedTxPool.AccountSlots,
	}
	TxPoolBlobSlotsFlag = cli.Uint64Flag{
		Name:  "txpool.blobslots",
		Usage: "Max allowed total number of blobs (within type-3 txs) per account",
		Value: txpoolcfg.DefaultConfig.BlobSlots,
	}
	TxPoolTotalBlobPoolLimit = cli.Uint64Flag{
		Name:  "txpool.totalblobpoollimit",
		Usage: "Total limit of number of all blobs in txs within the txpool",
		Value: txpoolcfg.DefaultConfig.TotalBlobPoolLimit,
	}
	TxPoolGlobalSlotsFlag = cli.Uint64Flag{
		Name:  "txpool.globalslots",
		Usage: "Maximum number of executable transaction slots for all accounts",
		Value: ethconfig.Defaults.DeprecatedTxPool.GlobalSlots,
	}
	TxPoolGlobalBaseFeeSlotsFlag = cli.Uint64Flag{
		Name:  "txpool.globalbasefeeslots",
		Usage: "Maximum number of non-executable transactions where only not enough baseFee",
		Value: ethconfig.Defaults.DeprecatedTxPool.GlobalQueue,
	}
	TxPoolAccountQueueFlag = cli.Uint64Flag{
		Name:  "txpool.accountqueue",
		Usage: "Maximum number of non-executable transaction slots permitted per account",
		Value: ethconfig.Defaults.DeprecatedTxPool.AccountQueue,
	}
	TxPoolGlobalQueueFlag = cli.Uint64Flag{
		Name:  "txpool.globalqueue",
		Usage: "Maximum number of non-executable transaction slots for all accounts",
		Value: ethconfig.Defaults.DeprecatedTxPool.GlobalQueue,
	}
	TxPoolLifetimeFlag = cli.DurationFlag{
		Name:  "txpool.lifetime",
		Usage: "Maximum amount of time non-executable transaction are queued",
		Value: ethconfig.Defaults.DeprecatedTxPool.Lifetime,
	}
	TxPoolTraceSendersFlag = cli.StringFlag{
		Name:  "txpool.trace.senders",
		Usage: "Comma separated list of addresses, whose transactions will traced in transaction pool with debug printing",
		Value: "",
	}
	TxPoolCommitEveryFlag = cli.DurationFlag{
		Name:  "txpool.commit.every",
		Usage: "How often transactions should be committed to the storage",
		Value: txpoolcfg.DefaultConfig.CommitEvery,
	}
	// Miner settings
	MiningEnabledFlag = cli.BoolFlag{
		Name:  "mine",
		Usage: "Enable mining",
	}
	ProposingDisableFlag = cli.BoolFlag{
		Name:  "proposer.disable",
		Usage: "Disables PoS proposer",
	}
	MinerNotifyFlag = cli.StringFlag{
		Name:  "miner.notify",
		Usage: "Comma separated HTTP URL list to notify of new work packages",
	}
	MinerGasLimitFlag = cli.Uint64Flag{
		Name:  "miner.gaslimit",
		Usage: "Target gas limit for mined blocks",
		Value: ethconfig.Defaults.Miner.GasLimit,
	}
	MinerGasPriceFlag = flags.BigFlag{
		Name:  "miner.gasprice",
		Usage: "Minimum gas price for mining a transaction",
		Value: ethconfig.Defaults.Miner.GasPrice,
	}
	MinerEtherbaseFlag = cli.StringFlag{
		Name:  "miner.etherbase",
		Usage: "Public address for block mining rewards",
		Value: "0",
	}
	MinerSigningKeyFileFlag = cli.StringFlag{
		Name:  "miner.sigfile",
		Usage: "Private key to sign blocks with",
		Value: "",
	}
	MinerExtraDataFlag = cli.StringFlag{
		Name:  "miner.extradata",
		Usage: "Block extra data set by the miner (default = client version)",
	}
	MinerRecommitIntervalFlag = cli.DurationFlag{
		Name:  "miner.recommit",
		Usage: "Time interval to recreate the block being mined",
		Value: ethconfig.Defaults.Miner.Recommit,
	}
	MinerNoVerfiyFlag = cli.BoolFlag{
		Name:  "miner.noverify",
		Usage: "Disable remote sealing verification",
	}
	VMEnableDebugFlag = cli.BoolFlag{
		Name:  "vmdebug",
		Usage: "Record information useful for VM and contract debugging",
	}
	InsecureUnlockAllowedFlag = cli.BoolFlag{
		Name:  "allow-insecure-unlock",
		Usage: "Allow insecure account unlocking when account-related RPCs are exposed by http",
	}
	RPCGlobalGasCapFlag = cli.Uint64Flag{
		Name:  "rpc.gascap",
		Usage: "Sets a cap on gas that can be used in eth_call/estimateGas (0=infinite)",
		Value: ethconfig.Defaults.RPCGasCap,
	}
	RPCGlobalTxFeeCapFlag = cli.Float64Flag{
		Name:  "rpc.txfeecap",
		Usage: "Sets a cap on transaction fee (in ether) that can be sent via the RPC APIs (0 = no cap)",
		Value: ethconfig.Defaults.RPCTxFeeCap,
	}
	// Logging and debug settings
	EthStatsURLFlag = cli.StringFlag{
		Name:  "ethstats",
		Usage: "Reporting URL of a ethstats service (nodename:secret@host:port)",
		Value: "",
	}
	FakePoWFlag = cli.BoolFlag{
		Name:  "fakepow",
		Usage: "Disables proof-of-work verification",
	}
	// RPC settings
	IPCDisabledFlag = cli.BoolFlag{
		Name:  "ipcdisable",
		Usage: "Disable the IPC-RPC server",
	}
	IPCPathFlag = flags.DirectoryFlag{
		Name:  "ipcpath",
		Usage: "Filename for IPC socket/pipe within the datadir (explicit paths escape it)",
	}
	GraphQLEnabledFlag = cli.BoolFlag{
		Name:  "graphql",
		Usage: "Enable the graphql endpoint",
		Value: nodecfg.DefaultConfig.GraphQLEnabled,
	}
	HTTPEnabledFlag = cli.BoolFlag{
		Name:  "http",
		Usage: "JSON-RPC server (enabled by default). Use --http=false to disable it",
		Value: true,
	}
	HTTPServerEnabledFlag = cli.BoolFlag{
		Name:  "http.enabled",
		Usage: "JSON-RPC HTTP server (enabled by default). Use --http.enabled=false to disable it",
		Value: true,
	}
	HTTPListenAddrFlag = cli.StringFlag{
		Name:  "http.addr",
		Usage: "HTTP-RPC server listening interface",
		Value: nodecfg.DefaultHTTPHost,
	}
	HTTPPortFlag = cli.IntFlag{
		Name:  "http.port",
		Usage: "HTTP-RPC server listening port",
		Value: nodecfg.DefaultHTTPPort,
	}
	AuthRpcAddr = cli.StringFlag{
		Name:  "authrpc.addr",
		Usage: "HTTP-RPC server listening interface for the Engine API",
		Value: nodecfg.DefaultHTTPHost,
	}
	AuthRpcPort = cli.UintFlag{
		Name:  "authrpc.port",
		Usage: "HTTP-RPC server listening port for the Engine API",
		Value: nodecfg.DefaultAuthRpcPort,
	}

	JWTSecretPath = cli.StringFlag{
		Name:  "authrpc.jwtsecret",
		Usage: "Path to the token that ensures safe connection between CL and EL",
		Value: "",
	}

	HttpCompressionFlag = cli.BoolFlag{
		Name:  "http.compression",
		Usage: "Enable compression over HTTP-RPC",
	}
	WsCompressionFlag = cli.BoolFlag{
		Name:  "ws.compression",
		Usage: "Enable compression over WebSocket",
	}
	HTTPCORSDomainFlag = cli.StringFlag{
		Name:  "http.corsdomain",
		Usage: "Comma separated list of domains from which to accept cross origin requests (browser enforced)",
		Value: "",
	}
	HTTPVirtualHostsFlag = cli.StringFlag{
		Name:  "http.vhosts",
		Usage: "Comma separated list of virtual hostnames from which to accept requests (server enforced). Accepts 'any' or '*' as wildcard.",
		Value: strings.Join(nodecfg.DefaultConfig.HTTPVirtualHosts, ","),
	}
	AuthRpcVirtualHostsFlag = cli.StringFlag{
		Name:  "authrpc.vhosts",
		Usage: "Comma separated list of virtual hostnames from which to accept Engine API requests (server enforced). Accepts 'any' or '*' as wildcard.",
		Value: strings.Join(nodecfg.DefaultConfig.HTTPVirtualHosts, ","),
	}
	HTTPApiFlag = cli.StringFlag{
		Name:  "http.api",
		Usage: "API's offered over the HTTP-RPC interface",
		Value: "eth,erigon,engine",
	}
	L2ChainIdFlag = cli.Uint64Flag{
		Name:  "zkevm.l2-chain-id",
		Usage: "L2 chain ID",
		Value: 0,
	}
	L2RpcUrlFlag = cli.StringFlag{
		Name:  "zkevm.l2-sequencer-rpc-url",
		Usage: "Upstream L2 node RPC endpoint",
		Value: "",
	}
	L2DataStreamerUrlFlag = cli.StringFlag{
		Name:  "zkevm.l2-datastreamer-url",
		Usage: "L2 datastreamer endpoint",
		Value: "",
	}
	L2DataStreamerTimeout = cli.StringFlag{
		Name:  "zkevm.l2-datastreamer-timeout",
		Usage: "The time to wait for data to arrive from the stream before reporting an error (0s doesn't check)",
		Value: "0s",
	}
	L1SyncStartBlock = cli.Uint64Flag{
		Name:  "zkevm.l1-sync-start-block",
		Usage: "Designed for recovery of the network from the L1 batch data, slower mode of operation than the datastream.  If set the datastream will not be used",
		Value: 0,
	}
	L1SyncStopBatch = cli.Uint64Flag{
		Name:  "zkevm.l1-sync-stop-batch",
		Usage: "Designed mainly for debugging, this will stop the L1 sync going on for too long when you only want to pull a handful of batches from the L1 during recovery",
		Value: 0,
	}
	L1ChainIdFlag = cli.Uint64Flag{
		Name:  "zkevm.l1-chain-id",
		Usage: "Ethereum L1 chain ID",
		Value: 0,
	}
	L1RpcUrlFlag = cli.StringFlag{
		Name:  "zkevm.l1-rpc-url",
		Usage: "Ethereum L1 RPC endpoint",
		Value: "",
	}
	L1CacheEnabledFlag = cli.BoolFlag{
		Name:  "zkevm.l1-cache-enabled",
		Usage: "Enable the L1 cache",
		Value: true,
	}
	L1CachePortFlag = cli.UintFlag{
		Name:  "zkevm.l1-cache-port",
		Usage: "The port used for the L1 cache",
		Value: 6969,
	}
	AddressSequencerFlag = cli.StringFlag{
		Name:  "zkevm.address-sequencer",
		Usage: "Sequencer address",
		Value: "",
	}
	AddressAdminFlag = cli.StringFlag{
		Name:  "zkevm.address-admin",
		Usage: "Admin address",
		Value: "",
	}
	AddressRollupFlag = cli.StringFlag{
		Name:  "zkevm.address-rollup",
		Usage: "Rollup address",
		Value: "",
	}
	AddressZkevmFlag = cli.StringFlag{
		Name:  "zkevm.address-zkevm",
		Usage: "Zkevm address",
		Value: "",
	}
	AddressGerManagerFlag = cli.StringFlag{
		Name:  "zkevm.address-ger-manager",
		Usage: "Ger Manager address",
		Value: "",
	}
	L1RollupIdFlag = cli.Uint64Flag{
		Name:  "zkevm.l1-rollup-id",
		Usage: "Ethereum L1 Rollup ID",
		Value: 1,
	}
	L1BlockRangeFlag = cli.Uint64Flag{
		Name:  "zkevm.l1-block-range",
		Usage: "Ethereum L1 block range used to filter verifications and sequences",
		Value: 20000,
	}
	L1QueryDelayFlag = cli.Uint64Flag{
		Name:     "zkevm.l1-query-delay",
		Required: false,
		Usage:    "Ethereum L1 delay between queries for verifications and sequences - in milliseconds",
		Value:    6000,
	}
	L1HighestBlockTypeFlag = cli.StringFlag{
		Name:  "zkevm.l1-highest-block-type",
		Usage: "The type of the highest block in the L1 chain. latest, safe, or finalized",
		Value: "finalized",
	}
	L1MaticContractAddressFlag = cli.StringFlag{
		Name:  "zkevm.l1-matic-contract-address",
		Usage: "Ethereum L1 Matic contract address",
		Value: "0x0",
	}
	L1FirstBlockFlag = cli.Uint64Flag{
		Name:  "zkevm.l1-first-block",
		Usage: "First block to start syncing from on the L1",
		Value: 0,
	}
	RebuildTreeAfterFlag = cli.Uint64Flag{
		Name:  "zkevm.rebuild-tree-after",
		Usage: "Rebuild the state tree after this many blocks behind",
		Value: 10000,
	}
	IncrementTreeAlways = cli.BoolFlag{
		Name:  "zkevm.increment-tree-always",
		Usage: "Increment the state tree, never rebuild",
		Value: false,
	}
	SmtRegenerateInMemory = cli.BoolFlag{
		Name:  "zkevm.smt-regenerate-in-memory",
		Usage: "Regenerate the SMT in memory (requires a lot of RAM for most chains)",
		Value: false,
	}
	SequencerBlockSealTime = cli.StringFlag{
		Name:  "zkevm.sequencer-block-seal-time",
		Usage: "Block seal time. Defaults to 6s",
		Value: "6s",
	}
	SequencerBatchSealTime = cli.StringFlag{
		Name:  "zkevm.sequencer-batch-seal-time",
		Usage: "Batch seal time. Defaults to 12s",
		Value: "12s",
	}
	SequencerNonEmptyBatchSealTime = cli.StringFlag{
		Name:  "zkevm.sequencer-non-empty-batch-seal-time",
		Usage: "Batch seal time. Defaults to 3s",
		Value: "3s",
	}
	SequencerHaltOnBatchNumber = cli.Uint64Flag{
		Name:  "zkevm.sequencer-halt-on-batch-number",
		Usage: "Halt the sequencer on this batch number",
		Value: 0,
	}
	ExecutorUrls = cli.StringFlag{
		Name:  "zkevm.executor-urls",
		Usage: "A comma separated list of grpc addresses that host executors",
		Value: "",
	}
	ExecutorStrictMode = cli.BoolFlag{
		Name:  "zkevm.executor-strict",
		Usage: "Defaulted to true to ensure you must set some executor URLs, bypass this restriction by setting to false",
		Value: true,
	}
	ExecutorRequestTimeout = cli.DurationFlag{
		Name:  "zkevm.executor-request-timeout",
		Usage: "The timeout for the executor request",
		Value: 60 * time.Second,
	}
	DatastreamNewBlockTimeout = cli.DurationFlag{
		Name:  "zkevm.datastream-new-block-timeout",
		Usage: "The timeout for the executor request",
		Value: 500 * time.Millisecond,
	}

	WitnessMemdbSize = DatasizeFlag{
		Name:  "zkevm.witness-memdb-size",
		Usage: "A size of the memdb used on witness generation in format \"2GB\". Might fail generation for older batches if not enough for the unwind.",
		Value: datasizeFlagValue(2 * datasize.GB),
	}
	ExecutorMaxConcurrentRequests = cli.IntFlag{
		Name:  "zkevm.executor-max-concurrent-requests",
		Usage: "The maximum number of concurrent requests to the executor",
		Value: 1,
	}
	RpcRateLimitsFlag = cli.IntFlag{
		Name:  "zkevm.rpc-ratelimit",
		Usage: "RPC rate limit in requests per second.",
		Value: 0,
	}
	DatastreamVersionFlag = cli.IntFlag{
		Name:  "zkevm.datastream-version",
		Usage: "Stream version indicator 1: PreBigEndian, 2: BigEndian.",
		Value: 2,
	}
	DataStreamPort = cli.UintFlag{
		Name:  "zkevm.data-stream-port",
		Usage: "Define the port used for the zkevm data stream",
		Value: 0,
	}
	DataStreamHost = cli.StringFlag{
		Name:  "zkevm.data-stream-host",
		Usage: "Define the host used for the zkevm data stream",
		Value: "",
	}
	DataStreamWriteTimeout = cli.DurationFlag{
		Name:  "zkevm.data-stream-writeTimeout",
		Usage: "Define the TCP write timeout when sending data to a datastream client",
		Value: 5 * time.Second,
	}
	Limbo = cli.BoolFlag{
		Name:  "zkevm.limbo",
		Usage: "Enable limbo processing on batches that failed verification",
		Value: false,
	}
	AllowFreeTransactions = cli.BoolFlag{
		Name:  "zkevm.allow-free-transactions",
		Usage: "Allow the sequencer to proceed transactions with 0 gas price",
		Value: false,
	}
	AllowPreEIP155Transactions = cli.BoolFlag{
		Name:  "zkevm.allow-pre-eip155-transactions",
		Usage: "Allow the sequencer to proceed pre-EIP155 transactions",
		Value: false,
	}
	EffectiveGasPriceForEthTransfer = cli.Float64Flag{
		Name:  "zkevm.effective-gas-price-eth-transfer",
		Usage: "Set the effective gas price in percentage for transfers",
		Value: 1,
	}
	EffectiveGasPriceForErc20Transfer = cli.Float64Flag{
		Name:  "zkevm.effective-gas-price-erc20-transfer",
		Usage: "Set the effective gas price in percentage for transfers",
		Value: 1,
	}
	EffectiveGasPriceForContractInvocation = cli.Float64Flag{
		Name:  "zkevm.effective-gas-price-contract-invocation",
		Usage: "Set the effective gas price in percentage for contract invocation",
		Value: 1,
	}
	EffectiveGasPriceForContractDeployment = cli.Float64Flag{
		Name:  "zkevm.effective-gas-price-contract-deployment",
		Usage: "Set the effective gas price in percentage for contract deployment",
		Value: 1,
	}
	DefaultGasPrice = cli.Uint64Flag{
		Name:  "zkevm.default-gas-price",
		Usage: "Set the default/min gas price",
		Value: 0,
	}
	MaxGasPrice = cli.Uint64Flag{
		Name:  "zkevm.max-gas-price",
		Usage: "Set the max gas price",
		Value: 0,
	}
	GasPriceFactor = cli.Float64Flag{
		Name:  "zkevm.gas-price-factor",
		Usage: "Apply factor to L1 gas price to calculate l2 gasPrice",
		Value: 1,
	}
	WitnessFullFlag = cli.BoolFlag{
		Name:  "zkevm.witness-full",
		Usage: "Enable/Diable witness full",
		Value: true,
	}
	SyncLimit = cli.UintFlag{
		Name:  "zkevm.sync-limit",
		Usage: "Limit the number of blocks to sync, this will halt batches and execution to this number but keep the node active",
		Value: 0,
	}
	PoolManagerUrl = cli.StringFlag{
		Name:  "zkevm.pool-manager-url",
		Usage: "The URL of the pool manager. If set, eth_sendRawTransaction will be redirected there.",
		Value: "",
	}
	DisableVirtualCounters = cli.BoolFlag{
		Name:  "zkevm.disable-virtual-counters",
		Usage: "Disable the virtual counters. This has an effect on on sequencer node and when external executor is not enabled.",
		Value: false,
	}
	SupportGasless = cli.BoolFlag{
		Name:  "zkevm.gasless",
		Usage: "Support gasless transactions",
		Value: false,
	}
	ExecutorPayloadOutput = cli.StringFlag{
		Name:  "zkevm.executor-payload-output",
		Usage: "Output the payload of the executor, serialised requests stored to disk by batch number",
		Value: "",
	}
	DAUrl = cli.StringFlag{
		Name:  "zkevm.da-url",
		Usage: "The URL of the data availability service",
		Value: "",
	}
	DebugTimers = cli.BoolFlag{
		Name:  "debug.timers",
		Usage: "Enable debug timers",
		Value: false,
	}
	DebugNoSync = cli.BoolFlag{
		Name:  "debug.no-sync",
		Usage: "Disable syncing",
		Value: false,
	}
	DebugLimit = cli.UintFlag{
		Name:  "debug.limit",
		Usage: "Limit the number of blocks to sync",
		Value: 0,
	}
	DebugStep = cli.UintFlag{
		Name:  "debug.step",
		Usage: "Number of blocks to process each run of the stage loop",
	}
	DebugStepAfter = cli.UintFlag{
		Name:  "debug.step-after",
		Usage: "Start incrementing by debug.step after this block",
	}
	RpcBatchConcurrencyFlag = cli.UintFlag{
		Name:  "rpc.batch.concurrency",
		Usage: "Does limit amount of goroutines to process 1 batch request. Means 1 bach request can't overload server. 1 batch still can have unlimited amount of request",
		Value: 2,
	}
	RpcStreamingDisableFlag = cli.BoolFlag{
		Name:  "rpc.streaming.disable",
		Usage: "Erigon has enabled json streaming for some heavy endpoints (like trace_*). It's a trade-off: greatly reduce amount of RAM (in some cases from 30GB to 30mb), but it produce invalid json format if error happened in the middle of streaming (because json is not streaming-friendly format)",
	}
	RpcBatchLimit = cli.IntFlag{
		Name:  "rpc.batch.limit",
		Usage: "Maximum number of requests in a batch",
		Value: 100,
	}
	RpcReturnDataLimit = cli.IntFlag{
		Name:  "rpc.returndata.limit",
		Usage: "Maximum number of bytes returned from eth_call or similar invocations",
		Value: 100_000,
	}
	HTTPTraceFlag = cli.BoolFlag{
		Name:  "http.trace",
		Usage: "Print all HTTP requests to logs with INFO level",
	}
	HTTPDebugSingleFlag = cli.BoolFlag{
		Name:  "http.dbg.single",
		Usage: "Allow pass HTTP header 'dbg: true' to printt more detailed logs - how this request was executed",
	}
	DBReadConcurrencyFlag = cli.IntFlag{
		Name:  "db.read.concurrency",
		Usage: "Does limit amount of parallel db reads. Default: equal to GOMAXPROCS (or number of CPU)",
		Value: cmp.Min(cmp.Max(10, runtime.GOMAXPROCS(-1)*64), 9_000),
	}
	RpcAccessListFlag = cli.StringFlag{
		Name:  "rpc.accessList",
		Usage: "Specify granular (method-by-method) API allowlist",
	}

	RpcGasCapFlag = cli.UintFlag{
		Name:  "rpc.gascap",
		Usage: "Sets a cap on gas that can be used in eth_call/estimateGas",
		Value: 50000000,
	}
	RpcTraceCompatFlag = cli.BoolFlag{
		Name:  "trace.compat",
		Usage: "Bug for bug compatibility with OE for trace_ routines",
	}

	TxpoolApiAddrFlag = cli.StringFlag{
		Name:  "txpool.api.addr",
		Usage: "TxPool api network address, for example: 127.0.0.1:9090 (default: use value of --private.api.addr)",
	}

	TraceMaxtracesFlag = cli.UintFlag{
		Name:  "trace.maxtraces",
		Usage: "Sets a limit on traces that can be returned in trace_filter",
		Value: 200,
	}

	HTTPPathPrefixFlag = cli.StringFlag{
		Name:  "http.rpcprefix",
		Usage: "HTTP path prefix on which JSON-RPC is served. Use '/' to serve on all paths.",
		Value: "",
	}
	TLSFlag = cli.BoolFlag{
		Name:  "tls",
		Usage: "Enable TLS handshake",
	}
	TLSCertFlag = cli.StringFlag{
		Name:  "tls.cert",
		Usage: "Specify certificate",
		Value: "",
	}
	TLSKeyFlag = cli.StringFlag{
		Name:  "tls.key",
		Usage: "Specify key file",
		Value: "",
	}
	TLSCACertFlag = cli.StringFlag{
		Name:  "tls.cacert",
		Usage: "Specify certificate authority",
		Value: "",
	}
	WSEnabledFlag = cli.BoolFlag{
		Name:  "ws",
		Usage: "Enable the WS-RPC server",
	}
	WSListenAddrFlag = cli.StringFlag{
		Name:  "ws.addr",
		Usage: "WS-RPC server listening interface",
		Value: nodecfg.DefaultWSHost,
	}
	WSPortFlag = cli.IntFlag{
		Name:  "ws.port",
		Usage: "WS-RPC server listening port",
		Value: nodecfg.DefaultWSPort,
	}
	WSApiFlag = cli.StringFlag{
		Name:  "ws.api",
		Usage: "API's offered over the WS-RPC interface",
		Value: "",
	}
	WSAllowedOriginsFlag = cli.StringFlag{
		Name:  "ws.origins",
		Usage: "Origins from which to accept websockets requests",
		Value: "",
	}
	WSPathPrefixFlag = cli.StringFlag{
		Name:  "ws.rpcprefix",
		Usage: "HTTP path prefix on which JSON-RPC is served. Use '/' to serve on all paths.",
		Value: "",
	}
	WSSubscribeLogsChannelSize = cli.IntFlag{
		Name:  "ws.api.subscribelogs.channelsize",
		Usage: "Size of the channel used for websocket logs subscriptions",
		Value: 8192,
	}
	ExecFlag = cli.StringFlag{
		Name:  "exec",
		Usage: "Execute JavaScript statement",
	}
	PreloadJSFlag = cli.StringFlag{
		Name:  "preload",
		Usage: "Comma separated list of JavaScript files to preload into the console",
	}
	AllowUnprotectedTxs = cli.BoolFlag{
		Name:  "rpc.allow-unprotected-txs",
		Usage: "Allow for unprotected (non-EIP155 signed) transactions to be submitted via RPC",
	}
	// Careful! Because we must rewind the hash state
	// and re-compute the state trie, the further back in time the request, the more
	// computationally intensive the operation becomes.
	// The current default has been chosen arbitrarily as 'useful' without likely being overly computationally intense.
	RpcMaxGetProofRewindBlockCount = cli.IntFlag{
		Name:  "rpc.maxgetproofrewindblockcount.limit",
		Usage: "Max GetProof rewind block count",
		Value: 100_000,
	}
	StateCacheFlag = cli.StringFlag{
		Name:  "state.cache",
		Value: "0MB",
		Usage: "Amount of data to store in StateCache (enabled if no --datadir set). Set 0 to disable StateCache. Defaults to 0MB",
	}

	// Network Settings
	MaxPeersFlag = cli.IntFlag{
		Name:  "maxpeers",
		Usage: "Maximum number of network peers (network disabled if set to 0)",
		Value: nodecfg.DefaultConfig.P2P.MaxPeers,
	}
	MaxPendingPeersFlag = cli.IntFlag{
		Name:  "maxpendpeers",
		Usage: "Maximum number of TCP connections pending to become connected peers",
		Value: nodecfg.DefaultConfig.P2P.MaxPendingPeers,
	}
	ListenPortFlag = cli.IntFlag{
		Name:  "port",
		Usage: "Network listening port",
		Value: 30303,
	}
	P2pProtocolVersionFlag = cli.UintSliceFlag{
		Name:  "p2p.protocol",
		Usage: "Version of eth p2p protocol",
		Value: cli.NewUintSlice(nodecfg.DefaultConfig.P2P.ProtocolVersion...),
	}
	P2pProtocolAllowedPorts = cli.UintSliceFlag{
		Name:  "p2p.allowed-ports",
		Usage: "Allowed ports to pick for different eth p2p protocol versions as follows <porta>,<portb>,..,<porti>",
		Value: cli.NewUintSlice(uint(ListenPortFlag.Value), 30304, 30305, 30306, 30307),
	}
	SentryAddrFlag = cli.StringFlag{
		Name:  "sentry.api.addr",
		Usage: "Comma separated sentry addresses '<host>:<port>,<host>:<port>'",
	}
	SentryLogPeerInfoFlag = cli.BoolFlag{
		Name:  "sentry.log-peer-info",
		Usage: "Log detailed peer info when a peer connects or disconnects. Enable to integrate with observer.",
	}
	DownloaderAddrFlag = cli.StringFlag{
		Name:  "downloader.api.addr",
		Usage: "downloader address '<host>:<port>'",
	}
	BootnodesFlag = cli.StringFlag{
		Name:  "bootnodes",
		Usage: "Comma separated enode URLs for P2P discovery bootstrap",
		Value: "",
	}
	StaticPeersFlag = cli.StringFlag{
		Name:  "staticpeers",
		Usage: "Comma separated enode URLs to connect to",
		Value: "",
	}
	TrustedPeersFlag = cli.StringFlag{
		Name:  "trustedpeers",
		Usage: "Comma separated enode URLs which are always allowed to connect, even above the peer limit",
		Value: "",
	}
	NodeKeyFileFlag = cli.StringFlag{
		Name:  "nodekey",
		Usage: "P2P node key file",
	}
	NodeKeyHexFlag = cli.StringFlag{
		Name:  "nodekeyhex",
		Usage: "P2P node key as hex (for testing)",
	}
	NATFlag = cli.StringFlag{
		Name: "nat",
		Usage: `NAT port mapping mechanism (any|none|upnp|pmp|stun|extip:<IP>)
			 "" or "none"         Default - do not nat
			 "extip:77.12.33.4"   Will assume the local machine is reachable on the given IP
			 "any"                Uses the first auto-detected mechanism
			 "upnp"               Uses the Universal Plug and Play protocol
			 "pmp"                Uses NAT-PMP with an auto-detected gateway address
			 "pmp:192.168.0.1"    Uses NAT-PMP with the given gateway address
			 "stun"               Uses STUN to detect an external IP using a default server
			 "stun:<server>"      Uses STUN to detect an external IP using the given server (host:port)
`,
		Value: "",
	}
	NoDiscoverFlag = cli.BoolFlag{
		Name:  "nodiscover",
		Usage: "Disables the peer discovery mechanism (manual peer addition)",
	}
	DiscoveryV5Flag = cli.BoolFlag{
		Name:  "v5disc",
		Usage: "Enables the experimental RLPx V5 (Topic Discovery) mechanism",
	}
	NetrestrictFlag = cli.StringFlag{
		Name:  "netrestrict",
		Usage: "Restricts network communication to the given IP networks (CIDR masks)",
	}
	DNSDiscoveryFlag = cli.StringFlag{
		Name:  "discovery.dns",
		Usage: "Sets DNS discovery entry points (use \"\" to disable DNS)",
	}

	// ATM the url is left to the user and deployment to
	JSpathFlag = cli.StringFlag{
		Name:  "jspath",
		Usage: "JavaScript root path for `loadScript`",
		Value: ".",
	}

	// Gas price oracle settings
	GpoBlocksFlag = cli.IntFlag{
		Name:  "gpo.blocks",
		Usage: "Number of recent blocks to check for gas prices",
		Value: ethconfig.Defaults.GPO.Blocks,
	}
	GpoPercentileFlag = cli.IntFlag{
		Name:  "gpo.percentile",
		Usage: "Suggested gas price is the given percentile of a set of recent transaction gas prices",
		Value: ethconfig.Defaults.GPO.Percentile,
	}
	GpoMaxGasPriceFlag = cli.Int64Flag{
		Name:  "gpo.maxprice",
		Usage: "Maximum gas price will be recommended by gpo",
		Value: ethconfig.Defaults.GPO.MaxPrice.Int64(),
	}

	// Metrics flags
	MetricsEnabledFlag = cli.BoolFlag{
		Name:  "metrics",
		Usage: "Enable metrics collection and reporting",
	}

	// MetricsHTTPFlag defines the endpoint for a stand-alone metrics HTTP endpoint.
	// Since the pprof service enables sensitive/vulnerable behavior, this allows a user
	// to enable a public-OK metrics endpoint without having to worry about ALSO exposing
	// other profiling behavior or information.
	MetricsHTTPFlag = cli.StringFlag{
		Name:  "metrics.addr",
		Usage: "Enable stand-alone metrics HTTP server listening interface",
		Value: metrics.DefaultConfig.HTTP,
	}
	MetricsPortFlag = cli.IntFlag{
		Name:  "metrics.port",
		Usage: "Metrics HTTP server listening port",
		Value: metrics.DefaultConfig.Port,
	}

	CliqueSnapshotCheckpointIntervalFlag = cli.UintFlag{
		Name:  "clique.checkpoint",
		Usage: "Number of blocks after which to save the vote snapshot to the database",
		Value: 10,
	}
	CliqueSnapshotInmemorySnapshotsFlag = cli.IntFlag{
		Name:  "clique.snapshots",
		Usage: "Number of recent vote snapshots to keep in memory",
		Value: 1024,
	}
	CliqueSnapshotInmemorySignaturesFlag = cli.IntFlag{
		Name:  "clique.signatures",
		Usage: "Number of recent block signatures to keep in memory",
		Value: 16384,
	}
	CliqueDataDirFlag = flags.DirectoryFlag{
		Name:  "clique.datadir",
		Usage: "Path to clique db folder",
		Value: "",
	}

	SnapKeepBlocksFlag = cli.BoolFlag{
		Name:  ethconfig.FlagSnapKeepBlocks,
		Usage: "Keep ancient blocks in db (useful for debug)",
	}
	SnapStopFlag = cli.BoolFlag{
		Name:  ethconfig.FlagSnapStop,
		Usage: "Workaround to stop producing new snapshots, if you meet some snapshots-related critical bug. It will stop move historical data from DB to new immutable snapshots. DB will grow and may slightly slow-down - and removing this flag in future will not fix this effect (db size will not greatly reduce).",
	}
	TorrentVerbosityFlag = cli.IntFlag{
		Name:  "torrent.verbosity",
		Value: 2,
		Usage: "0=silent, 1=error, 2=warn, 3=info, 4=debug, 5=detail (must set --verbosity to equal or higher level and has default: 2)",
	}
	TorrentDownloadRateFlag = cli.StringFlag{
		Name:  "torrent.download.rate",
		Value: "16mb",
		Usage: "Bytes per second, example: 32mb",
	}
	TorrentUploadRateFlag = cli.StringFlag{
		Name:  "torrent.upload.rate",
		Value: "4mb",
		Usage: "Bytes per second, example: 32mb",
	}
	TorrentDownloadSlotsFlag = cli.IntFlag{
		Name:  "torrent.download.slots",
		Value: 3,
		Usage: "Amount of files to download in parallel. If network has enough seeders 1-3 slot enough, if network has lack of seeders increase to 5-7 (too big value will slow down everything).",
	}
	TorrentStaticPeersFlag = cli.StringFlag{
		Name:  "torrent.staticpeers",
		Usage: "Comma separated enode URLs to connect to",
		Value: "",
	}
	NoDownloaderFlag = cli.BoolFlag{
		Name:  "no-downloader",
		Usage: "Disables downloader component",
	}
	DownloaderVerifyFlag = cli.BoolFlag{
		Name:  "downloader.verify",
		Usage: "Verify snapshots on startup. It will not report problems found, but re-download broken pieces.",
	}
	DisableIPV6 = cli.BoolFlag{
		Name:  "downloader.disable.ipv6",
		Usage: "Turns off ipv6 for the downloader",
		Value: false,
	}

	DisableIPV4 = cli.BoolFlag{
		Name:  "downloader.disable.ipv4",
		Usage: "Turns off ipv4 for the downloader",
		Value: false,
	}
	TorrentPortFlag = cli.IntFlag{
		Name:  "torrent.port",
		Value: 42069,
		Usage: "Port to listen and serve BitTorrent protocol",
	}
	TorrentMaxPeersFlag = cli.IntFlag{
		Name:  "torrent.maxpeers",
		Value: 100,
		Usage: "Unused parameter (reserved for future use)",
	}
	TorrentConnsPerFileFlag = cli.IntFlag{
		Name:  "torrent.conns.perfile",
		Value: 10,
		Usage: "Number of connections per file",
	}
	DbPageSizeFlag = cli.StringFlag{
		Name:  "db.pagesize",
		Usage: "DB is splitted to 'pages' of fixed size. Can't change DB creation. Must be power of 2 and '256b <= pagesize <= 64kb'. Default: equal to OperationSystem's pageSize. Bigger pageSize causing: 1. More writes to disk during commit 2. Smaller b-tree high 3. Less fragmentation 4. Less overhead on 'free-pages list' maintainance (a bit faster Put/Commit) 5. If expecting DB-size > 8Tb then set pageSize >= 8Kb",
		Value: "8KB",
	}
	DbSizeLimitFlag = cli.StringFlag{
		Name:  "db.size.limit",
		Usage: "Runtime limit of chaindata db size. You can change value of this flag at any time.",
		Value: (12 * datasize.TB).String(),
	}
	ForcePartialCommitFlag = cli.BoolFlag{
		Name:  "force.partial.commit",
		Usage: "Force data commit after each stage (or even do multiple commits per 1 stage - to save it's progress). Don't use this flag if node is synced. Meaning: readers (users of RPC) would like to see 'fully consistent' data (block is executed and all indices are updated). Erigon guarantee this level of data-consistency. But 1 downside: after restore node from backup - it can't save partial progress (non-committed progress will be lost at restart). This flag will be removed in future if we can find automatic way to detect corner-cases.",
		Value: false,
	}

	HealthCheckFlag = cli.BoolFlag{
		Name:  "healthcheck",
		Usage: "Enabling grpc health check",
	}

	WebSeedsFlag = cli.StringFlag{
		Name:  "webseed",
		Usage: "Comma-separated URL's, holding metadata about network-support infrastructure (like S3 buckets with snapshots, bootnodes, etc...)",
		Value: "",
	}

	HeimdallURLFlag = cli.StringFlag{
		Name:  "bor.heimdall",
		Usage: "URL of Heimdall service",
		Value: "http://localhost:1317",
	}

	// WithoutHeimdallFlag no heimdall (for testing purpose)
	WithoutHeimdallFlag = cli.BoolFlag{
		Name:  "bor.withoutheimdall",
		Usage: "Run without Heimdall service (for testing purposes)",
	}

	BorBlockPeriodFlag = cli.BoolFlag{
		Name:  "bor.period",
		Usage: "Override the bor block period (for testing purposes)",
	}

	BorBlockSizeFlag = cli.BoolFlag{
		Name:  "bor.minblocksize",
		Usage: "Ignore the bor block period and wait for 'blocksize' transactions (for testing purposes)",
	}

	WithHeimdallMilestones = cli.BoolFlag{
		Name:  "bor.milestone",
		Usage: "Enabling bor milestone processing",
		Value: true,
	}

	WithHeimdallWaypoints = cli.BoolFlag{
		Name:  "bor.waypoints",
		Usage: "Enabling bor waypont recording",
		Value: false,
	}

	PolygonSyncFlag = cli.BoolFlag{
		Name:  "polygon.sync",
		Usage: "Enabling syncing using the new polygon sync component",
	}

	ConfigFlag = cli.StringFlag{
		Name:  "config",
		Usage: "Sets erigon flags from YAML/TOML file",
		Value: "",
	}

	LightClientDiscoveryAddrFlag = cli.StringFlag{
		Name:  "lightclient.discovery.addr",
		Usage: "Address for lightclient DISCV5 protocol",
		Value: "127.0.0.1",
	}
	LightClientDiscoveryPortFlag = cli.Uint64Flag{
		Name:  "lightclient.discovery.port",
		Usage: "Port for lightclient DISCV5 protocol",
		Value: 4000,
	}
	LightClientDiscoveryTCPPortFlag = cli.Uint64Flag{
		Name:  "lightclient.discovery.tcpport",
		Usage: "TCP Port for lightclient DISCV5 protocol",
		Value: 4001,
	}

	SentinelAddrFlag = cli.StringFlag{
		Name:  "sentinel.addr",
		Usage: "Address for sentinel",
		Value: "localhost",
	}
	SentinelPortFlag = cli.Uint64Flag{
		Name:  "sentinel.port",
		Usage: "Port for sentinel",
		Value: 7777,
	}
<<<<<<< HEAD

	OtsSearchMaxCapFlag = cli.Uint64Flag{
		Name:  "ots.search.max.pagesize",
		Usage: "Max allowed page size for search methods",
		Value: 25,
	}

	DiagnosticsURLFlag = cli.StringFlag{
		Name:  "diagnostics.addr",
		Usage: "Address of the diagnostics system provided by the support team",
	}

	DiagnosticsInsecureFlag = cli.BoolFlag{
		Name:  "diagnostics.insecure",
		Usage: "Allows communication with diagnostics system using self-signed TLS certificates",
	}

	DiagnosticsSessionsFlag = cli.StringSliceFlag{
		Name:  "diagnostics.ids",
		Usage: "Comma separated list of support session ids to connect to",
	}

	SilkwormExecutionFlag = cli.BoolFlag{
		Name:  "silkworm.exec",
		Usage: "Enable Silkworm block execution",
	}
	SilkwormRpcDaemonFlag = cli.BoolFlag{
		Name:  "silkworm.rpc",
		Usage: "Enable embedded Silkworm RPC service",
	}
	SilkwormSentryFlag = cli.BoolFlag{
		Name:  "silkworm.sentry",
		Usage: "Enable embedded Silkworm Sentry service",
	}
	SilkwormVerbosityFlag = cli.StringFlag{
		Name:  "silkworm.verbosity",
		Usage: "Set the log level for Silkworm console logs",
		Value: log.LvlInfo.String(),
	}
	SilkwormNumContextsFlag = cli.UintFlag{
		Name:  "silkworm.contexts",
		Usage: "Number of I/O contexts used in embedded Silkworm RPC and Sentry services (zero means use default in Silkworm)",
		Value: 0,
	}
	SilkwormRpcLogEnabledFlag = cli.BoolFlag{
		Name:  "silkworm.rpc.log",
		Usage: "Enable interface log for embedded Silkworm RPC service",
		Value: false,
	}
	SilkwormRpcLogMaxFileSizeFlag = cli.UintFlag{
		Name:  "silkworm.rpc.log.maxsize",
		Usage: "Max interface log file size in MB for embedded Silkworm RPC service",
		Value: 1,
	}
	SilkwormRpcLogMaxFilesFlag = cli.UintFlag{
		Name:  "silkworm.rpc.log.maxfiles",
		Usage: "Max interface log files for embedded Silkworm RPC service",
		Value: 100,
	}
	SilkwormRpcLogDumpResponseFlag = cli.BoolFlag{
		Name:  "silkworm.rpc.log.response",
		Usage: "Dump responses in interface logs for embedded Silkworm RPC service",
		Value: false,
	}
	SilkwormRpcNumWorkersFlag = cli.UintFlag{
		Name:  "silkworm.rpc.workers",
		Usage: "Number of worker threads used in embedded Silkworm RPC service (zero means use default in Silkworm)",
		Value: 0,
	}
	SilkwormRpcJsonCompatibilityFlag = cli.BoolFlag{
		Name:  "silkworm.rpc.compatibility",
		Usage: "Preserve JSON-RPC compatibility using embedded Silkworm RPC service",
		Value: true,
	}

	BeaconAPIFlag = cli.StringSliceFlag{
		Name:  "beacon.api",
		Usage: "Enable beacon API (avaiable endpoints: beacon, builder, config, debug, events, node, validator, rewards, lighthouse)",
	}
	BeaconApiProtocolFlag = cli.StringFlag{
		Name:  "beacon.api.protocol",
		Usage: "Protocol for beacon API",
		Value: "tcp",
	}
	BeaconApiReadTimeoutFlag = cli.Uint64Flag{
		Name:  "beacon.api.read.timeout",
		Usage: "Sets the seconds for a read time out in the beacon api",
		Value: 5,
	}
	BeaconApiWriteTimeoutFlag = cli.Uint64Flag{
		Name:  "beacon.api.write.timeout",
		Usage: "Sets the seconds for a write time out in the beacon api",
		Value: 5,
	}
	BeaconApiIdleTimeoutFlag = cli.Uint64Flag{
		Name:  "beacon.api.ide.timeout",
		Usage: "Sets the seconds for a write time out in the beacon api",
		Value: 25,
	}
	BeaconApiAddrFlag = cli.StringFlag{
		Name:  "beacon.api.addr",
		Usage: "sets the host to listen for beacon api requests",
		Value: "localhost",
	}
	BeaconApiPortFlag = cli.UintFlag{
		Name:  "beacon.api.port",
		Usage: "sets the port to listen for beacon api requests",
		Value: 5555,
	}
	RPCSlowFlag = cli.DurationFlag{
		Name:  "rpc.slow",
		Usage: "Print in logs RPC requests slower than given threshold: 100ms, 1s, 1m. Exluded methods: " + strings.Join(rpccfg.SlowLogBlackList, ","),
		Value: 0,
	}
	CaplinBackfillingFlag = cli.BoolFlag{
		Name:  "caplin.backfilling",
		Usage: "sets whether backfilling is enabled for caplin",
		Value: false,
	}
	CaplinBlobBackfillingFlag = cli.BoolFlag{
		Name:  "caplin.backfilling.blob",
		Usage: "sets whether backfilling is enabled for caplin",
		Value: false,
	}
	CaplinDisableBlobPruningFlag = cli.BoolFlag{
		Name:  "caplin.backfilling.blob.no-pruning",
		Usage: "disable blob pruning in caplin",
		Value: false,
	}
	CaplinArchiveFlag = cli.BoolFlag{
		Name:  "caplin.archive",
		Usage: "enables archival node in caplin",
		Value: false,
	}
	BeaconApiAllowCredentialsFlag = cli.BoolFlag{
		Name:  "beacon.api.cors.allow-credentials",
		Usage: "set the cors' allow credentials",
		Value: false,
	}
	BeaconApiAllowMethodsFlag = cli.StringSliceFlag{
		Name:  "beacon.api.cors.allow-methods",
		Usage: "set the cors' allow methods",
		Value: cli.NewStringSlice("GET", "POST", "PUT", "DELETE", "OPTIONS"),
	}
	BeaconApiAllowOriginsFlag = cli.StringSliceFlag{
		Name:  "beacon.api.cors.allow-origins",
		Usage: "set the cors' allow origins",
		Value: cli.NewStringSlice(),
	}
	DiagDisabledFlag = cli.BoolFlag{
		Name:  "diagnostics.disabled",
		Usage: "Disable diagnostics",
		Value: false,
	}
	DiagEndpointAddrFlag = cli.StringFlag{
		Name:  "diagnostics.endpoint.addr",
		Usage: "Diagnostics HTTP server listening interface",
		Value: "0.0.0.0",
	}
	DiagEndpointPortFlag = cli.UintFlag{
		Name:  "diagnostics.endpoint.port",
		Usage: "Diagnostics HTTP server listening port",
		Value: 6060,
	}
	DiagSpeedTestFlag = cli.BoolFlag{
		Name:  "diagnostics.speedtest",
		Usage: "Enable speed test",
		Value: false,
=======
	YieldSizeFlag = cli.Uint64Flag{
		Name:  "yieldsize",
		Usage: "transaction count fetched from txpool each time",
		Value: 1000,
>>>>>>> 870772c0
	}
)

var MetricFlags = []cli.Flag{&MetricsEnabledFlag, &MetricsHTTPFlag, &MetricsPortFlag, &DiagDisabledFlag, &DiagEndpointAddrFlag, &DiagEndpointPortFlag, &DiagSpeedTestFlag}

var DiagnosticsFlags = []cli.Flag{&DiagnosticsURLFlag, &DiagnosticsURLFlag, &DiagnosticsSessionsFlag}

// setNodeKey loads a node key from command line flags if provided,
// otherwise it tries to load it from datadir,
// otherwise it generates a new key in datadir.
func setNodeKey(ctx *cli.Context, cfg *p2p.Config, datadir string) {
	file := ctx.String(NodeKeyFileFlag.Name)
	hex := ctx.String(NodeKeyHexFlag.Name)

	config := p2p.NodeKeyConfig{}
	key, err := config.LoadOrParseOrGenerateAndSave(file, hex, datadir)
	if err != nil {
		Fatalf("%v", err)
	}
	cfg.PrivateKey = key
}

// setNodeUserIdent creates the user identifier from CLI flags.
func setNodeUserIdent(ctx *cli.Context, cfg *nodecfg.Config) {
	if identity := ctx.String(IdentityFlag.Name); len(identity) > 0 {
		cfg.UserIdent = identity
	}
}
func setNodeUserIdentCobra(f *pflag.FlagSet, cfg *nodecfg.Config) {
	if identity := f.String(IdentityFlag.Name, IdentityFlag.Value, IdentityFlag.Usage); identity != nil && len(*identity) > 0 {
		cfg.UserIdent = *identity
	}
}

func setBootstrapNodes(ctx *cli.Context, cfg *p2p.Config) {
	// If already set, don't apply defaults.
	if cfg.BootstrapNodes != nil {
		return
	}

	nodes, err := GetBootnodesFromFlags(ctx.String(BootnodesFlag.Name), ctx.String(ChainFlag.Name))
	if err != nil {
		Fatalf("Option %s: %v", BootnodesFlag.Name, err)
	}

	cfg.BootstrapNodes = nodes
}

func setBootstrapNodesV5(ctx *cli.Context, cfg *p2p.Config) {
	// If already set, don't apply defaults.
	if cfg.BootstrapNodesV5 != nil {
		return
	}

	nodes, err := GetBootnodesFromFlags(ctx.String(BootnodesFlag.Name), ctx.String(ChainFlag.Name))
	if err != nil {
		Fatalf("Option %s: %v", BootnodesFlag.Name, err)
	}

	cfg.BootstrapNodesV5 = nodes
}

// GetBootnodesFromFlags makes a list of bootnodes from command line flags.
// If urlsStr is given, it is used and parsed as a comma-separated list of enode:// urls,
// otherwise a list of preconfigured bootnodes of the specified chain is returned.
func GetBootnodesFromFlags(urlsStr, chain string) ([]*enode.Node, error) {
	var urls []string
	if urlsStr != "" {
		urls = libcommon.CliString2Array(urlsStr)
	} else {
		urls = params.BootnodeURLsOfChain(chain)
	}
	return ParseNodesFromURLs(urls)
}

func setStaticPeers(ctx *cli.Context, cfg *p2p.Config) {
	var urls []string
	if ctx.IsSet(StaticPeersFlag.Name) {
		urls = libcommon.CliString2Array(ctx.String(StaticPeersFlag.Name))
	} else {
		chain := ctx.String(ChainFlag.Name)
		urls = params.StaticPeerURLsOfChain(chain)
	}

	nodes, err := ParseNodesFromURLs(urls)
	if err != nil {
		Fatalf("Option %s: %v", StaticPeersFlag.Name, err)
	}

	cfg.StaticNodes = nodes
}

func setTrustedPeers(ctx *cli.Context, cfg *p2p.Config) {
	if !ctx.IsSet(TrustedPeersFlag.Name) {
		return
	}

	urls := libcommon.CliString2Array(ctx.String(TrustedPeersFlag.Name))
	trustedNodes, err := ParseNodesFromURLs(urls)
	if err != nil {
		Fatalf("Option %s: %v", TrustedPeersFlag.Name, err)
	}

	cfg.TrustedNodes = append(cfg.TrustedNodes, trustedNodes...)
}

func ParseNodesFromURLs(urls []string) ([]*enode.Node, error) {
	nodes := make([]*enode.Node, 0, len(urls))
	for _, url := range urls {
		if url == "" {
			continue
		}
		n, err := enode.Parse(enode.ValidSchemes, url)
		if err != nil {
			return nil, fmt.Errorf("invalid node URL %s: %w", url, err)
		}
		nodes = append(nodes, n)
	}
	return nodes, nil
}

// NewP2PConfig
//   - doesn't setup bootnodes - they will set when genesisHash will know
func NewP2PConfig(
	nodiscover bool,
	dirs datadir.Dirs,
	netRestrict string,
	natSetting string,
	maxPeers int,
	maxPendPeers int,
	nodeName string,
	staticPeers []string,
	trustedPeers []string,
	port uint,
	protocol uint,
	allowedPorts []uint,
	metricsEnabled bool,
) (*p2p.Config, error) {
	var enodeDBPath string
	switch protocol {
	case direct.ETH66:
		enodeDBPath = filepath.Join(dirs.Nodes, "eth66")
	case direct.ETH67:
		enodeDBPath = filepath.Join(dirs.Nodes, "eth67")
	case direct.ETH68:
		enodeDBPath = filepath.Join(dirs.Nodes, "eth68")
	default:
		return nil, fmt.Errorf("unknown protocol: %v", protocol)
	}

	serverKey, err := nodeKey(dirs.DataDir)
	if err != nil {
		return nil, err
	}

	cfg := &p2p.Config{
		ListenAddr:      fmt.Sprintf(":%d", port),
		MaxPeers:        maxPeers,
		MaxPendingPeers: maxPendPeers,
		NAT:             nat.Any(),
		NoDiscovery:     nodiscover,
		PrivateKey:      serverKey,
		Name:            nodeName,
		NodeDatabase:    enodeDBPath,
		AllowedPorts:    allowedPorts,
		TmpDir:          dirs.Tmp,
		MetricsEnabled:  metricsEnabled,
	}
	if netRestrict != "" {
		cfg.NetRestrict = new(netutil.Netlist)
		cfg.NetRestrict.Add(netRestrict)
	}
	if staticPeers != nil {
		staticNodes, err := ParseNodesFromURLs(staticPeers)
		if err != nil {
			return nil, fmt.Errorf("bad option %s: %w", StaticPeersFlag.Name, err)
		}
		cfg.StaticNodes = staticNodes
	}
	if trustedPeers != nil {
		trustedNodes, err := ParseNodesFromURLs(trustedPeers)
		if err != nil {
			return nil, fmt.Errorf("bad option %s: %w", TrustedPeersFlag.Name, err)
		}
		cfg.TrustedNodes = trustedNodes
	}
	natif, err := nat.Parse(natSetting)
	if err != nil {
		return nil, fmt.Errorf("invalid nat option %s: %w", natSetting, err)
	}
	cfg.NAT = natif
	cfg.NATSpec = natSetting
	return cfg, nil
}

// nodeKey loads a node key from datadir if it exists,
// otherwise it generates a new key in datadir.
func nodeKey(datadir string) (*ecdsa.PrivateKey, error) {
	config := p2p.NodeKeyConfig{}
	keyfile := config.DefaultPath(datadir)
	return config.LoadOrGenerateAndSave(keyfile)
}

// setListenAddress creates a TCP listening address string from set command
// line flags.
func setListenAddress(ctx *cli.Context, cfg *p2p.Config) {
	if ctx.IsSet(ListenPortFlag.Name) {
		cfg.ListenAddr = fmt.Sprintf(":%d", ctx.Int(ListenPortFlag.Name))
	}
	if ctx.IsSet(P2pProtocolVersionFlag.Name) {
		cfg.ProtocolVersion = ctx.UintSlice(P2pProtocolVersionFlag.Name)
	}
	if ctx.IsSet(SentryAddrFlag.Name) {
		cfg.SentryAddr = libcommon.CliString2Array(ctx.String(SentryAddrFlag.Name))
	}
	// TODO cli lib doesn't store defaults for UintSlice properly so we have to get value directly
	cfg.AllowedPorts = P2pProtocolAllowedPorts.Value.Value()
	if ctx.IsSet(P2pProtocolAllowedPorts.Name) {
		cfg.AllowedPorts = ctx.UintSlice(P2pProtocolAllowedPorts.Name)
	}

	if ctx.IsSet(ListenPortFlag.Name) {
		// add non-default port to allowed port list
		lp := ctx.Int(ListenPortFlag.Name)
		found := false
		for _, p := range cfg.AllowedPorts {
			if int(p) == lp {
				found = true
				break
			}
		}
		if !found {
			cfg.AllowedPorts = append([]uint{uint(lp)}, cfg.AllowedPorts...)
		}
	}
}

// setNAT creates a port mapper from command line flags.
func setNAT(ctx *cli.Context, cfg *p2p.Config) {
	if ctx.IsSet(NATFlag.Name) {
		natSetting := ctx.String(NATFlag.Name)
		natif, err := nat.Parse(natSetting)
		if err != nil {
			Fatalf("Option %s: %v", NATFlag.Name, err)
		}
		cfg.NAT = natif
		cfg.NATSpec = natSetting
	}
}

// setEtherbase retrieves the etherbase from the directly specified
// command line flags.
func setEtherbase(ctx *cli.Context, cfg *ethconfig.Config) {
	var etherbase string
	if ctx.IsSet(MinerEtherbaseFlag.Name) {
		etherbase = ctx.String(MinerEtherbaseFlag.Name)
		if etherbase != "" {
			cfg.Miner.Etherbase = libcommon.HexToAddress(etherbase)
		}
	}

	setSigKey := func(ctx *cli.Context, cfg *ethconfig.Config) {
		if ctx.IsSet(MinerSigningKeyFileFlag.Name) {
			signingKeyFileName := ctx.String(MinerSigningKeyFileFlag.Name)
			key, err := crypto.LoadECDSA(signingKeyFileName)
			if err != nil {
				panic(err)
			}
			cfg.Miner.SigKey = key
		}
	}

	if chainName := ctx.String(ChainFlag.Name); chainName == networkname.DevChainName || chainName == networkname.BorDevnetChainName {
		if etherbase == "" {
			cfg.Miner.Etherbase = core.DevnetEtherbase
		}

		cfg.Miner.SigKey = core.DevnetSignKey(cfg.Miner.Etherbase)

		setSigKey(ctx, cfg)
	}

	chainsWithValidatorMode := map[string]bool{}
	if _, ok := chainsWithValidatorMode[ctx.String(ChainFlag.Name)]; ok || ctx.IsSet(MinerSigningKeyFileFlag.Name) {
		if ctx.IsSet(MiningEnabledFlag.Name) && !ctx.IsSet(MinerSigningKeyFileFlag.Name) {
			panic(fmt.Sprintf("Flag --%s is required in %s chain with --%s flag", MinerSigningKeyFileFlag.Name, ChainFlag.Name, MiningEnabledFlag.Name))
		}
		setSigKey(ctx, cfg)
		if cfg.Miner.SigKey != nil {
			cfg.Miner.Etherbase = crypto.PubkeyToAddress(cfg.Miner.SigKey.PublicKey)
		}
	}
}

func SetP2PConfig(ctx *cli.Context, cfg *p2p.Config, nodeName, datadir string, logger log.Logger) {
	cfg.Name = nodeName
	setNodeKey(ctx, cfg, datadir)
	setNAT(ctx, cfg)
	setListenAddress(ctx, cfg)
	setBootstrapNodes(ctx, cfg)
	setBootstrapNodesV5(ctx, cfg)
	setStaticPeers(ctx, cfg)
	setTrustedPeers(ctx, cfg)

	if ctx.IsSet(MaxPeersFlag.Name) {
		cfg.MaxPeers = ctx.Int(MaxPeersFlag.Name)
	}

	if ctx.IsSet(MaxPendingPeersFlag.Name) {
		cfg.MaxPendingPeers = ctx.Int(MaxPendingPeersFlag.Name)
	}
	if ctx.IsSet(NoDiscoverFlag.Name) {
		cfg.NoDiscovery = true
	}

	if ctx.IsSet(DiscoveryV5Flag.Name) {
		cfg.DiscoveryV5 = ctx.Bool(DiscoveryV5Flag.Name)
	}

	if ctx.IsSet(MetricsEnabledFlag.Name) {
		cfg.MetricsEnabled = ctx.Bool(MetricsEnabledFlag.Name)
	}

	ethPeers := cfg.MaxPeers
	logger.Info("Maximum peer count", "ETH", ethPeers, "total", cfg.MaxPeers)

	if netrestrict := ctx.String(NetrestrictFlag.Name); netrestrict != "" {
		list, err := netutil.ParseNetlist(netrestrict)
		if err != nil {
			Fatalf("Option %q: %v", NetrestrictFlag.Name, err)
		}
		cfg.NetRestrict = list
	}

	if ctx.String(ChainFlag.Name) == networkname.DevChainName {
		// --dev mode can't use p2p networking.
		//cfg.MaxPeers = 0 // It can have peers otherwise local sync is not possible
		if !ctx.IsSet(ListenPortFlag.Name) {
			cfg.ListenAddr = ":0"
		}
		cfg.NoDiscovery = true
		cfg.DiscoveryV5 = false
		logger.Info("Development chain flags set", "--nodiscover", cfg.NoDiscovery, "--v5disc", cfg.DiscoveryV5, "--port", cfg.ListenAddr)
	}
}

// SetNodeConfig applies node-related command line flags to the config.
func SetNodeConfig(ctx *cli.Context, cfg *nodecfg.Config, logger log.Logger) {
	setDataDir(ctx, cfg)
	setNodeUserIdent(ctx, cfg)
	SetP2PConfig(ctx, &cfg.P2P, cfg.NodeName(), cfg.Dirs.DataDir, logger)

	cfg.SentryLogPeerInfo = ctx.IsSet(SentryLogPeerInfoFlag.Name)
}

func SetNodeConfigCobra(cmd *cobra.Command, cfg *nodecfg.Config) {
	flags := cmd.Flags()
	//SetP2PConfig(ctx, &cfg.P2P)
	setNodeUserIdentCobra(flags, cfg)
	setDataDirCobra(flags, cfg)
}

func setDataDir(ctx *cli.Context, cfg *nodecfg.Config) {
	if ctx.IsSet(DataDirFlag.Name) {
		cfg.Dirs = datadir.New(ctx.String(DataDirFlag.Name))
	} else {
		cfg.Dirs = datadir.New(paths.DataDirForNetwork(paths.DefaultDataDir(), ctx.String(ChainFlag.Name)))
	}
	cfg.MdbxPageSize = flags.DBPageSizeFlagUnmarshal(ctx, DbPageSizeFlag.Name, DbPageSizeFlag.Usage)
	if err := cfg.MdbxDBSizeLimit.UnmarshalText([]byte(ctx.String(DbSizeLimitFlag.Name))); err != nil {
		panic(err)
	}
	szLimit := cfg.MdbxDBSizeLimit.Bytes()
	if szLimit%256 != 0 || szLimit < 256 {
		panic(fmt.Errorf("invalid --db.size.limit: %s=%d, see: %s", ctx.String(DbSizeLimitFlag.Name), szLimit, DbSizeLimitFlag.Usage))
	}
}

func setDataDirCobra(f *pflag.FlagSet, cfg *nodecfg.Config) {
	dirname, err := f.GetString(DataDirFlag.Name)
	if err != nil {
		panic(err)
	}
	chain, err := f.GetString(ChainFlag.Name)
	if err != nil {
		panic(err)
	}
	if dirname != "" {
		cfg.Dirs = datadir.New(dirname)
	} else {
		cfg.Dirs = datadir.New(paths.DataDirForNetwork(paths.DefaultDataDir(), chain))
	}
}

func setGPO(ctx *cli.Context, cfg *gaspricecfg.Config) {
	if ctx.IsSet(GpoBlocksFlag.Name) {
		cfg.Blocks = ctx.Int(GpoBlocksFlag.Name)
	}
	if ctx.IsSet(GpoPercentileFlag.Name) {
		cfg.Percentile = ctx.Int(GpoPercentileFlag.Name)
	}
	if ctx.IsSet(GpoMaxGasPriceFlag.Name) {
		cfg.MaxPrice = big.NewInt(ctx.Int64(GpoMaxGasPriceFlag.Name))
	}
}

// nolint
func setGPOCobra(f *pflag.FlagSet, cfg *gaspricecfg.Config) {
	if v := f.Int(GpoBlocksFlag.Name, GpoBlocksFlag.Value, GpoBlocksFlag.Usage); v != nil {
		cfg.Blocks = *v
	}
	if v := f.Int(GpoPercentileFlag.Name, GpoPercentileFlag.Value, GpoPercentileFlag.Usage); v != nil {
		cfg.Percentile = *v
	}
	if v := f.Int64(GpoMaxGasPriceFlag.Name, GpoMaxGasPriceFlag.Value, GpoMaxGasPriceFlag.Usage); v != nil {
		cfg.MaxPrice = big.NewInt(*v)
	}
}

func setTxPool(ctx *cli.Context, fullCfg *ethconfig.Config) {
	cfg := &fullCfg.DeprecatedTxPool
	if ctx.IsSet(TxPoolDisableFlag.Name) {
		cfg.Disable = ctx.Bool(TxPoolDisableFlag.Name)
	}
	if ctx.IsSet(TxPoolLocalsFlag.Name) {
		locals := libcommon.CliString2Array(ctx.String(TxPoolLocalsFlag.Name))
		for _, account := range locals {
			if !libcommon.IsHexAddress(account) {
				Fatalf("Invalid account in --txpool.locals: %s", account)
			} else {
				cfg.Locals = append(cfg.Locals, libcommon.HexToAddress(account))
			}
		}
	}
	if ctx.IsSet(TxPoolNoLocalsFlag.Name) {
		cfg.NoLocals = ctx.Bool(TxPoolNoLocalsFlag.Name)
	}
	if ctx.IsSet(TxPoolPriceLimitFlag.Name) {
		cfg.PriceLimit = ctx.Uint64(TxPoolPriceLimitFlag.Name)
	}
	if ctx.IsSet(TxPoolPriceBumpFlag.Name) {
		cfg.PriceBump = ctx.Uint64(TxPoolPriceBumpFlag.Name)
	}
	if ctx.IsSet(TxPoolBlobPriceBumpFlag.Name) {
		fullCfg.TxPool.BlobPriceBump = ctx.Uint64(TxPoolBlobPriceBumpFlag.Name)
	}
	if ctx.IsSet(TxPoolAccountSlotsFlag.Name) {
		cfg.AccountSlots = ctx.Uint64(TxPoolAccountSlotsFlag.Name)
	}
	if ctx.IsSet(TxPoolBlobSlotsFlag.Name) {
		fullCfg.TxPool.BlobSlots = ctx.Uint64(TxPoolBlobSlotsFlag.Name)
	}
	if ctx.IsSet(TxPoolTotalBlobPoolLimit.Name) {
		fullCfg.TxPool.TotalBlobPoolLimit = ctx.Uint64(TxPoolTotalBlobPoolLimit.Name)
	}
	if ctx.IsSet(TxPoolGlobalSlotsFlag.Name) {
		cfg.GlobalSlots = ctx.Uint64(TxPoolGlobalSlotsFlag.Name)
	}
	if ctx.IsSet(TxPoolAccountQueueFlag.Name) {
		cfg.AccountQueue = ctx.Uint64(TxPoolAccountQueueFlag.Name)
	}
	if ctx.IsSet(TxPoolGlobalQueueFlag.Name) {
		cfg.GlobalQueue = ctx.Uint64(TxPoolGlobalQueueFlag.Name)
	}
	if ctx.IsSet(TxPoolGlobalBaseFeeSlotsFlag.Name) {
		cfg.GlobalBaseFeeQueue = ctx.Uint64(TxPoolGlobalBaseFeeSlotsFlag.Name)
	}
	if ctx.IsSet(TxPoolLifetimeFlag.Name) {
		cfg.Lifetime = ctx.Duration(TxPoolLifetimeFlag.Name)
	}
	if ctx.IsSet(TxPoolTraceSendersFlag.Name) {
		// Parse the command separated flag
		senderHexes := libcommon.CliString2Array(ctx.String(TxPoolTraceSendersFlag.Name))
		cfg.TracedSenders = make([]string, len(senderHexes))
		for i, senderHex := range senderHexes {
			sender := libcommon.HexToAddress(senderHex)
			cfg.TracedSenders[i] = string(sender[:])
		}
	}
	if ctx.IsSet(TxPoolBlobPriceBumpFlag.Name) {
		fullCfg.TxPool.BlobPriceBump = ctx.Uint64(TxPoolBlobPriceBumpFlag.Name)
	}
	cfg.CommitEvery = common2.RandomizeDuration(ctx.Duration(TxPoolCommitEveryFlag.Name))
}

func setEthash(ctx *cli.Context, datadir string, cfg *ethconfig.Config) {
	if ctx.IsSet(EthashDatasetDirFlag.Name) {
		cfg.Ethash.DatasetDir = ctx.String(EthashDatasetDirFlag.Name)
	} else {
		cfg.Ethash.DatasetDir = filepath.Join(datadir, "ethash-dags")
	}
	if ctx.IsSet(EthashCachesInMemoryFlag.Name) {
		cfg.Ethash.CachesInMem = ctx.Int(EthashCachesInMemoryFlag.Name)
	}
	if ctx.IsSet(EthashCachesLockMmapFlag.Name) {
		cfg.Ethash.CachesLockMmap = ctx.Bool(EthashCachesLockMmapFlag.Name)
	}
	if ctx.IsSet(FakePoWFlag.Name) {
		cfg.Ethash.PowMode = ethashcfg.ModeFake
	}
	if ctx.IsSet(EthashDatasetsLockMmapFlag.Name) {
		cfg.Ethash.DatasetsLockMmap = ctx.Bool(EthashDatasetsLockMmapFlag.Name)
	}
}

func SetupMinerCobra(cmd *cobra.Command, cfg *params.MiningConfig) {
	flags := cmd.Flags()
	var err error
	cfg.Enabled, err = flags.GetBool(MiningEnabledFlag.Name)
	if err != nil {
		panic(err)
	}
	if cfg.Enabled && len(cfg.Etherbase.Bytes()) == 0 {
		panic(fmt.Sprintf("Erigon supports only remote miners. Flag --%s or --%s is required", MinerNotifyFlag.Name, MinerSigningKeyFileFlag.Name))
	}
	cfg.Notify, err = flags.GetStringArray(MinerNotifyFlag.Name)
	if err != nil {
		panic(err)
	}
	extraDataStr, err := flags.GetString(MinerExtraDataFlag.Name)
	if err != nil {
		panic(err)
	}
	cfg.ExtraData = []byte(extraDataStr)
	cfg.GasLimit, err = flags.GetUint64(MinerGasLimitFlag.Name)
	if err != nil {
		panic(err)
	}
	price, err := flags.GetInt64(MinerGasPriceFlag.Name)
	if err != nil {
		panic(err)
	}
	cfg.GasPrice = big.NewInt(price)
	cfg.Recommit, err = flags.GetDuration(MinerRecommitIntervalFlag.Name)
	if err != nil {
		panic(err)
	}
	cfg.Noverify, err = flags.GetBool(MinerNoVerfiyFlag.Name)
	if err != nil {
		panic(err)
	}

	// Extract the current etherbase, new flag overriding legacy one
	var etherbase string
	etherbase, err = flags.GetString(MinerEtherbaseFlag.Name)
	if err != nil {
		panic(err)
	}

	// Convert the etherbase into an address and configure it
	if etherbase == "" {
		Fatalf("No etherbase configured")
	}
	cfg.Etherbase = libcommon.HexToAddress(etherbase)
}

func setClique(ctx *cli.Context, cfg *params.ConsensusSnapshotConfig, datadir string) {
	cfg.CheckpointInterval = ctx.Uint64(CliqueSnapshotCheckpointIntervalFlag.Name)
	cfg.InmemorySnapshots = ctx.Int(CliqueSnapshotInmemorySnapshotsFlag.Name)
	cfg.InmemorySignatures = ctx.Int(CliqueSnapshotInmemorySignaturesFlag.Name)
	if ctx.IsSet(CliqueDataDirFlag.Name) {
		cfg.DBPath = filepath.Join(ctx.String(CliqueDataDirFlag.Name), "clique", "db")
	} else {
		cfg.DBPath = filepath.Join(datadir, "clique", "db")
	}
}

func setBorConfig(ctx *cli.Context, cfg *ethconfig.Config) {
	cfg.HeimdallURL = ctx.String(HeimdallURLFlag.Name)
	cfg.WithoutHeimdall = ctx.Bool(WithoutHeimdallFlag.Name)
	cfg.WithHeimdallMilestones = ctx.Bool(WithHeimdallMilestones.Name)
	cfg.WithHeimdallWaypointRecording = ctx.Bool(WithHeimdallWaypoints.Name)
	borsnaptype.RecordWayPoints(cfg.WithHeimdallWaypointRecording)
	cfg.PolygonSync = ctx.Bool(PolygonSyncFlag.Name)
}

func setMiner(ctx *cli.Context, cfg *params.MiningConfig) {
	cfg.Enabled = ctx.IsSet(MiningEnabledFlag.Name)
	cfg.EnabledPOS = !ctx.IsSet(ProposingDisableFlag.Name)

	if cfg.Enabled && len(cfg.Etherbase.Bytes()) == 0 {
		panic(fmt.Sprintf("Erigon supports only remote miners. Flag --%s or --%s is required", MinerNotifyFlag.Name, MinerSigningKeyFileFlag.Name))
	}
	if ctx.IsSet(MinerNotifyFlag.Name) {
		cfg.Notify = libcommon.CliString2Array(ctx.String(MinerNotifyFlag.Name))
	}
	if ctx.IsSet(MinerExtraDataFlag.Name) {
		cfg.ExtraData = []byte(ctx.String(MinerExtraDataFlag.Name))
	}
	if ctx.IsSet(MinerGasLimitFlag.Name) {
		cfg.GasLimit = ctx.Uint64(MinerGasLimitFlag.Name)
	}
	if ctx.IsSet(MinerGasPriceFlag.Name) {
		cfg.GasPrice = flags.GlobalBig(ctx, MinerGasPriceFlag.Name)
	}
	if ctx.IsSet(MinerRecommitIntervalFlag.Name) {
		cfg.Recommit = ctx.Duration(MinerRecommitIntervalFlag.Name)
	}
	if ctx.IsSet(MinerNoVerfiyFlag.Name) {
		cfg.Noverify = ctx.Bool(MinerNoVerfiyFlag.Name)
	}
}

func setWhitelist(ctx *cli.Context, cfg *ethconfig.Config) {
	whitelist := ctx.String(WhitelistFlag.Name)
	if whitelist == "" {
		return
	}
	cfg.Whitelist = make(map[uint64]libcommon.Hash)
	for _, entry := range libcommon.CliString2Array(whitelist) {
		parts := strings.Split(entry, "=")
		if len(parts) != 2 {
			Fatalf("Invalid whitelist entry: %s", entry)
		}
		number, err := strconv.ParseUint(parts[0], 0, 64)
		if err != nil {
			Fatalf("Invalid whitelist block number %s: %v", parts[0], err)
		}
		var hash libcommon.Hash
		if err = hash.UnmarshalText([]byte(parts[1])); err != nil {
			Fatalf("Invalid whitelist hash %s: %v", parts[1], err)
		}
		cfg.Whitelist[number] = hash
	}
}

type DynamicConfig struct {
	Root       string `json:"root"`
	Timestamp  uint64 `json:"timestamp"`
	GasLimit   uint64 `json:"gasLimit"`
	Difficulty int64  `json:"difficulty"`
}

func setBeaconAPI(ctx *cli.Context, cfg *ethconfig.Config) error {
	allowed := ctx.StringSlice(BeaconAPIFlag.Name)
	if err := cfg.BeaconRouter.UnwrapEndpointsList(allowed); err != nil {
		return err
	}

	cfg.BeaconRouter.Protocol = ctx.String(BeaconApiProtocolFlag.Name)
	cfg.BeaconRouter.Address = fmt.Sprintf("%s:%d", ctx.String(BeaconApiAddrFlag.Name), ctx.Int(BeaconApiPortFlag.Name))
	cfg.BeaconRouter.ReadTimeTimeout = time.Duration(ctx.Uint64(BeaconApiReadTimeoutFlag.Name)) * time.Second
	cfg.BeaconRouter.WriteTimeout = time.Duration(ctx.Uint64(BeaconApiWriteTimeoutFlag.Name)) * time.Second
	cfg.BeaconRouter.IdleTimeout = time.Duration(ctx.Uint64(BeaconApiIdleTimeoutFlag.Name)) * time.Second
	cfg.BeaconRouter.AllowedMethods = ctx.StringSlice(BeaconApiAllowMethodsFlag.Name)
	cfg.BeaconRouter.AllowedOrigins = ctx.StringSlice(BeaconApiAllowOriginsFlag.Name)
	cfg.BeaconRouter.AllowCredentials = ctx.Bool(BeaconApiAllowCredentialsFlag.Name)
	return nil
}

func setCaplin(ctx *cli.Context, cfg *ethconfig.Config) {
	// Caplin's block's backfilling is enabled if any of the following flags are set
	cfg.CaplinConfig.Backfilling = ctx.Bool(CaplinBackfillingFlag.Name) || ctx.Bool(CaplinArchiveFlag.Name) || ctx.Bool(CaplinBlobBackfillingFlag.Name)
	// More granularity here.
	cfg.CaplinConfig.BlobBackfilling = ctx.Bool(CaplinBlobBackfillingFlag.Name)
	cfg.CaplinConfig.BlobPruningDisabled = ctx.Bool(CaplinDisableBlobPruningFlag.Name)
	cfg.CaplinConfig.Archive = ctx.Bool(CaplinArchiveFlag.Name)
}

func setSilkworm(ctx *cli.Context, cfg *ethconfig.Config) {
	cfg.SilkwormExecution = ctx.Bool(SilkwormExecutionFlag.Name)
	cfg.SilkwormRpcDaemon = ctx.Bool(SilkwormRpcDaemonFlag.Name)
	cfg.SilkwormSentry = ctx.Bool(SilkwormSentryFlag.Name)
	cfg.SilkwormVerbosity = ctx.String(SilkwormVerbosityFlag.Name)
	cfg.SilkwormNumContexts = uint32(ctx.Uint64(SilkwormNumContextsFlag.Name))
	cfg.SilkwormRpcLogEnabled = ctx.Bool(SilkwormRpcLogEnabledFlag.Name)
	cfg.SilkwormRpcLogDirPath = logging.LogDirPath(ctx)
	cfg.SilkwormRpcLogMaxFileSize = uint16(ctx.Uint64(SilkwormRpcLogMaxFileSizeFlag.Name))
	cfg.SilkwormRpcLogMaxFiles = uint16(ctx.Uint(SilkwormRpcLogMaxFilesFlag.Name))
	cfg.SilkwormRpcLogDumpResponse = ctx.Bool(SilkwormRpcLogDumpResponseFlag.Name)
	cfg.SilkwormRpcNumWorkers = uint32(ctx.Uint64(SilkwormRpcNumWorkersFlag.Name))
	cfg.SilkwormRpcJsonCompatibility = ctx.Bool(SilkwormRpcJsonCompatibilityFlag.Name)
}

// CheckExclusive verifies that only a single instance of the provided flags was
// set by the user. Each flag might optionally be followed by a string type to
// specialize it further.
func CheckExclusive(ctx *cli.Context, args ...interface{}) {
	set := make([]string, 0, 1)
	for i := 0; i < len(args); i++ {
		// Make sure the next argument is a flag and skip if not set
		flag, ok := args[i].(cli.Flag)
		if !ok {
			panic(fmt.Sprintf("invalid argument, not cli.Flag type: %T", args[i]))
		}
		// Check if next arg extends current and expand its name if so
		name := flag.Names()[0]

		if i+1 < len(args) {
			switch option := args[i+1].(type) {
			case string:
				// Extended flag check, make sure value set doesn't conflict with passed in option
				if ctx.String(flag.Names()[0]) == option {
					name += "=" + option
					set = append(set, "--"+name)
				}
				// shift arguments and continue
				i++
				continue

			case cli.Flag:
			default:
				panic(fmt.Sprintf("invalid argument, not cli.Flag or string extension: %T", args[i+1]))
			}
		}
		// Mark the flag if it's set
		if ctx.IsSet(flag.Names()[0]) {
			set = append(set, "--"+name)
		}
	}
	if len(set) > 1 {
		Fatalf("Flags %v can't be used at the same time", strings.Join(set, ", "))
	}
}

// SetEthConfig applies eth-related command line flags to the config.
func SetEthConfig(ctx *cli.Context, nodeConfig *nodecfg.Config, cfg *ethconfig.Config, logger log.Logger) {
	cfg.LightClientDiscoveryAddr = ctx.String(LightClientDiscoveryAddrFlag.Name)
	cfg.LightClientDiscoveryPort = ctx.Uint64(LightClientDiscoveryPortFlag.Name)
	cfg.LightClientDiscoveryTCPPort = ctx.Uint64(LightClientDiscoveryTCPPortFlag.Name)
	cfg.SentinelAddr = ctx.String(SentinelAddrFlag.Name)
	cfg.SentinelPort = ctx.Uint64(SentinelPortFlag.Name)
	cfg.ForcePartialCommit = ctx.Bool(ForcePartialCommitFlag.Name)

	chain := ctx.String(ChainFlag.Name) // mainnet by default
	if ctx.IsSet(NetworkIdFlag.Name) {
		cfg.NetworkID = ctx.Uint64(NetworkIdFlag.Name)
		if cfg.NetworkID != 1 && !ctx.IsSet(ChainFlag.Name) {
			chain = "" // don't default to mainnet if NetworkID != 1
		}
	}

	cfg.Sync.UseSnapshots = ethconfig.UseSnapshotsByChainName(chain)
	if ctx.IsSet(SnapshotFlag.Name) { //force override default by cli
		cfg.Sync.UseSnapshots = ctx.Bool(SnapshotFlag.Name)
	}

	cfg.Dirs = nodeConfig.Dirs
	cfg.Snapshot.KeepBlocks = ctx.Bool(SnapKeepBlocksFlag.Name)
	cfg.Snapshot.Produce = !ctx.Bool(SnapStopFlag.Name)
	cfg.Snapshot.NoDownloader = ctx.Bool(NoDownloaderFlag.Name)
	cfg.Snapshot.Verify = ctx.Bool(DownloaderVerifyFlag.Name)
	cfg.Snapshot.DownloaderAddr = strings.TrimSpace(ctx.String(DownloaderAddrFlag.Name))
	if cfg.Snapshot.DownloaderAddr == "" {
		downloadRateStr := ctx.String(TorrentDownloadRateFlag.Name)
		uploadRateStr := ctx.String(TorrentUploadRateFlag.Name)
		var downloadRate, uploadRate datasize.ByteSize
		if err := downloadRate.UnmarshalText([]byte(downloadRateStr)); err != nil {
			panic(err)
		}
		if err := uploadRate.UnmarshalText([]byte(uploadRateStr)); err != nil {
			panic(err)
		}
		lvl, _, err := downloadercfg2.Int2LogLevel(ctx.Int(TorrentVerbosityFlag.Name))
		if err != nil {
			panic(err)
		}
		logger.Info("torrent verbosity", "level", lvl.LogString())
		version := "erigon: " + params.VersionWithCommit(params.GitCommit)
		webseedsList := libcommon.CliString2Array(ctx.String(WebSeedsFlag.Name))
		if known, ok := snapcfg.KnownWebseeds[chain]; ok {
			webseedsList = append(webseedsList, known...)
		}
		cfg.Downloader, err = downloadercfg2.New(cfg.Dirs, version, lvl, downloadRate, uploadRate, ctx.Int(TorrentPortFlag.Name), ctx.Int(TorrentConnsPerFileFlag.Name), ctx.Int(TorrentDownloadSlotsFlag.Name), libcommon.CliString2Array(ctx.String(TorrentStaticPeersFlag.Name)), webseedsList, chain, true)

		if err != nil {
			panic(err)
		}
		downloadernat.DoNat(nodeConfig.P2P.NAT, cfg.Downloader.ClientConfig, logger)
	}

	nodeConfig.Http.Snap = cfg.Snapshot

	if ctx.Command.Name == "import" {
		cfg.ImportMode = true
	}

	setEtherbase(ctx, cfg)
	setGPO(ctx, &cfg.GPO)

	setTxPool(ctx, cfg)
	cfg.TxPool = ethconfig.DefaultTxPool2Config(cfg)
	cfg.TxPool.DBDir = nodeConfig.Dirs.TxPool
	cfg.YieldSize = ctx.Uint64(YieldSizeFlag.Name)

	setEthash(ctx, nodeConfig.Dirs.DataDir, cfg)
	setClique(ctx, &cfg.Clique, nodeConfig.Dirs.DataDir)
	setMiner(ctx, &cfg.Miner)
	setWhitelist(ctx, cfg)
	setBorConfig(ctx, cfg)
	setSilkworm(ctx, cfg)
	if err := setBeaconAPI(ctx, cfg); err != nil {
		log.Error("Failed to set beacon API", "err", err)
	}
	setCaplin(ctx, cfg)

	cfg.Ethstats = ctx.String(EthStatsURLFlag.Name)

	if ctx.IsSet(RPCGlobalGasCapFlag.Name) {
		cfg.RPCGasCap = ctx.Uint64(RPCGlobalGasCapFlag.Name)
	}
	if cfg.RPCGasCap != 0 {
		logger.Info("Set global gas cap", "cap", cfg.RPCGasCap)
	} else {
		logger.Info("Global gas cap disabled")
	}
	if ctx.IsSet(RPCGlobalTxFeeCapFlag.Name) {
		cfg.RPCTxFeeCap = ctx.Float64(RPCGlobalTxFeeCapFlag.Name)
	}
	if ctx.IsSet(NoDiscoverFlag.Name) {
		cfg.EthDiscoveryURLs = []string{}
	} else if ctx.IsSet(DNSDiscoveryFlag.Name) {
		urls := ctx.String(DNSDiscoveryFlag.Name)
		if urls == "" {
			cfg.EthDiscoveryURLs = []string{}
		} else {
			cfg.EthDiscoveryURLs = libcommon.CliString2Array(urls)
		}
	}
	// Override any default configs for hard coded networks.
	chain = ctx.String(ChainFlag.Name)
	if strings.HasPrefix(chain, "dynamic") {
		configFilePath := ctx.String(ConfigFlag.Name)
		if configFilePath == "" {
			Fatalf("Config file is required for dynamic chain")
		}

		// Be sure to set this first
		params.DynamicChainConfigPath = filepath.Dir(configFilePath)
		filename := path.Join(params.DynamicChainConfigPath, chain+"-conf.json")

		genesis := core.GenesisBlockByChainName(chain)

		dConf := DynamicConfig{}

		if _, err := os.Stat(filename); err == nil {
			dConfBytes, err := os.ReadFile(filename)
			if err != nil {
				panic(err)
			}
			if err := json.Unmarshal(dConfBytes, &dConf); err != nil {
				panic(err)
			}
		}

		genesis.Timestamp = dConf.Timestamp
		genesis.GasLimit = dConf.GasLimit
		genesis.Difficulty = big.NewInt(dConf.Difficulty)

		cfg.Genesis = genesis

		genesisHash := libcommon.HexToHash(dConf.Root)
		if !ctx.IsSet(NetworkIdFlag.Name) {
			cfg.NetworkID = params.NetworkIDByChainName(chain)
		}
		SetDNSDiscoveryDefaults(cfg, genesisHash)
	} else {
		switch chain {
		default:
			genesis := core.GenesisBlockByChainName(chain)
			genesisHash := params.GenesisHashByChainName(chain)
			if (genesis == nil) || (genesisHash == nil) {
				Fatalf("ChainDB name is not recognized: %s", chain)
				return
			}
			cfg.Genesis = genesis
			if !ctx.IsSet(NetworkIdFlag.Name) {
				cfg.NetworkID = params.NetworkIDByChainName(chain)
			}
			SetDNSDiscoveryDefaults(cfg, *genesisHash)
		case "":
			if cfg.NetworkID == 1 {
				SetDNSDiscoveryDefaults(cfg, params.MainnetGenesisHash)
			}
		case networkname.DevChainName:
			if !ctx.IsSet(NetworkIdFlag.Name) {
				cfg.NetworkID = 1337
			}

			// Create new developer account or reuse existing one
			developer := cfg.Miner.Etherbase
			if developer == (libcommon.Address{}) {
				Fatalf("Please specify developer account address using --miner.etherbase")
			}
			log.Info("Using developer account", "address", developer)

			// Create a new developer genesis block or reuse existing one
			cfg.Genesis = core.DeveloperGenesisBlock(uint64(ctx.Int(DeveloperPeriodFlag.Name)), developer)
			log.Info("Using custom developer period", "seconds", cfg.Genesis.Config.Clique.Period)
			if !ctx.IsSet(MinerGasPriceFlag.Name) {
				cfg.Miner.GasPrice = big.NewInt(1)
			}
		}
	}

	if ctx.IsSet(OverridePragueFlag.Name) {
		cfg.OverridePragueTime = flags.GlobalBig(ctx, OverridePragueFlag.Name)
	}

	if ctx.IsSet(InternalConsensusFlag.Name) && clparams.EmbeddedSupported(cfg.NetworkID) {
		cfg.InternalCL = ctx.Bool(InternalConsensusFlag.Name)
	}

	if ctx.IsSet(TrustedSetupFile.Name) {
		libkzg.SetTrustedSetupFilePath(ctx.String(TrustedSetupFile.Name))
	}

	if ctx.IsSet(TxPoolGossipDisableFlag.Name) {
		cfg.DisableTxPoolGossip = ctx.Bool(TxPoolGossipDisableFlag.Name)
	}
}

// SetDNSDiscoveryDefaults configures DNS discovery with the given URL if
// no URLs are set.
func SetDNSDiscoveryDefaults(cfg *ethconfig.Config, genesis libcommon.Hash) {
	if cfg.EthDiscoveryURLs != nil {
		return // already set through flags/config
	}
	protocol := "all"
	if url := params.KnownDNSNetwork(genesis, protocol); url != "" {
		cfg.EthDiscoveryURLs = []string{url}
	}
}

func SplitTagsFlag(tagsFlag string) map[string]string {
	tags := libcommon.CliString2Array(tagsFlag)
	tagsMap := map[string]string{}

	for _, t := range tags {
		if t != "" {
			kv := strings.Split(t, "=")

			if len(kv) == 2 {
				tagsMap[kv[0]] = kv[1]
			}
		}
	}

	return tagsMap
}

func CobraFlags(cmd *cobra.Command, urfaveCliFlagsLists ...[]cli.Flag) {
	flags := cmd.PersistentFlags()
	for _, urfaveCliFlags := range urfaveCliFlagsLists {
		for _, flag := range urfaveCliFlags {
			switch f := flag.(type) {
			case *cli.IntFlag:
				flags.Int(f.Name, f.Value, f.Usage)
			case *cli.UintFlag:
				flags.Uint(f.Name, f.Value, f.Usage)
			case *cli.StringFlag:
				flags.String(f.Name, f.Value, f.Usage)
			case *cli.BoolFlag:
				flags.Bool(f.Name, false, f.Usage)
			default:
				panic(fmt.Errorf("unexpected type: %T", flag))
			}
		}
	}
}<|MERGE_RESOLUTION|>--- conflicted
+++ resolved
@@ -1161,7 +1161,6 @@
 		Usage: "Port for sentinel",
 		Value: 7777,
 	}
-<<<<<<< HEAD
 
 	OtsSearchMaxCapFlag = cli.Uint64Flag{
 		Name:  "ots.search.max.pagesize",
@@ -1330,12 +1329,11 @@
 		Name:  "diagnostics.speedtest",
 		Usage: "Enable speed test",
 		Value: false,
-=======
+	}
 	YieldSizeFlag = cli.Uint64Flag{
 		Name:  "yieldsize",
 		Usage: "transaction count fetched from txpool each time",
 		Value: 1000,
->>>>>>> 870772c0
 	}
 )
 
