// Copyright 2018 The go-ethereum Authors
// This file is part of the go-ethereum library.
//
// The go-ethereum library is free software: you can redistribute it and/or modify
// it under the terms of the GNU Lesser General Public License as published by
// the Free Software Foundation, either version 3 of the License, or
// (at your option) any later version.
//
// The go-ethereum library is distributed in the hope that it will be useful,
// but WITHOUT ANY WARRANTY; without even the implied warranty of
// MERCHANTABILITY or FITNESS FOR A PARTICULAR PURPOSE. See the
// GNU Lesser General Public License for more details.
//
// You should have received a copy of the GNU Lesser General Public License
// along with the go-ethereum library. If not, see <http://www.gnu.org/licenses/>.

package rawdb_test

import (
	"bytes"
	"context"
	"encoding/hex"
	"fmt"
	"math/big"
	"testing"

	libcommon "github.com/ledgerwatch/erigon-lib/common"
	"github.com/ledgerwatch/erigon-lib/kv/memdb"
	"github.com/ledgerwatch/erigon/core/rawdb"
	"github.com/ledgerwatch/erigon/core/rawdb/blockio"
	"github.com/ledgerwatch/erigon/eth/ethconfig"
	"github.com/ledgerwatch/erigon/turbo/services"
	"github.com/ledgerwatch/erigon/turbo/snapshotsync"
	"github.com/ledgerwatch/log/v3"
	"github.com/stretchr/testify/require"
	"golang.org/x/crypto/sha3"

	"github.com/ledgerwatch/erigon/common/u256"
	"github.com/ledgerwatch/erigon/core/types"
	"github.com/ledgerwatch/erigon/crypto"
	"github.com/ledgerwatch/erigon/params"
	"github.com/ledgerwatch/erigon/rlp"
)

func blocksIO() (services.FullBlockReader, *blockio.BlockWriter) {
	const txsV3 = true
	br := snapshotsync.NewBlockReader(snapshotsync.NewRoSnapshots(ethconfig.Snapshot{Enabled: false}, "", log.New()), txsV3)
	bw := blockio.NewBlockWriter(txsV3)
	return br, bw
}

// Tests block header storage and retrieval operations.
func TestHeaderStorage(t *testing.T) {
	_, tx := memdb.NewTestTx(t)
	ctx := context.Background()
	br, bw := blocksIO()

	// Create a test header to move around the database and make sure it's really new
	header := &types.Header{Number: big.NewInt(42), Extra: []byte("test header")}
	entry, err := br.Header(ctx, tx, header.Hash(), header.Number.Uint64())
	require.NoError(t, err)
	if entry != nil {
		t.Fatalf("Non existent header returned: %v", entry)
	}
	// Write and verify the header in the database
	bw.WriteHeader(tx, header)
	if entry, _ := br.Header(ctx, tx, header.Hash(), header.Number.Uint64()); entry == nil {
		t.Fatalf("Stored header not found")
	} else if entry.Hash() != header.Hash() {
		t.Fatalf("Retrieved header mismatch: have %v, want %v", entry, header)
	}
	if entry := rawdb.ReadHeaderRLP(tx, header.Hash(), header.Number.Uint64()); entry == nil {
		t.Fatalf("Stored header RLP not found")
	} else {
		hasher := sha3.NewLegacyKeccak256()
		hasher.Write(entry)

		if hash := libcommon.BytesToHash(hasher.Sum(nil)); hash != header.Hash() {
			t.Fatalf("Retrieved RLP header mismatch: have %v, want %v", entry, header)
		}
	}
	// Delete the header and verify the execution
	rawdb.DeleteHeader(tx, header.Hash(), header.Number.Uint64())
	if entry, _ := br.Header(ctx, tx, header.Hash(), header.Number.Uint64()); entry != nil {
		t.Fatalf("Deleted header returned: %v", entry)
	}
}

// Tests block body storage and retrieval operations.
func TestBodyStorage(t *testing.T) {
	_, tx := memdb.NewTestTx(t)
	require := require.New(t)
	br, bw := blocksIO()
<<<<<<< HEAD
=======
	_ = br
>>>>>>> a79033ce
	ctx := context.Background()

	var testKey, _ = crypto.HexToECDSA("b71c71a67e1177ad4e901695e1b4b9ee17ae16c6668d313eac2f96dbcda3f291")
	testAddr := crypto.PubkeyToAddress(testKey.PublicKey)

	mustSign := func(tx types.Transaction, s types.Signer) types.Transaction {
		r, err := types.SignTx(tx, s, testKey)
		require.NoError(err)
		return r
	}

	// prepare db so it works with our test
	signer1 := types.MakeSigner(params.MainnetChainConfig, 1)
	body := &types.Body{
		Transactions: []types.Transaction{
			mustSign(types.NewTransaction(1, testAddr, u256.Num1, 1, u256.Num1, nil), *signer1),
			mustSign(types.NewTransaction(2, testAddr, u256.Num1, 2, u256.Num1, nil), *signer1),
		},
		Uncles: []*types.Header{{Extra: []byte("test header")}},
	}

	// Create a test body to move around the database and make sure it's really new
	hasher := sha3.NewLegacyKeccak256()
	_ = rlp.Encode(hasher, body)
	header := &types.Header{Number: big.NewInt(0)}
	hash := header.Hash()

	if entry, _ := br.BodyWithTransactions(ctx, tx, hash, 0); entry != nil {
		t.Fatalf("Non existent body returned: %v", entry)
	}
	require.NoError(bw.WriteBody(tx, hash, 0, body))
	require.NoError(rawdb.WriteCanonicalHash(tx, hash, 0))
	if entry, _ := br.BodyWithTransactions(ctx, tx, hash, 0); entry == nil {
		t.Fatalf("Stored body not found")
	} else if types.DeriveSha(types.Transactions(entry.Transactions)) != types.DeriveSha(types.Transactions(body.Transactions)) || types.CalcUncleHash(entry.Uncles) != types.CalcUncleHash(body.Uncles) {
		t.Fatalf("Retrieved body mismatch: have %v, want %v", entry, body)
	}
<<<<<<< HEAD
	if entry, _ := br.BodyWithTransactions(ctx, tx, hash, 0); entry == nil {
=======
	if entry := rawdb.ReadBodyRLP(tx, hash, 0); entry == nil {
		//if entry, _ := br.BodyWithTransactions(ctx, tx, hash, 0); entry == nil {
>>>>>>> a79033ce
		t.Fatalf("Stored body RLP not found")
	} else {
		bodyRlp, err := rlp.EncodeToBytes(entry)
		if err != nil {
			log.Error("ReadBodyRLP failed", "err", err)
		}
		hasher := sha3.NewLegacyKeccak256()
		hasher.Write(bodyRlp)

		if calc := libcommon.BytesToHash(hasher.Sum(nil)); calc != hash {
			t.Fatalf("Retrieved RLP body mismatch: have %v, want %v", entry, body)
		}
	}
	// Delete the body and verify the execution
	rawdb.DeleteBody(tx, hash, 0)
	if entry, _ := br.BodyWithTransactions(ctx, tx, hash, 0); entry != nil {
		t.Fatalf("Deleted body returned: %v", entry)
	}
}

// Tests block storage and retrieval operations.
func TestBlockStorage(t *testing.T) {
	_, tx := memdb.NewTestTx(t)
	br, bw := blocksIO()
	ctx := context.Background()

	// Create a test block to move around the database and make sure it's really new
	block := types.NewBlockWithHeader(&types.Header{
		Number:      big.NewInt(1),
		Extra:       []byte("test block"),
		UncleHash:   types.EmptyUncleHash,
		TxHash:      types.EmptyRootHash,
		ReceiptHash: types.EmptyRootHash,
	})
	if entry, _, _ := br.BlockWithSenders(ctx, tx, block.Hash(), block.NumberU64()); entry != nil {
		t.Fatalf("Non existent block returned: %v", entry)
	}
	if entry, _ := br.Header(ctx, tx, block.Hash(), block.NumberU64()); entry != nil {
		t.Fatalf("Non existent header returned: %v", entry)
	}
	if entry, _ := br.BodyWithTransactions(ctx, tx, block.Hash(), block.NumberU64()); entry != nil {
		t.Fatalf("Non existent body returned: %v", entry)
	}

	// Write and verify the block in the database
	err := bw.WriteBlock(tx, block)
	if err != nil {
		t.Fatalf("Could not write block: %v", err)
	}
	if entry, _, _ := br.BlockWithSenders(ctx, tx, block.Hash(), block.NumberU64()); entry == nil {
		t.Fatalf("Stored block not found")
	} else if entry.Hash() != block.Hash() {
		t.Fatalf("Retrieved block mismatch: have %v, want %v", entry, block)
	}
	if entry, _ := br.Header(ctx, tx, block.Hash(), block.NumberU64()); entry == nil {
		t.Fatalf("Stored header not found")
	} else if entry.Hash() != block.Hash() {
		t.Fatalf("Retrieved header mismatch: have %v, want %v", entry, block.Header())
	}
	if err := bw.TruncateBlocks(context.Background(), tx, 2); err != nil {
		t.Fatal(err)
	}
	if entry, _ := br.BodyWithTransactions(ctx, tx, block.Hash(), block.NumberU64()); entry == nil {
		t.Fatalf("Stored body not found")
	} else if types.DeriveSha(types.Transactions(entry.Transactions)) != types.DeriveSha(block.Transactions()) || types.CalcUncleHash(entry.Uncles) != types.CalcUncleHash(block.Uncles()) {
		t.Fatalf("Retrieved body mismatch: have %v, want %v", entry, block.Body())
	}
	// Delete the block and verify the execution
	if err := bw.TruncateBlocks(context.Background(), tx, block.NumberU64()); err != nil {
		t.Fatal(err)
	}
	//if err := DeleteBlock(tx, block.Hash(), block.NumberU64()); err != nil {
	//	t.Fatalf("Could not delete block: %v", err)
	//}
	if entry, _, _ := br.BlockWithSenders(ctx, tx, block.Hash(), block.NumberU64()); entry != nil {
		t.Fatalf("Deleted block returned: %v", entry)
	}
	if entry, _ := br.Header(ctx, tx, block.Hash(), block.NumberU64()); entry != nil {
		t.Fatalf("Deleted header returned: %v", entry)
	}
	if entry, _ := br.BodyWithTransactions(ctx, tx, block.Hash(), block.NumberU64()); entry != nil {
		t.Fatalf("Deleted body returned: %v", entry)
	}

	// write again and delete it as old one
	if err := bw.WriteBlock(tx, block); err != nil {
		t.Fatalf("Could not write block: %v", err)
	}
	if err := rawdb.DeleteAncientBlocks(tx, 0, 1); err != nil {
		t.Fatal(err)
	}
}

// Tests that partial block contents don't get reassembled into full blocks.
func TestPartialBlockStorage(t *testing.T) {
	_, tx := memdb.NewTestTx(t)
	block := types.NewBlockWithHeader(&types.Header{
		Extra:       []byte("test block"),
		UncleHash:   types.EmptyUncleHash,
		TxHash:      types.EmptyRootHash,
		ReceiptHash: types.EmptyRootHash,
	})
	header := block.Header() // Not identical to struct literal above, due to other fields

	br, bw := blocksIO()
	ctx := context.Background()

	// Store a header and check that it's not recognized as a block
	bw.WriteHeader(tx, header)
	if entry, _, _ := br.BlockWithSenders(ctx, tx, block.Hash(), block.NumberU64()); entry != nil {
		t.Fatalf("Non existent block returned: %v", entry)
	}
	rawdb.DeleteHeader(tx, block.Hash(), block.NumberU64())

	// Store a body and check that it's not recognized as a block
	if err := bw.WriteBody(tx, block.Hash(), block.NumberU64(), block.Body()); err != nil {
		t.Fatal(err)
	}
	if entry, _, _ := br.BlockWithSenders(ctx, tx, block.Hash(), block.NumberU64()); entry != nil {
		t.Fatalf("Non existent block returned: %v", entry)
	}
	rawdb.DeleteBody(tx, block.Hash(), block.NumberU64())

	// Store a header and a body separately and check reassembly
	bw.WriteHeader(tx, header)
	if err := bw.WriteBody(tx, block.Hash(), block.NumberU64(), block.Body()); err != nil {
		t.Fatal(err)
	}

	if entry, _, _ := br.BlockWithSenders(ctx, tx, block.Hash(), block.NumberU64()); entry == nil {
		t.Fatalf("Stored block not found")
	} else if entry.Hash() != block.Hash() {
		t.Fatalf("Retrieved block mismatch: have %v, want %v", entry, block)
	}
}

// Tests block total difficulty storage and retrieval operations.
func TestTdStorage(t *testing.T) {
	_, tx := memdb.NewTestTx(t)
	bw := blockio.NewBlockWriter(false)

	// Create a test TD to move around the database and make sure it's really new
	hash, td := libcommon.Hash{}, big.NewInt(314)
	entry, err := rawdb.ReadTd(tx, hash, 0)
	if err != nil {
		t.Fatalf("ReadTd failed: %v", err)
	}
	if entry != nil {
		t.Fatalf("Non existent TD returned: %v", entry)
	}
	// Write and verify the TD in the database
	err = bw.WriteTd(tx, hash, 0, td)
	if err != nil {
		t.Fatalf("WriteTd failed: %v", err)
	}
	entry, err = rawdb.ReadTd(tx, hash, 0)
	if err != nil {
		t.Fatalf("ReadTd failed: %v", err)
	}
	if entry == nil {
		t.Fatalf("Stored TD not found")
	} else if entry.Cmp(td) != 0 {
		t.Fatalf("Retrieved TD mismatch: have %v, want %v", entry, td)
	}
	// Delete the TD and verify the execution
	err = bw.TruncateTd(tx, 0)
	if err != nil {
		t.Fatalf("DeleteTd failed: %v", err)
	}
	entry, err = rawdb.ReadTd(tx, hash, 0)
	if err != nil {
		t.Fatalf("ReadTd failed: %v", err)
	}
	if entry != nil {
		t.Fatalf("Deleted TD returned: %v", entry)
	}
}

// Tests that canonical numbers can be mapped to hashes and retrieved.
func TestCanonicalMappingStorage(t *testing.T) {
	_, tx := memdb.NewTestTx(t)
	_, bw := blocksIO()

	// Create a test canonical number and assinged hash to move around
	hash, number := libcommon.Hash{0: 0xff}, uint64(314)
	entry, err := rawdb.ReadCanonicalHash(tx, number)
	if err != nil {
		t.Fatalf("ReadCanonicalHash failed: %v", err)
	}
	if entry != (libcommon.Hash{}) {
		t.Fatalf("Non existent canonical mapping returned: %v", entry)
	}
	// Write and verify the TD in the database
	err = bw.WriteCanonicalHash(tx, hash, number)
	if err != nil {
		t.Fatalf("WriteCanoncalHash failed: %v", err)
	}
	entry, err = rawdb.ReadCanonicalHash(tx, number)
	if err != nil {
		t.Fatalf("ReadCanonicalHash failed: %v", err)
	}
	if entry == (libcommon.Hash{}) {
		t.Fatalf("Stored canonical mapping not found")
	} else if entry != hash {
		t.Fatalf("Retrieved canonical mapping mismatch: have %v, want %v", entry, hash)
	}
	// Delete the TD and verify the execution
	err = rawdb.TruncateCanonicalHash(tx, number, false)
	if err != nil {
		t.Fatalf("DeleteCanonicalHash failed: %v", err)
	}
	entry, err = rawdb.ReadCanonicalHash(tx, number)
	if err != nil {
		t.Error(err)
	}
	if entry != (libcommon.Hash{}) {
		t.Fatalf("Deleted canonical mapping returned: %v", entry)
	}
}

// Tests that head headers and head blocks can be assigned, individually.
func TestHeadStorage(t *testing.T) {
	_, db := memdb.NewTestTx(t)

	blockHead := types.NewBlockWithHeader(&types.Header{Extra: []byte("test block header")})
	blockFull := types.NewBlockWithHeader(&types.Header{Extra: []byte("test block full")})

	// Check that no head entries are in a pristine database
	if entry := rawdb.ReadHeadHeaderHash(db); entry != (libcommon.Hash{}) {
		t.Fatalf("Non head header entry returned: %v", entry)
	}
	if entry := rawdb.ReadHeadBlockHash(db); entry != (libcommon.Hash{}) {
		t.Fatalf("Non head block entry returned: %v", entry)
	}
	// Assign separate entries for the head header and block
	rawdb.WriteHeadHeaderHash(db, blockHead.Hash())
	rawdb.WriteHeadBlockHash(db, blockFull.Hash())

	// Check that both heads are present, and different (i.e. two heads maintained)
	if entry := rawdb.ReadHeadHeaderHash(db); entry != blockHead.Hash() {
		t.Fatalf("Head header hash mismatch: have %v, want %v", entry, blockHead.Hash())
	}
	if entry := rawdb.ReadHeadBlockHash(db); entry != blockFull.Hash() {
		t.Fatalf("Head block hash mismatch: have %v, want %v", entry, blockFull.Hash())
	}
}

// Tests that receipts associated with a single block can be stored and retrieved.
func TestBlockReceiptStorage(t *testing.T) {
	_, tx := memdb.NewTestTx(t)
	require := require.New(t)
	br, bw := blocksIO()
	ctx := context.Background()

	// Create a live block since we need metadata to reconstruct the receipt
	tx1 := types.NewTransaction(1, libcommon.HexToAddress("0x1"), u256.Num1, 1, u256.Num1, nil)
	tx2 := types.NewTransaction(2, libcommon.HexToAddress("0x2"), u256.Num2, 2, u256.Num2, nil)

	body := &types.Body{Transactions: types.Transactions{tx1, tx2}}

	// Create the two receipts to manage afterwards
	receipt1 := &types.Receipt{
		Status:            types.ReceiptStatusFailed,
		CumulativeGasUsed: 1,
		Logs: []*types.Log{
			{Address: libcommon.BytesToAddress([]byte{0x11})},
			{Address: libcommon.BytesToAddress([]byte{0x01, 0x11})},
		},
		TxHash:          tx1.Hash(),
		ContractAddress: libcommon.BytesToAddress([]byte{0x01, 0x11, 0x11}),
		GasUsed:         111111,
	}
	//receipt1.Bloom = types.CreateBloom(types.Receipts{receipt1})

	receipt2 := &types.Receipt{
		PostState:         libcommon.Hash{2}.Bytes(),
		CumulativeGasUsed: 2,
		Logs: []*types.Log{
			{Address: libcommon.BytesToAddress([]byte{0x22})},
			{Address: libcommon.BytesToAddress([]byte{0x02, 0x22})},
		},
		TxHash:          tx2.Hash(),
		ContractAddress: libcommon.BytesToAddress([]byte{0x02, 0x22, 0x22}),
		GasUsed:         222222,
	}
	//receipt2.Bloom = types.CreateBloom(types.Receipts{receipt2})
	receipts := []*types.Receipt{receipt1, receipt2}
	header := &types.Header{Number: big.NewInt(0)}

	// Check that no receipt entries are in a pristine database
	hash := header.Hash() //libcommon.BytesToHash([]byte{0x03, 0x14})
	b, senders, err := br.BlockWithSenders(ctx, tx, hash, 0)
	require.NoError(err)
	//require.NotNil(t, b)
	if rs := rawdb.ReadReceipts(tx, b, senders); len(rs) != 0 {
		t.Fatalf("non existent receipts returned: %v", rs)
	}

	rawdb.WriteCanonicalHash(tx, header.Hash(), header.Number.Uint64())
	bw.WriteHeader(tx, header)
	// Insert the body that corresponds to the receipts
	require.NoError(bw.WriteBody(tx, hash, 0, body))
	require.NoError(rawdb.WriteSenders(tx, hash, 0, body.SendersFromTxs()))

	// Insert the receipt slice into the database and check presence
	require.NoError(rawdb.WriteReceipts(tx, 0, receipts))

	b, senders, err = br.BlockWithSenders(ctx, tx, hash, 0)
	require.NoError(err)
	require.NotNil(b)
	if rs := rawdb.ReadReceipts(tx, b, senders); len(rs) == 0 {
		t.Fatalf("no receipts returned")
	} else {
		if err := checkReceiptsRLP(rs, receipts); err != nil {
			t.Fatalf(err.Error())
		}
	}
	// Delete the body and ensure that the receipts are no longer returned (metadata can't be recomputed)
	rawdb.DeleteHeader(tx, hash, 0)
	rawdb.DeleteBody(tx, hash, 0)
	b, senders, err = br.BlockWithSenders(ctx, tx, hash, 0)
	require.NoError(err)
	require.Nil(b)
	if rs := rawdb.ReadReceipts(tx, b, senders); rs != nil {
		t.Fatalf("receipts returned when body was deleted: %v", rs)
	}
	// Ensure that receipts without metadata can be returned without the block body too
	if err := checkReceiptsRLP(rawdb.ReadRawReceipts(tx, 0), receipts); err != nil {
		t.Fatal(err)
	}
	bw.WriteHeader(tx, header)
	// Sanity check that body alone without the receipt is a full purge
	require.NoError(bw.WriteBody(tx, hash, 0, body))
	require.NoError(rawdb.TruncateReceipts(tx, 0))
	b, senders, err = br.BlockWithSenders(ctx, tx, hash, 0)
	require.NoError(err)
	require.NotNil(b)
	if rs := rawdb.ReadReceipts(tx, b, senders); len(rs) != 0 {
		t.Fatalf("deleted receipts returned: %v", rs)
	}
}

// Tests block storage and retrieval operations with withdrawals.
func TestBlockWithdrawalsStorage(t *testing.T) {
	_, tx := memdb.NewTestTx(t)
	require := require.New(t)
	br, bw := blocksIO()
	ctx := context.Background()

	// create fake withdrawals
	w := types.Withdrawal{
		Index:     uint64(15),
		Validator: uint64(5500),
		Address:   libcommon.Address{0: 0xff},
		Amount:    1000,
	}

	w2 := types.Withdrawal{
		Index:     uint64(16),
		Validator: uint64(5501),
		Address:   libcommon.Address{0: 0xff},
		Amount:    1001,
	}

	withdrawals := make([]*types.Withdrawal, 0)
	withdrawals = append(withdrawals, &w)
	withdrawals = append(withdrawals, &w2)

	// Create a test block to move around the database and make sure it's really new
	block := types.NewBlockWithHeader(&types.Header{
		Number:      big.NewInt(1),
		Extra:       []byte("test block"),
		UncleHash:   types.EmptyUncleHash,
		TxHash:      types.EmptyRootHash,
		ReceiptHash: types.EmptyRootHash,
	})
	if entry, _, _ := br.BlockWithSenders(ctx, tx, block.Hash(), block.NumberU64()); entry != nil {
		t.Fatalf("Non existent block returned: %v", entry)
	}
	if entry, _ := br.Header(ctx, tx, block.Hash(), block.NumberU64()); entry != nil {
		t.Fatalf("Non existent header returned: %v", entry)
	}
	if entry, _ := br.BodyWithTransactions(ctx, tx, block.Hash(), block.NumberU64()); entry != nil {
		t.Fatalf("Non existent body returned: %v", entry)
	}

	// Write withdrawals to block
	wBlock := types.NewBlockFromStorage(block.Hash(), block.Header(), block.Transactions(), block.Uncles(), withdrawals)

	if err := bw.WriteBody(tx, wBlock.Hash(), wBlock.NumberU64(), wBlock.Body()); err != nil {
		t.Fatalf("Could not write body: %v", err)
	}

	// Write and verify the block in the database
	err := bw.WriteBlock(tx, wBlock)
	if err != nil {
		t.Fatalf("Could not write block: %v", err)
	}
	if entry, _, _ := br.BlockWithSenders(ctx, tx, block.Hash(), block.NumberU64()); entry == nil {
		t.Fatalf("Stored block not found")
	} else if entry.Hash() != block.Hash() {
		t.Fatalf("Retrieved block mismatch: have %v, want %v", entry, block)
	}
	if entry, _ := br.Header(ctx, tx, block.Hash(), block.NumberU64()); entry == nil {
		t.Fatalf("Stored header not found")
	} else if entry.Hash() != block.Hash() {
		t.Fatalf("Retrieved header mismatch: have %v, want %v", entry, block.Header())
	}
	if err := bw.TruncateBlocks(context.Background(), tx, 2); err != nil {
		t.Fatal(err)
	}
	entry, _ := br.BodyWithTransactions(ctx, tx, block.Hash(), block.NumberU64())
	if entry == nil {
		t.Fatalf("Stored body not found")
	} else if types.DeriveSha(types.Transactions(entry.Transactions)) != types.DeriveSha(block.Transactions()) || types.CalcUncleHash(entry.Uncles) != types.CalcUncleHash(block.Uncles()) {
		t.Fatalf("Retrieved body mismatch: have %v, want %v", entry, block.Body())
	}

	// Verify withdrawals on block
	readWithdrawals := entry.Withdrawals
	if len(readWithdrawals) != len(withdrawals) {
		t.Fatalf("Retrieved withdrawals mismatch: have %v, want %v", readWithdrawals, withdrawals)
	}

	rw := readWithdrawals[0]
	rw2 := readWithdrawals[1]

	require.NotNil(rw)
	require.Equal(uint64(15), rw.Index)
	require.Equal(uint64(5500), rw.Validator)
	require.Equal(libcommon.Address{0: 0xff}, rw.Address)
	require.Equal(uint64(1000), rw.Amount)

	require.NotNil(rw2)
	require.Equal(uint64(16), rw2.Index)
	require.Equal(uint64(5501), rw2.Validator)
	require.Equal(libcommon.Address{0: 0xff}, rw2.Address)
	require.Equal(uint64(1001), rw2.Amount)

	// Delete the block and verify the execution
	if err := bw.TruncateBlocks(context.Background(), tx, block.NumberU64()); err != nil {
		t.Fatal(err)
	}
	//if err := DeleteBlock(tx, block.Hash(), block.NumberU64()); err != nil {
	//	t.Fatalf("Could not delete block: %v", err)
	//}
	if entry, _, _ := br.BlockWithSenders(ctx, tx, block.Hash(), block.NumberU64()); entry != nil {
		t.Fatalf("Deleted block returned: %v", entry)
	}
	if entry, _ := br.Header(ctx, tx, block.Hash(), block.NumberU64()); entry != nil {
		t.Fatalf("Deleted header returned: %v", entry)
	}
	if entry, _ := br.BodyWithTransactions(ctx, tx, block.Hash(), block.NumberU64()); entry != nil {
		t.Fatalf("Deleted body returned: %v", entry)
	}

	// write again and delete it as old one
	if err := bw.WriteBlock(tx, block); err != nil {
		t.Fatalf("Could not write block: %v", err)
	}
	if err := rawdb.DeleteAncientBlocks(tx, 0, 1); err != nil {
		t.Fatal(err)
	}
}

// Tests pre-shanghai body to make sure withdrawals doesn't panic
func TestPreShanghaiBodyNoPanicOnWithdrawals(t *testing.T) {
	require := require.New(t)

	const bodyRlp = "f902bef8bef85d0101019471562b71999873db5b286df957af199ec94617f701801ca023f4aad9a71341d2990012a732366c3bc8a4ce9ff54c05546a9487445ac67692a0290d3a1411c2a675a4c12c98af60e34ea4d689f0ddfe0250a9e09c0819dfe3bff85d0201029471562b71999873db5b286df957af199ec94617f701801ca0f824d7edc241758aca948ff34d3797e4e31003f76cc9e05fb9c19e967fc48113a070e1389f0fa23fe765a04b23e98f98db6d630e3a035c1c7c968142ababb85a1df901fbf901f8a00000000000000000000000000000000000000000000000000000000000000000a00000000000000000000000000000000000000000000000000000000000000000940000000000000000000000000000000000000000a00000000000000000000000000000000000000000000000000000000000000000a00000000000000000000000000000000000000000000000000000000000000000a00000000000000000000000000000000000000000000000000000000000000000b901000000000000000000000000000000000000000000000000000000000000000000000000000000000000000000000000000000000000000000000000000000000000000000000000000000000000000000000000000000000000000000000000000000000000000000000000000000000000000000000000000000000000000000000000000000000000000000000000000000000000000000000000000000000000000000000000000000000000000000000000000000000000000000000000000000000000000000000000000000000000000000000000000000000000000000000000000000000000000000000000000000000000000000000000000000000080808080808b7465737420686561646572a00000000000000000000000000000000000000000000000000000000000000000880000000000000000"
	bstring, _ := hex.DecodeString(bodyRlp)

	body := new(types.Body)
	rlp.DecodeBytes(bstring, body)

	require.Nil(body.Withdrawals)
	require.Equal(2, len(body.Transactions))
}

// Tests pre-shanghai bodyForStorage to make sure withdrawals doesn't panic
func TestPreShanghaiBodyForStorageNoPanicOnWithdrawals(t *testing.T) {
	require := require.New(t)

	const bodyForStorageRlp = "c38002c0"
	bstring, _ := hex.DecodeString(bodyForStorageRlp)

	body := new(types.BodyForStorage)
	rlp.DecodeBytes(bstring, body)

	require.Nil(body.Withdrawals)
	require.Equal(uint32(2), body.TxAmount)
}

// Tests shanghai bodyForStorage to make sure withdrawals are present
func TestShanghaiBodyForStorageHasWithdrawals(t *testing.T) {
	require := require.New(t)

	const bodyForStorageRlp = "f83f8002c0f83adc0f82157c94ff000000000000000000000000000000000000008203e8dc1082157d94ff000000000000000000000000000000000000008203e9"
	bstring, _ := hex.DecodeString(bodyForStorageRlp)

	body := new(types.BodyForStorage)
	rlp.DecodeBytes(bstring, body)

	require.NotNil(body.Withdrawals)
	require.Equal(2, len(body.Withdrawals))
	require.Equal(uint32(2), body.TxAmount)
}

// Tests shanghai bodyForStorage to make sure when no withdrawals the slice is empty (not nil)
func TestShanghaiBodyForStorageNoWithdrawals(t *testing.T) {
	require := require.New(t)

	const bodyForStorageRlp = "c48002c0c0c0"
	bstring, _ := hex.DecodeString(bodyForStorageRlp)

	body := new(types.BodyForStorage)
	rlp.DecodeBytes(bstring, body)

	require.NotNil(body.Withdrawals)
	require.Equal(0, len(body.Withdrawals))
	require.Equal(uint32(2), body.TxAmount)
}

func checkReceiptsRLP(have, want types.Receipts) error {
	if len(have) != len(want) {
		return fmt.Errorf("receipts sizes mismatch: have %d, want %d", len(have), len(want))
	}
	for i := 0; i < len(want); i++ {
		rlpHave, err := rlp.EncodeToBytes(have[i])
		if err != nil {
			return err
		}
		rlpWant, err := rlp.EncodeToBytes(want[i])
		if err != nil {
			return err
		}
		if !bytes.Equal(rlpHave, rlpWant) {
			return fmt.Errorf("receipt #%d: receipt mismatch: have %s, want %s", i, hex.EncodeToString(rlpHave), hex.EncodeToString(rlpWant))
		}
	}
	return nil
}<|MERGE_RESOLUTION|>--- conflicted
+++ resolved
@@ -27,10 +27,7 @@
 	libcommon "github.com/ledgerwatch/erigon-lib/common"
 	"github.com/ledgerwatch/erigon-lib/kv/memdb"
 	"github.com/ledgerwatch/erigon/core/rawdb"
-	"github.com/ledgerwatch/erigon/core/rawdb/blockio"
-	"github.com/ledgerwatch/erigon/eth/ethconfig"
-	"github.com/ledgerwatch/erigon/turbo/services"
-	"github.com/ledgerwatch/erigon/turbo/snapshotsync"
+	"github.com/ledgerwatch/erigon/turbo/stages"
 	"github.com/ledgerwatch/log/v3"
 	"github.com/stretchr/testify/require"
 	"golang.org/x/crypto/sha3"
@@ -42,18 +39,14 @@
 	"github.com/ledgerwatch/erigon/rlp"
 )
 
-func blocksIO() (services.FullBlockReader, *blockio.BlockWriter) {
-	const txsV3 = true
-	br := snapshotsync.NewBlockReader(snapshotsync.NewRoSnapshots(ethconfig.Snapshot{Enabled: false}, "", log.New()), txsV3)
-	bw := blockio.NewBlockWriter(txsV3)
-	return br, bw
-}
-
 // Tests block header storage and retrieval operations.
 func TestHeaderStorage(t *testing.T) {
-	_, tx := memdb.NewTestTx(t)
-	ctx := context.Background()
-	br, bw := blocksIO()
+	m := stages.Mock(t)
+	tx, err := m.DB.BeginRw(m.Ctx)
+	require.NoError(t, err)
+	defer tx.Rollback()
+	ctx := m.Ctx
+	br, bw := m.NewBlocksIO()
 
 	// Create a test header to move around the database and make sure it's really new
 	header := &types.Header{Number: big.NewInt(42), Extra: []byte("test header")}
@@ -88,14 +81,13 @@
 
 // Tests block body storage and retrieval operations.
 func TestBodyStorage(t *testing.T) {
-	_, tx := memdb.NewTestTx(t)
+	m := stages.Mock(t)
+	tx, err := m.DB.BeginRw(m.Ctx)
+	require.NoError(t, err)
+	defer tx.Rollback()
+	ctx := m.Ctx
+	br, bw := m.NewBlocksIO()
 	require := require.New(t)
-	br, bw := blocksIO()
-<<<<<<< HEAD
-=======
-	_ = br
->>>>>>> a79033ce
-	ctx := context.Background()
 
 	var testKey, _ = crypto.HexToECDSA("b71c71a67e1177ad4e901695e1b4b9ee17ae16c6668d313eac2f96dbcda3f291")
 	testAddr := crypto.PubkeyToAddress(testKey.PublicKey)
@@ -119,25 +111,20 @@
 	// Create a test body to move around the database and make sure it's really new
 	hasher := sha3.NewLegacyKeccak256()
 	_ = rlp.Encode(hasher, body)
-	header := &types.Header{Number: big.NewInt(0)}
-	hash := header.Hash()
+	hash := libcommon.BytesToHash(hasher.Sum(nil))
 
 	if entry, _ := br.BodyWithTransactions(ctx, tx, hash, 0); entry != nil {
 		t.Fatalf("Non existent body returned: %v", entry)
 	}
+	require.NoError(rawdb.WriteCanonicalHash(tx, hash, 0))
 	require.NoError(bw.WriteBody(tx, hash, 0, body))
-	require.NoError(rawdb.WriteCanonicalHash(tx, hash, 0))
 	if entry, _ := br.BodyWithTransactions(ctx, tx, hash, 0); entry == nil {
 		t.Fatalf("Stored body not found")
 	} else if types.DeriveSha(types.Transactions(entry.Transactions)) != types.DeriveSha(types.Transactions(body.Transactions)) || types.CalcUncleHash(entry.Uncles) != types.CalcUncleHash(body.Uncles) {
 		t.Fatalf("Retrieved body mismatch: have %v, want %v", entry, body)
 	}
-<<<<<<< HEAD
-	if entry, _ := br.BodyWithTransactions(ctx, tx, hash, 0); entry == nil {
-=======
-	if entry := rawdb.ReadBodyRLP(tx, hash, 0); entry == nil {
+	if entry := rawdb.ReadBodyRLP(tx, hash, 0, br.TxsV3Enabled()); entry == nil {
 		//if entry, _ := br.BodyWithTransactions(ctx, tx, hash, 0); entry == nil {
->>>>>>> a79033ce
 		t.Fatalf("Stored body RLP not found")
 	} else {
 		bodyRlp, err := rlp.EncodeToBytes(entry)
@@ -160,9 +147,12 @@
 
 // Tests block storage and retrieval operations.
 func TestBlockStorage(t *testing.T) {
-	_, tx := memdb.NewTestTx(t)
-	br, bw := blocksIO()
-	ctx := context.Background()
+	m := stages.Mock(t)
+	tx, err := m.DB.BeginRw(m.Ctx)
+	require.NoError(t, err)
+	defer tx.Rollback()
+	ctx := m.Ctx
+	br, bw := m.NewBlocksIO()
 
 	// Create a test block to move around the database and make sure it's really new
 	block := types.NewBlockWithHeader(&types.Header{
@@ -183,7 +173,7 @@
 	}
 
 	// Write and verify the block in the database
-	err := bw.WriteBlock(tx, block)
+	err = bw.WriteBlock(tx, block)
 	if err != nil {
 		t.Fatalf("Could not write block: %v", err)
 	}
@@ -233,7 +223,13 @@
 
 // Tests that partial block contents don't get reassembled into full blocks.
 func TestPartialBlockStorage(t *testing.T) {
-	_, tx := memdb.NewTestTx(t)
+	m := stages.Mock(t)
+	tx, err := m.DB.BeginRw(m.Ctx)
+	require.NoError(t, err)
+	defer tx.Rollback()
+	ctx := m.Ctx
+	br, bw := m.NewBlocksIO()
+
 	block := types.NewBlockWithHeader(&types.Header{
 		Extra:       []byte("test block"),
 		UncleHash:   types.EmptyUncleHash,
@@ -242,9 +238,6 @@
 	})
 	header := block.Header() // Not identical to struct literal above, due to other fields
 
-	br, bw := blocksIO()
-	ctx := context.Background()
-
 	// Store a header and check that it's not recognized as a block
 	bw.WriteHeader(tx, header)
 	if entry, _, _ := br.BlockWithSenders(ctx, tx, block.Hash(), block.NumberU64()); entry != nil {
@@ -276,8 +269,11 @@
 
 // Tests block total difficulty storage and retrieval operations.
 func TestTdStorage(t *testing.T) {
-	_, tx := memdb.NewTestTx(t)
-	bw := blockio.NewBlockWriter(false)
+	m := stages.Mock(t)
+	tx, err := m.DB.BeginRw(m.Ctx)
+	require.NoError(t, err)
+	defer tx.Rollback()
+	_, bw := m.NewBlocksIO()
 
 	// Create a test TD to move around the database and make sure it's really new
 	hash, td := libcommon.Hash{}, big.NewInt(314)
@@ -318,8 +314,11 @@
 
 // Tests that canonical numbers can be mapped to hashes and retrieved.
 func TestCanonicalMappingStorage(t *testing.T) {
-	_, tx := memdb.NewTestTx(t)
-	_, bw := blocksIO()
+	m := stages.Mock(t)
+	tx, err := m.DB.BeginRw(m.Ctx)
+	require.NoError(t, err)
+	defer tx.Rollback()
+	_, bw := m.NewBlocksIO()
 
 	// Create a test canonical number and assinged hash to move around
 	hash, number := libcommon.Hash{0: 0xff}, uint64(314)
@@ -359,7 +358,7 @@
 }
 
 // Tests that head headers and head blocks can be assigned, individually.
-func TestHeadStorage(t *testing.T) {
+func TestHeadStorage2(t *testing.T) {
 	_, db := memdb.NewTestTx(t)
 
 	blockHead := types.NewBlockWithHeader(&types.Header{Extra: []byte("test block header")})
@@ -385,12 +384,38 @@
 	}
 }
 
+// Tests that head headers and head blocks can be assigned, individually.
+func TestHeadStorage(t *testing.T) {
+	m := stages.Mock(t)
+	tx, err := m.DB.BeginRw(m.Ctx)
+	require.NoError(t, err)
+	defer tx.Rollback()
+
+	blockHead := types.NewBlockWithHeader(&types.Header{Extra: []byte("test block header"), Number: libcommon.Big1})
+	blockFull := types.NewBlockWithHeader(&types.Header{Extra: []byte("test block full"), Number: libcommon.Big1})
+
+	// Assign separate entries for the head header and block
+	rawdb.WriteHeadHeaderHash(tx, blockHead.Hash())
+	rawdb.WriteHeadBlockHash(tx, blockFull.Hash())
+
+	// Check that both heads are present, and different (i.e. two heads maintained)
+	if entry := rawdb.ReadHeadHeaderHash(tx); entry != blockHead.Hash() {
+		t.Fatalf("Head header hash mismatch: have %v, want %v", entry, blockHead.Hash())
+	}
+	if entry := rawdb.ReadHeadBlockHash(tx); entry != blockFull.Hash() {
+		t.Fatalf("Head block hash mismatch: have %v, want %v", entry, blockFull.Hash())
+	}
+}
+
 // Tests that receipts associated with a single block can be stored and retrieved.
 func TestBlockReceiptStorage(t *testing.T) {
-	_, tx := memdb.NewTestTx(t)
+	m := stages.Mock(t)
+	tx, err := m.DB.BeginRw(m.Ctx)
+	require.NoError(t, err)
+	defer tx.Rollback()
+	br, bw := m.NewBlocksIO()
 	require := require.New(t)
-	br, bw := blocksIO()
-	ctx := context.Background()
+	ctx := m.Ctx
 
 	// Create a live block since we need metadata to reconstruct the receipt
 	tx1 := types.NewTransaction(1, libcommon.HexToAddress("0x1"), u256.Num1, 1, u256.Num1, nil)
@@ -482,9 +507,12 @@
 
 // Tests block storage and retrieval operations with withdrawals.
 func TestBlockWithdrawalsStorage(t *testing.T) {
-	_, tx := memdb.NewTestTx(t)
+	m := stages.Mock(t)
+	tx, err := m.DB.BeginRw(m.Ctx)
+	require.NoError(t, err)
+	defer tx.Rollback()
+	br, bw := m.NewBlocksIO()
 	require := require.New(t)
-	br, bw := blocksIO()
 	ctx := context.Background()
 
 	// create fake withdrawals
@@ -532,7 +560,7 @@
 	}
 
 	// Write and verify the block in the database
-	err := bw.WriteBlock(tx, wBlock)
+	err = bw.WriteBlock(tx, wBlock)
 	if err != nil {
 		t.Fatalf("Could not write block: %v", err)
 	}
