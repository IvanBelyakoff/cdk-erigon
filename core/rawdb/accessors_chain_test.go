--- conflicted
+++ resolved
@@ -91,10 +91,6 @@
 	_, tx := memdb.NewTestTx(t)
 	require := require.New(t)
 	br, bw := blocksIO()
-<<<<<<< HEAD
-=======
-	_ = br
->>>>>>> e59f12bb
 	ctx := context.Background()
 
 	var testKey, _ = crypto.HexToECDSA("b71c71a67e1177ad4e901695e1b4b9ee17ae16c6668d313eac2f96dbcda3f291")
@@ -125,24 +121,15 @@
 	if entry, _ := br.BodyWithTransactions(ctx, tx, hash, 0); entry != nil {
 		t.Fatalf("Non existent body returned: %v", entry)
 	}
-<<<<<<< HEAD
-	require.NoError(bw.WriteHeader(tx, header))
-	require.NoError(bw.WriteBody(tx, hash, 0, body))
-=======
 	require.NoError(bw.WriteBody(tx, hash, 0, body))
 	require.NoError(rawdb.WriteCanonicalHash(tx, hash, 0))
->>>>>>> e59f12bb
 	if entry, _ := br.BodyWithTransactions(ctx, tx, hash, 0); entry == nil {
 		t.Fatalf("Stored body not found")
 	} else if types.DeriveSha(types.Transactions(entry.Transactions)) != types.DeriveSha(types.Transactions(body.Transactions)) || types.CalcUncleHash(entry.Uncles) != types.CalcUncleHash(body.Uncles) {
 		t.Fatalf("Retrieved body mismatch: have %v, want %v", entry, body)
 	}
-<<<<<<< HEAD
-	if entry, _ := br.BodyWithTransactions(ctx, tx, hash, 0); entry == nil {
-=======
 	if entry := rawdb.ReadBodyRLP(tx, hash, 0); entry == nil {
 		//if entry, _ := br.BodyWithTransactions(ctx, tx, hash, 0); entry == nil {
->>>>>>> e59f12bb
 		t.Fatalf("Stored body RLP not found")
 	} else {
 		bodyRlp, err := rlp.EncodeToBytes(entry)
