--- conflicted
+++ resolved
@@ -679,7 +679,6 @@
 func newRandBlobTx() *BlobTx {
 	stx := &BlobTx{DynamicFeeTransaction: DynamicFeeTransaction{
 		CommonTx: CommonTx{
-<<<<<<< HEAD
 			ChainID: uint256.NewInt(rand.Uint64()),
 			Nonce:   rand.Uint64(),
 			Gas:     rand.Uint64(),
@@ -689,16 +688,6 @@
 			YParity: rand.Intn(2) != 0,
 			R:       *uint256.NewInt(rand.Uint64()),
 			S:       *uint256.NewInt(rand.Uint64()),
-=======
-			Nonce: rand.Uint64(),
-			Gas:   rand.Uint64(),
-			To:    randAddr(),
-			Value: uint256.NewInt(rand.Uint64()),
-			Data:  randData(),
-			V:     *uint256.NewInt(rand.Uint64()),
-			R:     *uint256.NewInt(rand.Uint64()),
-			S:     *uint256.NewInt(rand.Uint64()),
->>>>>>> 71231140
 		},
 		Tip:        uint256.NewInt(rand.Uint64()),
 		FeeCap:     uint256.NewInt(rand.Uint64()),
@@ -723,11 +712,7 @@
 	fmt.Printf("AccessList: %v\n", stx.AccessList)
 	fmt.Printf("MaxFeePerDataGas: %v\n", stx.MaxFeePerDataGas)
 	fmt.Printf("BlobVersionedHashes: %v\n", stx.BlobVersionedHashes)
-<<<<<<< HEAD
 	fmt.Printf("YParity: %v\n", stx.YParity)
-=======
-	fmt.Printf("V: %v\n", stx.V)
->>>>>>> 71231140
 	fmt.Printf("R: %v\n", stx.R)
 	fmt.Printf("S: %v\n", stx.S)
 	fmt.Println("-----")
