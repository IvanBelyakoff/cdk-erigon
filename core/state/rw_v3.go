--- conflicted
+++ resolved
@@ -347,12 +347,8 @@
 	rs.lock.Lock()
 	defer rs.lock.Unlock()
 
-<<<<<<< HEAD
+	var a accounts.Account
 	for addr, increase := range txTask.BalanceIncreaseSet {
-=======
-	var a accounts.Account
-	for addr := range txTask.BalanceIncreaseSet {
->>>>>>> 0b8e9f06
 		addrBytes := addr.Bytes()
 		enc0 := rs.get(kv.PlainState, addrBytes)
 		if enc0 == nil {
