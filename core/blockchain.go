// Copyright 2014 The go-ethereum Authors
// This file is part of the go-ethereum library.
//
// The go-ethereum library is free software: you can redistribute it and/or modify
// it under the terms of the GNU Lesser General Public License as published by
// the Free Software Foundation, either version 3 of the License, or
// (at your option) any later version.
//
// The go-ethereum library is distributed in the hope that it will be useful,
// but WITHOUT ANY WARRANTY; without even the implied warranty of
// MERCHANTABILITY or FITNESS FOR A PARTICULAR PURPOSE. See the
// GNU Lesser General Public License for more details.
//
// You should have received a copy of the GNU Lesser General Public License
// along with the go-ethereum library. If not, see <http://www.gnu.org/licenses/>.

// Package core implements the Ethereum consensus protocol.
package core

import (
	"encoding/json"
	"fmt"
	"time"

	"github.com/ledgerwatch/log/v3"
	"golang.org/x/crypto/sha3"
	"golang.org/x/exp/slices"

<<<<<<< HEAD
	erigonchain "github.com/gateway-fm/cdk-erigon-lib/chain"
	libcommon "github.com/gateway-fm/cdk-erigon-lib/common"

	"github.com/ledgerwatch/erigon/chain"
	zktypes "github.com/ledgerwatch/erigon/zk/types"

	"github.com/gateway-fm/cdk-erigon-lib/kv"

=======
	"github.com/ledgerwatch/erigon-lib/chain"
	libcommon "github.com/ledgerwatch/erigon-lib/common"
	"github.com/ledgerwatch/erigon-lib/common/cmp"
	"github.com/ledgerwatch/erigon-lib/common/dbg"
	"github.com/ledgerwatch/erigon-lib/metrics"
>>>>>>> fcad3a03
	"github.com/ledgerwatch/erigon/common/math"
	"github.com/ledgerwatch/erigon/common/u256"
	"github.com/ledgerwatch/erigon/consensus"
	"github.com/ledgerwatch/erigon/core/state"
	"github.com/ledgerwatch/erigon/core/types"
	"github.com/ledgerwatch/erigon/core/vm"
	"github.com/ledgerwatch/erigon/core/vm/evmtypes"
	"github.com/ledgerwatch/erigon/eth/ethutils"
	"github.com/ledgerwatch/erigon/rlp"
)

var (
	blockExecutionTimer = metrics.GetOrCreateSummary("chain_execution_seconds")
)

type SyncMode string

const (
	TriesInMemory = 128

	// See gas_limit in https://github.com/gnosischain/specs/blob/master/execution/withdrawals.md
	SysCallGasLimit = uint64(30_000_000)
)

type RejectedTx struct {
	Index int    `json:"index"    gencodec:"required"`
	Err   string `json:"error"    gencodec:"required"`
}

type RejectedTxs []*RejectedTx

type EphemeralExecResult struct {
	StateRoot        libcommon.Hash        `json:"stateRoot"`
	TxRoot           libcommon.Hash        `json:"txRoot"`
	ReceiptRoot      libcommon.Hash        `json:"receiptsRoot"`
	LogsHash         libcommon.Hash        `json:"logsHash"`
	Bloom            types.Bloom           `json:"logsBloom"        gencodec:"required"`
	Receipts         types.Receipts        `json:"receipts"`
	Rejected         RejectedTxs           `json:"rejected,omitempty"`
	Difficulty       *math.HexOrDecimal256 `json:"currentDifficulty" gencodec:"required"`
	GasUsed          math.HexOrDecimal64   `json:"gasUsed"`
	StateSyncReceipt *types.Receipt        `json:"-"`
}

// ExecuteBlockEphemerally runs a block from provided stateReader and
// writes the result to the provided stateWriter
func ExecuteBlockEphemerally(
	chainConfig *chain.Config, vmConfig *vm.Config,
	blockHashFunc func(n uint64) libcommon.Hash,
	engine consensus.Engine, block *types.Block,
<<<<<<< HEAD
	stateReader state.StateReader,
	stateWriter state.WriterWithChangeSets,
	chainReader consensus.ChainHeaderReader,
	getTracer func(txIndex int, txHash libcommon.Hash) (vm.EVMLogger, error),
	dbTx kv.RwTx,
	roHermezDb state.ReadOnlyHermezDb,
=======
	stateReader state.StateReader, stateWriter state.WriterWithChangeSets,
	chainReader consensus.ChainReader, getTracer func(txIndex int, txHash libcommon.Hash) (vm.EVMLogger, error),
	logger log.Logger,
>>>>>>> fcad3a03
) (*EphemeralExecResult, error) {

	defer blockExecutionTimer.ObserveDuration(time.Now())
	block.Uncles()
	ibs := state.New(stateReader)
	header := block.Header()

	usedGas := new(uint64)
	usedBlobGas := new(uint64)
	gp := new(GasPool)
	gp.AddGas(block.GasLimit()).AddBlobGas(chainConfig.GetMaxBlobGasPerBlock())

	if err := InitializeBlockExecution(engine, chainReader, block.Header(), chainConfig, ibs, logger); err != nil {
		return nil, err
	}

	var rejectedTxs []*RejectedTx
	includedTxs := make(types.Transactions, 0, block.Transactions().Len())
	receipts := make(types.Receipts, 0, block.Transactions().Len())
	noop := state.NewNoopWriter()
	for i, tx := range block.Transactions() {
		ibs.SetTxContext(tx.Hash(), block.Hash(), i)
		writeTrace := false
		if vmConfig.Debug && vmConfig.Tracer == nil {
			tracer, err := getTracer(i, tx.Hash())
			if err != nil {
				return nil, fmt.Errorf("could not obtain tracer: %w", err)
			}
			vmConfig.Tracer = tracer
			writeTrace = true
		}
<<<<<<< HEAD

		gp.Reset(block.GasLimit())

		effectiveGasPricePercentage, err := roHermezDb.GetEffectiveGasPricePercentage(tx.Hash())
		if err != nil {
			return nil, err
		}

		receipt, _, err := ApplyTransaction(chainConfig, blockHashFunc, engine, nil, gp, ibs, noop, header, tx, usedGas, *vmConfig, excessDataGas, effectiveGasPricePercentage)
=======
		receipt, _, err := ApplyTransaction(chainConfig, blockHashFunc, engine, nil, gp, ibs, noop, header, tx, usedGas, usedBlobGas, *vmConfig)
>>>>>>> fcad3a03
		if writeTrace {
			if ftracer, ok := vmConfig.Tracer.(vm.FlushableTracer); ok {
				ftracer.Flush(tx)
			}

			vmConfig.Tracer = nil
		}

		if err != nil {
			if !vmConfig.StatelessExec {
				return nil, fmt.Errorf("could not apply tx %d from block %d [%v]: %w", i, block.NumberU64(), tx.Hash().Hex(), err)
			}
			rejectedTxs = append(rejectedTxs, &RejectedTx{i, err.Error()})
		} else {
			includedTxs = append(includedTxs, tx)
			if !vmConfig.NoReceipts {
				receipts = append(receipts, receipt)
			}
		}
	}

	receiptSha := types.DeriveSha(receipts)
<<<<<<< HEAD
	// [zkevm] todo
	//if !vmConfig.StatelessExec && chainConfig.IsByzantium(header.Number.Uint64()) && !vmConfig.NoReceipts && receiptSha != block.ReceiptHash() {
	//	return nil, fmt.Errorf("mismatched receipt headers for block %d (%s != %s)", block.NumberU64(), receiptSha.Hex(), block.ReceiptHash().Hex())
	//}
=======
	if !vmConfig.StatelessExec && chainConfig.IsByzantium(header.Number.Uint64()) && !vmConfig.NoReceipts && receiptSha != block.ReceiptHash() {
		if dbg.LogHashMismatchReason() {
			logReceipts(receipts, includedTxs, chainConfig, header, logger)
		}

		return nil, fmt.Errorf("mismatched receipt headers for block %d (%s != %s)", block.NumberU64(), receiptSha.Hex(), block.ReceiptHash().Hex())
	}
>>>>>>> fcad3a03

	// in zkEVM we don't have headers to check GasUsed against
	//if !vmConfig.StatelessExec && *usedGas != header.GasUsed && header.GasUsed > 0 {
	//	return nil, fmt.Errorf("gas used by execution: %d, in header: %d", *usedGas, header.GasUsed)
	//}

	if header.BlobGasUsed != nil && *usedBlobGas != *header.BlobGasUsed {
		return nil, fmt.Errorf("blob gas used by execution: %d, in header: %d", *usedBlobGas, *header.BlobGasUsed)
	}

	var bloom types.Bloom
	if !vmConfig.NoReceipts {
		bloom = types.CreateBloom(receipts)
		// [zkevm] todo
		//if !vmConfig.StatelessExec && bloom != header.Bloom {
		//	return nil, fmt.Errorf("bloom computed by execution: %x, in header: %x", bloom, header.Bloom)
		//}
	}
	if !vmConfig.ReadOnly {
		txs := block.Transactions()
		if _, _, _, err := FinalizeBlockExecution(engine, stateReader, block.Header(), txs, block.Uncles(), stateWriter, chainConfig, ibs, receipts, block.Withdrawals(), chainReader, false, logger); err != nil {
			return nil, err
		}
	}
	blockLogs := ibs.Logs()
	execRs := &EphemeralExecResult{
		TxRoot:      types.DeriveSha(includedTxs),
		ReceiptRoot: receiptSha,
		Bloom:       bloom,
		LogsHash:    rlpHash(blockLogs),
		Receipts:    receipts,
		Difficulty:  (*math.HexOrDecimal256)(header.Difficulty),
		GasUsed:     math.HexOrDecimal64(*usedGas),
		Rejected:    rejectedTxs,
	}

	if chainConfig.Bor != nil {
		var logs []*types.Log
		for _, receipt := range receipts {
			logs = append(logs, receipt.Logs...)
		}

<<<<<<< HEAD
	if chainConfig.DAOForkBlock != nil && chainConfig.DAOForkBlock.Cmp(block.Number()) == 0 {
		misc.ApplyDAOHardFork(ibs)
	}
	noop := state.NewNoopWriter()
	for i, tx := range block.Transactions() {
		ibs.Prepare(tx.Hash(), block.Hash(), i)
		writeTrace := false
		if vmConfig.Debug && vmConfig.Tracer == nil {
			tracer, err := getTracer(i, tx.Hash())
			if err != nil {
				return nil, fmt.Errorf("could not obtain tracer: %w", err)
			}
			vmConfig.Tracer = tracer
			writeTrace = true
		}
		gp.Reset(block.GasLimit())

		receipt, _, err := ApplyTransaction(chainConfig, blockHashFunc, engine, nil, gp, ibs, noop, header, tx, usedGas, *vmConfig, excessDataGas, zktypes.EFFECTIVE_GAS_PRICE_PERCENTAGE_DISABLED)
		if writeTrace {
			if ftracer, ok := vmConfig.Tracer.(vm.FlushableTracer); ok {
				ftracer.Flush(tx)
			}
=======
		stateSyncReceipt := &types.Receipt{}
		if chainConfig.Consensus == chain.BorConsensus && len(blockLogs) > 0 {
			slices.SortStableFunc(blockLogs, func(i, j *types.Log) int { return cmp.Compare(i.Index, j.Index) })

			if len(blockLogs) > len(logs) {
				stateSyncReceipt.Logs = blockLogs[len(logs):] // get state-sync logs from `state.Logs()`
>>>>>>> fcad3a03

				// fill the state sync with the correct information
				types.DeriveFieldsForBorReceipt(stateSyncReceipt, block.Hash(), block.NumberU64(), receipts)
				stateSyncReceipt.Status = types.ReceiptStatusSuccessful
			}
		}

		execRs.StateSyncReceipt = stateSyncReceipt
	}

	return execRs, nil
}

func logReceipts(receipts types.Receipts, txns types.Transactions, cc *chain.Config, header *types.Header, logger log.Logger) {
	if len(receipts) == 0 {
		// no-op, can happen if vmConfig.NoReceipts=true or vmConfig.StatelessExec=true
		return
	}

	// note we do not return errors from this func since this is a debug-only
	// informative feature that is best-effort and should not interfere with execution
	if len(receipts) != len(txns) {
		logger.Error("receipts and txns sizes differ", "receiptsLen", receipts.Len(), "txnsLen", txns.Len())
		return
	}

<<<<<<< HEAD
	blockLogs := ibs.Logs()
	stateSyncReceipt := &types.Receipt{}
	if chainConfig.Consensus == erigonchain.BorConsensus && len(blockLogs) > 0 {
		slices.SortStableFunc(blockLogs, func(i, j *types.Log) bool { return i.Index < j.Index })

		if len(blockLogs) > len(logs) {
			stateSyncReceipt.Logs = blockLogs[len(logs):] // get state-sync logs from `state.Logs()`

			// fill the state sync with the correct information
			types.DeriveFieldsForBorReceipt(stateSyncReceipt, block.Hash(), block.NumberU64(), receipts)
			stateSyncReceipt.Status = types.ReceiptStatusSuccessful
		}
=======
	marshalled := make([]map[string]interface{}, len(receipts))
	for i, receipt := range receipts {
		txn := txns[i]
		marshalled = append(marshalled, ethutils.MarshalReceipt(receipt, txn, cc, header, txn.Hash(), true))
>>>>>>> fcad3a03
	}

	result, err := json.Marshal(marshalled)
	if err != nil {
		logger.Error("marshalling error when logging receipts", "err", err)
		return
	}

	logger.Info("marshalled receipts", "result", string(result))
}

func rlpHash(x interface{}) (h libcommon.Hash) {
	hw := sha3.NewLegacyKeccak256()
	rlp.Encode(hw, x) //nolint:errcheck
	hw.Sum(h[:0])
	return h
}

func SysCallContract(contract libcommon.Address, data []byte, chainConfig *chain.Config, ibs *state.IntraBlockState, header *types.Header, engine consensus.EngineReader, constCall bool) (result []byte, err error) {
	msg := types.NewMessage(
		state.SystemAddress,
		&contract,
		0, u256.Num0,
		SysCallGasLimit,
		u256.Num0,
		nil, nil,
		data, nil, false,
		true, // isFree
		nil,  // maxFeePerBlobGas
	)
	vmConfig := vm.Config{NoReceipts: true, RestoreState: constCall}
	// Create a new context to be used in the EVM environment
	isBor := chainConfig.Bor != nil
	var txContext evmtypes.TxContext
	var author *libcommon.Address
	if isBor {
		author = &header.Coinbase
		txContext = evmtypes.TxContext{}
	} else {
		author = &state.SystemAddress
		txContext = NewEVMTxContext(msg)
	}
	blockContext := NewEVMBlockContext(header, GetHashFn(header, nil), engine, author)
	evm := vm.NewEVM(blockContext, txContext, ibs, chainConfig, vmConfig)

	ret, _, err := evm.Call(
		vm.AccountRef(msg.From()),
		*msg.To(),
		msg.Data(),
		msg.Gas(),
		msg.Value(),
		false,
		0,
	)
	if isBor && err != nil {
		return nil, nil
	}
	return ret, err
}

// SysCreate is a special (system) contract creation methods for genesis constructors.
func SysCreate(contract libcommon.Address, data []byte, chainConfig chain.Config, ibs *state.IntraBlockState, header *types.Header) (result []byte, err error) {
	msg := types.NewMessage(
		contract,
		nil, // to
		0, u256.Num0,
		SysCallGasLimit,
		u256.Num0,
		nil, nil,
		data, nil, false,
		true, // isFree
		nil,  // maxFeePerBlobGas
	)
	vmConfig := vm.Config{NoReceipts: true}
	// Create a new context to be used in the EVM environment
	author := &contract
	txContext := NewEVMTxContext(msg)
	blockContext := NewEVMBlockContext(header, GetHashFn(header, nil), nil, author)
	evm := vm.NewEVM(blockContext, txContext, ibs, &chainConfig, vmConfig)

	ret, _, err := evm.SysCreate(
		vm.AccountRef(msg.From()),
		msg.Data(),
		msg.Gas(),
		msg.Value(),
		contract,
	)
	return ret, err
}

<<<<<<< HEAD
func CallContract(contract libcommon.Address, data []byte, chainConfig chain.Config, ibs *state.IntraBlockState, header *types.Header, engine consensus.Engine, excessDataGas *big.Int) (result []byte, err error) {
	gp := new(GasPool)
	gp.AddGas(50_000_000)
	var gasUsed uint64
	if chainConfig.DAOForkBlock != nil && chainConfig.DAOForkBlock.Cmp(header.Number) == 0 {
		misc.ApplyDAOHardFork(ibs)
	}
	noop := state.NewNoopWriter()
	tx, err := CallContractTx(contract, data, ibs)
	if err != nil {
		return nil, fmt.Errorf("SysCallContract: %w ", err)
	}
	vmConfig := vm.Config{NoReceipts: true}
	_, result, err = ApplyTransaction(&chainConfig, GetHashFn(header, nil), engine, &state.SystemAddress, gp, ibs, noop, header, tx, &gasUsed, vmConfig, excessDataGas, zktypes.EFFECTIVE_GAS_PRICE_PERCENTAGE_DISABLED)
	if err != nil {
		return result, fmt.Errorf("SysCallContract: %w ", err)
	}
	return result, nil
}

// from the null sender, with 50M gas.
func CallContractTx(contract libcommon.Address, data []byte, ibs *state.IntraBlockState) (tx types.Transaction, err error) {
	from := libcommon.Address{}
	nonce := ibs.GetNonce(from)
	tx = types.NewTransaction(nonce, contract, u256.Num0, 50_000_000, u256.Num0, data)
	return tx.FakeSign(from)
}

=======
>>>>>>> fcad3a03
func FinalizeBlockExecution(
	engine consensus.Engine, stateReader state.StateReader,
	header *types.Header, txs types.Transactions, uncles []*types.Header,
	stateWriter state.WriterWithChangeSets, cc *chain.Config,
	ibs *state.IntraBlockState, receipts types.Receipts,
	withdrawals []*types.Withdrawal, chainReader consensus.ChainReader,
	isMining bool,
	logger log.Logger,
) (newBlock *types.Block, newTxs types.Transactions, newReceipt types.Receipts, err error) {
	syscall := func(contract libcommon.Address, data []byte) ([]byte, error) {
		return SysCallContract(contract, data, cc, ibs, header, engine, false /* constCall */)
	}
	if isMining {
		newBlock, newTxs, newReceipt, err = engine.FinalizeAndAssemble(cc, header, ibs, txs, uncles, receipts, withdrawals, chainReader, syscall, nil, logger)
	} else {
		_, _, err = engine.Finalize(cc, header, ibs, txs, uncles, receipts, withdrawals, chainReader, syscall, logger)
	}
	if err != nil {
		return nil, nil, nil, err
	}

	//err = ibs.ScalableSetSmtRootHash(ibs.DbTx, true)
	//if err != nil {
	//	return nil, nil, nil, err
	//}

	if err := ibs.CommitBlock(cc.Rules(header.Number.Uint64(), header.Time), stateWriter); err != nil {
		return nil, nil, nil, fmt.Errorf("committing block %d failed: %w", header.Number.Uint64(), err)
	}

	if err := stateWriter.WriteChangeSets(); err != nil {
		return nil, nil, nil, fmt.Errorf("writing changesets for block %d failed: %w", header.Number.Uint64(), err)
	}
	return newBlock, newTxs, newReceipt, nil
}

func InitializeBlockExecution(engine consensus.Engine, chain consensus.ChainHeaderReader, header *types.Header,
	cc *chain.Config, ibs *state.IntraBlockState, logger log.Logger,
) error {
	engine.Initialize(cc, chain, header, ibs, func(contract libcommon.Address, data []byte, ibState *state.IntraBlockState, header *types.Header, constCall bool) ([]byte, error) {
		return SysCallContract(contract, data, cc, ibState, header, engine, constCall)
	}, logger)
	noop := state.NewNoopWriter()
	ibs.FinalizeTx(cc.Rules(header.Number.Uint64(), header.Time), noop)
	return nil
}<|MERGE_RESOLUTION|>--- conflicted
+++ resolved
@@ -26,22 +26,14 @@
 	"golang.org/x/crypto/sha3"
 	"golang.org/x/exp/slices"
 
-<<<<<<< HEAD
-	erigonchain "github.com/gateway-fm/cdk-erigon-lib/chain"
-	libcommon "github.com/gateway-fm/cdk-erigon-lib/common"
-
-	"github.com/ledgerwatch/erigon/chain"
-	zktypes "github.com/ledgerwatch/erigon/zk/types"
-
-	"github.com/gateway-fm/cdk-erigon-lib/kv"
-
-=======
 	"github.com/ledgerwatch/erigon-lib/chain"
 	libcommon "github.com/ledgerwatch/erigon-lib/common"
 	"github.com/ledgerwatch/erigon-lib/common/cmp"
-	"github.com/ledgerwatch/erigon-lib/common/dbg"
+	"github.com/ledgerwatch/erigon-lib/kv"
 	"github.com/ledgerwatch/erigon-lib/metrics"
->>>>>>> fcad3a03
+	"github.com/ledgerwatch/erigon/consensus/misc"
+	zktypes "github.com/ledgerwatch/erigon/zk/types"
+
 	"github.com/ledgerwatch/erigon/common/math"
 	"github.com/ledgerwatch/erigon/common/u256"
 	"github.com/ledgerwatch/erigon/consensus"
@@ -92,18 +84,13 @@
 	chainConfig *chain.Config, vmConfig *vm.Config,
 	blockHashFunc func(n uint64) libcommon.Hash,
 	engine consensus.Engine, block *types.Block,
-<<<<<<< HEAD
 	stateReader state.StateReader,
 	stateWriter state.WriterWithChangeSets,
-	chainReader consensus.ChainHeaderReader,
+	chainReader consensus.ChainReader,
 	getTracer func(txIndex int, txHash libcommon.Hash) (vm.EVMLogger, error),
 	dbTx kv.RwTx,
 	roHermezDb state.ReadOnlyHermezDb,
-=======
-	stateReader state.StateReader, stateWriter state.WriterWithChangeSets,
-	chainReader consensus.ChainReader, getTracer func(txIndex int, txHash libcommon.Hash) (vm.EVMLogger, error),
 	logger log.Logger,
->>>>>>> fcad3a03
 ) (*EphemeralExecResult, error) {
 
 	defer blockExecutionTimer.ObserveDuration(time.Now())
@@ -135,7 +122,6 @@
 			vmConfig.Tracer = tracer
 			writeTrace = true
 		}
-<<<<<<< HEAD
 
 		gp.Reset(block.GasLimit())
 
@@ -144,10 +130,7 @@
 			return nil, err
 		}
 
-		receipt, _, err := ApplyTransaction(chainConfig, blockHashFunc, engine, nil, gp, ibs, noop, header, tx, usedGas, *vmConfig, excessDataGas, effectiveGasPricePercentage)
-=======
-		receipt, _, err := ApplyTransaction(chainConfig, blockHashFunc, engine, nil, gp, ibs, noop, header, tx, usedGas, usedBlobGas, *vmConfig)
->>>>>>> fcad3a03
+		receipt, _, err := ApplyTransaction(chainConfig, blockHashFunc, engine, nil, gp, ibs, noop, header, tx, usedGas, usedBlobGas, *vmConfig, effectiveGasPricePercentage)
 		if writeTrace {
 			if ftracer, ok := vmConfig.Tracer.(vm.FlushableTracer); ok {
 				ftracer.Flush(tx)
@@ -170,20 +153,10 @@
 	}
 
 	receiptSha := types.DeriveSha(receipts)
-<<<<<<< HEAD
 	// [zkevm] todo
 	//if !vmConfig.StatelessExec && chainConfig.IsByzantium(header.Number.Uint64()) && !vmConfig.NoReceipts && receiptSha != block.ReceiptHash() {
 	//	return nil, fmt.Errorf("mismatched receipt headers for block %d (%s != %s)", block.NumberU64(), receiptSha.Hex(), block.ReceiptHash().Hex())
 	//}
-=======
-	if !vmConfig.StatelessExec && chainConfig.IsByzantium(header.Number.Uint64()) && !vmConfig.NoReceipts && receiptSha != block.ReceiptHash() {
-		if dbg.LogHashMismatchReason() {
-			logReceipts(receipts, includedTxs, chainConfig, header, logger)
-		}
-
-		return nil, fmt.Errorf("mismatched receipt headers for block %d (%s != %s)", block.NumberU64(), receiptSha.Hex(), block.ReceiptHash().Hex())
-	}
->>>>>>> fcad3a03
 
 	// in zkEVM we don't have headers to check GasUsed against
 	//if !vmConfig.StatelessExec && *usedGas != header.GasUsed && header.GasUsed > 0 {
@@ -226,37 +199,12 @@
 			logs = append(logs, receipt.Logs...)
 		}
 
-<<<<<<< HEAD
-	if chainConfig.DAOForkBlock != nil && chainConfig.DAOForkBlock.Cmp(block.Number()) == 0 {
-		misc.ApplyDAOHardFork(ibs)
-	}
-	noop := state.NewNoopWriter()
-	for i, tx := range block.Transactions() {
-		ibs.Prepare(tx.Hash(), block.Hash(), i)
-		writeTrace := false
-		if vmConfig.Debug && vmConfig.Tracer == nil {
-			tracer, err := getTracer(i, tx.Hash())
-			if err != nil {
-				return nil, fmt.Errorf("could not obtain tracer: %w", err)
-			}
-			vmConfig.Tracer = tracer
-			writeTrace = true
-		}
-		gp.Reset(block.GasLimit())
-
-		receipt, _, err := ApplyTransaction(chainConfig, blockHashFunc, engine, nil, gp, ibs, noop, header, tx, usedGas, *vmConfig, excessDataGas, zktypes.EFFECTIVE_GAS_PRICE_PERCENTAGE_DISABLED)
-		if writeTrace {
-			if ftracer, ok := vmConfig.Tracer.(vm.FlushableTracer); ok {
-				ftracer.Flush(tx)
-			}
-=======
 		stateSyncReceipt := &types.Receipt{}
 		if chainConfig.Consensus == chain.BorConsensus && len(blockLogs) > 0 {
 			slices.SortStableFunc(blockLogs, func(i, j *types.Log) int { return cmp.Compare(i.Index, j.Index) })
 
 			if len(blockLogs) > len(logs) {
 				stateSyncReceipt.Logs = blockLogs[len(logs):] // get state-sync logs from `state.Logs()`
->>>>>>> fcad3a03
 
 				// fill the state sync with the correct information
 				types.DeriveFieldsForBorReceipt(stateSyncReceipt, block.Hash(), block.NumberU64(), receipts)
@@ -283,25 +231,10 @@
 		return
 	}
 
-<<<<<<< HEAD
-	blockLogs := ibs.Logs()
-	stateSyncReceipt := &types.Receipt{}
-	if chainConfig.Consensus == erigonchain.BorConsensus && len(blockLogs) > 0 {
-		slices.SortStableFunc(blockLogs, func(i, j *types.Log) bool { return i.Index < j.Index })
-
-		if len(blockLogs) > len(logs) {
-			stateSyncReceipt.Logs = blockLogs[len(logs):] // get state-sync logs from `state.Logs()`
-
-			// fill the state sync with the correct information
-			types.DeriveFieldsForBorReceipt(stateSyncReceipt, block.Hash(), block.NumberU64(), receipts)
-			stateSyncReceipt.Status = types.ReceiptStatusSuccessful
-		}
-=======
 	marshalled := make([]map[string]interface{}, len(receipts))
 	for i, receipt := range receipts {
 		txn := txns[i]
 		marshalled = append(marshalled, ethutils.MarshalReceipt(receipt, txn, cc, header, txn.Hash(), true))
->>>>>>> fcad3a03
 	}
 
 	result, err := json.Marshal(marshalled)
@@ -392,11 +325,10 @@
 	return ret, err
 }
 
-<<<<<<< HEAD
-func CallContract(contract libcommon.Address, data []byte, chainConfig chain.Config, ibs *state.IntraBlockState, header *types.Header, engine consensus.Engine, excessDataGas *big.Int) (result []byte, err error) {
+func CallContract(contract libcommon.Address, data []byte, chainConfig chain.Config, ibs *state.IntraBlockState, header *types.Header, engine consensus.Engine) (result []byte, err error) {
 	gp := new(GasPool)
 	gp.AddGas(50_000_000)
-	var gasUsed uint64
+	var gasUsed, blobGasUsed uint64
 	if chainConfig.DAOForkBlock != nil && chainConfig.DAOForkBlock.Cmp(header.Number) == 0 {
 		misc.ApplyDAOHardFork(ibs)
 	}
@@ -406,7 +338,8 @@
 		return nil, fmt.Errorf("SysCallContract: %w ", err)
 	}
 	vmConfig := vm.Config{NoReceipts: true}
-	_, result, err = ApplyTransaction(&chainConfig, GetHashFn(header, nil), engine, &state.SystemAddress, gp, ibs, noop, header, tx, &gasUsed, vmConfig, excessDataGas, zktypes.EFFECTIVE_GAS_PRICE_PERCENTAGE_DISABLED)
+	// todo: upstream merge
+	_, result, err = ApplyTransaction(&chainConfig, GetHashFn(header, nil), engine, &state.SystemAddress, gp, ibs, noop, header, tx, &gasUsed, &blobGasUsed, vmConfig, zktypes.EFFECTIVE_GAS_PRICE_PERCENTAGE_DISABLED)
 	if err != nil {
 		return result, fmt.Errorf("SysCallContract: %w ", err)
 	}
@@ -421,8 +354,6 @@
 	return tx.FakeSign(from)
 }
 
-=======
->>>>>>> fcad3a03
 func FinalizeBlockExecution(
 	engine consensus.Engine, stateReader state.StateReader,
 	header *types.Header, txs types.Transactions, uncles []*types.Header,
