// Copyright 2017 The go-ethereum Authors
// This file is part of the go-ethereum library.
//
// The go-ethereum library is free software: you can redistribute it and/or modify
// it under the terms of the GNU Lesser General Public License as published by
// the Free Software Foundation, either version 3 of the License, or
// (at your option) any later version.
//
// The go-ethereum library is distributed in the hope that it will be useful,
// but WITHOUT ANY WARRANTY; without even the implied warranty of
// MERCHANTABILITY or FITNESS FOR A PARTICULAR PURPOSE. See the
// GNU Lesser General Public License for more details.
//
// You should have received a copy of the GNU Lesser General Public License
// along with the go-ethereum library. If not, see <http://www.gnu.org/licenses/>.

//nolint:errcheck
package vm

import (
	"bytes"
	"encoding/json"
	"fmt"
	"os"
	"strings"
	"testing"

	"github.com/holiman/uint256"

	libcommon "github.com/ledgerwatch/erigon-lib/common"
	"github.com/ledgerwatch/erigon-lib/common/math"

	"github.com/ledgerwatch/erigon/common"
	"github.com/ledgerwatch/erigon/common/u256"
	"github.com/ledgerwatch/erigon/core/state"
	"github.com/ledgerwatch/erigon/core/vm/evmtypes"
	"github.com/ledgerwatch/erigon/core/vm/stack"
	"github.com/ledgerwatch/erigon/crypto"
	"github.com/ledgerwatch/erigon/params"
)

const opTestArg = "ABCDEF090807060504030201ffffffffffffffffffffffffffffffffffffffff"

type TwoOperandTestcase struct {
	X        string
	Y        string
	Expected string
}

type twoOperandParams struct {
	x string
	y string
}

var commonParams []*twoOperandParams
var twoOpMethods map[string]executionFunc

type contractRef struct {
	addr libcommon.Address
}

func (c contractRef) Address() libcommon.Address {
	return c.addr
}

func init() {

	// Params is a list of common edgecases that should be used for some common tests
	params := []string{
		"0000000000000000000000000000000000000000000000000000000000000000", // 0
		"0000000000000000000000000000000000000000000000000000000000000001", // +1
		"0000000000000000000000000000000000000000000000000000000000000005", // +5
		"7ffffffffffffffffffffffffffffffffffffffffffffffffffffffffffffffe", // + max -1
		"7fffffffffffffffffffffffffffffffffffffffffffffffffffffffffffffff", // + max
		"8000000000000000000000000000000000000000000000000000000000000000", // - max
		"8000000000000000000000000000000000000000000000000000000000000001", // - max+1
		"fffffffffffffffffffffffffffffffffffffffffffffffffffffffffffffffb", // - 5
		"ffffffffffffffffffffffffffffffffffffffffffffffffffffffffffffffff", // - 1
	}
	// Params are combined so each param is used on each 'side'
	commonParams = make([]*twoOperandParams, len(params)*len(params))
	for i, x := range params {
		for j, y := range params {
			commonParams[i*len(params)+j] = &twoOperandParams{x, y}
		}
	}
	twoOpMethods = map[string]executionFunc{"add": opAdd,
		"sub":     opSub,
		"mul":     opMul,
		"div":     opDiv,
		"sdiv":    opSdiv,
		"mod":     opMod,
		"smod":    opSmod,
		"exp":     opExp,
		"signext": opSignExtend,
		"lt":      opLt,
		"gt":      opGt,
		"slt":     opSlt,
		"sgt":     opSgt,
		"eq":      opEq,
		"and":     opAnd,
		"or":      opOr,
		"xor":     opXor,
		"byte":    opByte,
		"shl":     opSHL,
		"shr":     opSHR,
		"sar":     opSAR,
	}
}

func testTwoOperandOp(t *testing.T, tests []TwoOperandTestcase, opFn executionFunc, name string) {
	var (
		env            = NewEVM(evmtypes.BlockContext{}, evmtypes.TxContext{}, nil, params.TestChainConfig, Config{})
		stack          = stack.New()
		pc             = uint64(0)
		evmInterpreter = env.interpreter.(*EVMInterpreter)
	)

	for i, test := range tests {
		x := new(uint256.Int).SetBytes(common.Hex2Bytes(test.X))
		y := new(uint256.Int).SetBytes(common.Hex2Bytes(test.Y))
		expected := new(uint256.Int).SetBytes(common.Hex2Bytes(test.Expected))
		stack.Push(x)
		stack.Push(y)
		opFn(&pc, evmInterpreter, &ScopeContext{nil, stack, nil, 0, nil})
		if len(stack.Data) != 1 {
			t.Errorf("Expected one item on stack after %v, got %d: ", name, len(stack.Data))
		}
		actual := stack.Pop()

		if actual.Cmp(expected) != 0 {
			t.Errorf("Testcase %v %d, %v(%x, %x): expected  %x, got %x", name, i, name, x, y, expected, &actual)
		}
	}
}

func TestByteOp(t *testing.T) {
	tests := []TwoOperandTestcase{
		{"ABCDEF0908070605040302010000000000000000000000000000000000000000", "00", "AB"},
		{"ABCDEF0908070605040302010000000000000000000000000000000000000000", "01", "CD"},
		{"00CDEF090807060504030201ffffffffffffffffffffffffffffffffffffffff", "00", "00"},
		{"00CDEF090807060504030201ffffffffffffffffffffffffffffffffffffffff", "01", "CD"},
		{"0000000000000000000000000000000000000000000000000000000000102030", "1F", "30"},
		{"0000000000000000000000000000000000000000000000000000000000102030", "1E", "20"},
		{"ffffffffffffffffffffffffffffffffffffffffffffffffffffffffffffffff", "20", "00"},
		{"ffffffffffffffffffffffffffffffffffffffffffffffffffffffffffffffff", "FFFFFFFFFFFFFFFF", "00"},
	}
	testTwoOperandOp(t, tests, opByte, "byte")
}

func TestSHL(t *testing.T) {
	// Testcases from https://github.com/ethereum/EIPs/blob/master/EIPS/eip-145.md#shl-shift-left
	tests := []TwoOperandTestcase{
		{"0000000000000000000000000000000000000000000000000000000000000001", "01", "0000000000000000000000000000000000000000000000000000000000000002"},
		{"0000000000000000000000000000000000000000000000000000000000000001", "ff", "8000000000000000000000000000000000000000000000000000000000000000"},
		{"0000000000000000000000000000000000000000000000000000000000000001", "0100", "0000000000000000000000000000000000000000000000000000000000000000"},
		{"0000000000000000000000000000000000000000000000000000000000000001", "0101", "0000000000000000000000000000000000000000000000000000000000000000"},
		{"ffffffffffffffffffffffffffffffffffffffffffffffffffffffffffffffff", "00", "ffffffffffffffffffffffffffffffffffffffffffffffffffffffffffffffff"},
		{"ffffffffffffffffffffffffffffffffffffffffffffffffffffffffffffffff", "01", "fffffffffffffffffffffffffffffffffffffffffffffffffffffffffffffffe"},
		{"ffffffffffffffffffffffffffffffffffffffffffffffffffffffffffffffff", "ff", "8000000000000000000000000000000000000000000000000000000000000000"},
		{"ffffffffffffffffffffffffffffffffffffffffffffffffffffffffffffffff", "0100", "0000000000000000000000000000000000000000000000000000000000000000"},
		{"0000000000000000000000000000000000000000000000000000000000000000", "01", "0000000000000000000000000000000000000000000000000000000000000000"},
		{"7fffffffffffffffffffffffffffffffffffffffffffffffffffffffffffffff", "01", "fffffffffffffffffffffffffffffffffffffffffffffffffffffffffffffffe"},
	}
	testTwoOperandOp(t, tests, opSHL, "shl")
}

func TestSHR(t *testing.T) {
	// Testcases from https://github.com/ethereum/EIPs/blob/master/EIPS/eip-145.md#shr-logical-shift-right
	tests := []TwoOperandTestcase{
		{"0000000000000000000000000000000000000000000000000000000000000001", "00", "0000000000000000000000000000000000000000000000000000000000000001"},
		{"0000000000000000000000000000000000000000000000000000000000000001", "01", "0000000000000000000000000000000000000000000000000000000000000000"},
		{"8000000000000000000000000000000000000000000000000000000000000000", "01", "4000000000000000000000000000000000000000000000000000000000000000"},
		{"8000000000000000000000000000000000000000000000000000000000000000", "ff", "0000000000000000000000000000000000000000000000000000000000000001"},
		{"8000000000000000000000000000000000000000000000000000000000000000", "0100", "0000000000000000000000000000000000000000000000000000000000000000"},
		{"8000000000000000000000000000000000000000000000000000000000000000", "0101", "0000000000000000000000000000000000000000000000000000000000000000"},
		{"ffffffffffffffffffffffffffffffffffffffffffffffffffffffffffffffff", "00", "ffffffffffffffffffffffffffffffffffffffffffffffffffffffffffffffff"},
		{"ffffffffffffffffffffffffffffffffffffffffffffffffffffffffffffffff", "01", "7fffffffffffffffffffffffffffffffffffffffffffffffffffffffffffffff"},
		{"ffffffffffffffffffffffffffffffffffffffffffffffffffffffffffffffff", "ff", "0000000000000000000000000000000000000000000000000000000000000001"},
		{"ffffffffffffffffffffffffffffffffffffffffffffffffffffffffffffffff", "0100", "0000000000000000000000000000000000000000000000000000000000000000"},
		{"0000000000000000000000000000000000000000000000000000000000000000", "01", "0000000000000000000000000000000000000000000000000000000000000000"},
	}
	testTwoOperandOp(t, tests, opSHR, "shr")
}

func TestSAR(t *testing.T) {
	// Testcases from https://github.com/ethereum/EIPs/blob/master/EIPS/eip-145.md#sar-arithmetic-shift-right
	tests := []TwoOperandTestcase{
		{"0000000000000000000000000000000000000000000000000000000000000001", "00", "0000000000000000000000000000000000000000000000000000000000000001"},
		{"0000000000000000000000000000000000000000000000000000000000000001", "01", "0000000000000000000000000000000000000000000000000000000000000000"},
		{"8000000000000000000000000000000000000000000000000000000000000000", "01", "c000000000000000000000000000000000000000000000000000000000000000"},
		{"8000000000000000000000000000000000000000000000000000000000000000", "ff", "ffffffffffffffffffffffffffffffffffffffffffffffffffffffffffffffff"},
		{"8000000000000000000000000000000000000000000000000000000000000000", "0100", "ffffffffffffffffffffffffffffffffffffffffffffffffffffffffffffffff"},
		{"8000000000000000000000000000000000000000000000000000000000000000", "0101", "ffffffffffffffffffffffffffffffffffffffffffffffffffffffffffffffff"},
		{"ffffffffffffffffffffffffffffffffffffffffffffffffffffffffffffffff", "00", "ffffffffffffffffffffffffffffffffffffffffffffffffffffffffffffffff"},
		{"ffffffffffffffffffffffffffffffffffffffffffffffffffffffffffffffff", "01", "ffffffffffffffffffffffffffffffffffffffffffffffffffffffffffffffff"},
		{"ffffffffffffffffffffffffffffffffffffffffffffffffffffffffffffffff", "ff", "ffffffffffffffffffffffffffffffffffffffffffffffffffffffffffffffff"},
		{"ffffffffffffffffffffffffffffffffffffffffffffffffffffffffffffffff", "0100", "ffffffffffffffffffffffffffffffffffffffffffffffffffffffffffffffff"},
		{"0000000000000000000000000000000000000000000000000000000000000000", "01", "0000000000000000000000000000000000000000000000000000000000000000"},
		{"4000000000000000000000000000000000000000000000000000000000000000", "fe", "0000000000000000000000000000000000000000000000000000000000000001"},
		{"7fffffffffffffffffffffffffffffffffffffffffffffffffffffffffffffff", "f8", "000000000000000000000000000000000000000000000000000000000000007f"},
		{"7fffffffffffffffffffffffffffffffffffffffffffffffffffffffffffffff", "fe", "0000000000000000000000000000000000000000000000000000000000000001"},
		{"7fffffffffffffffffffffffffffffffffffffffffffffffffffffffffffffff", "ff", "0000000000000000000000000000000000000000000000000000000000000000"},
		{"7fffffffffffffffffffffffffffffffffffffffffffffffffffffffffffffff", "0100", "0000000000000000000000000000000000000000000000000000000000000000"},
	}

	testTwoOperandOp(t, tests, opSAR, "sar")
}

func TestAddMod(t *testing.T) {
	var (
		env            = NewEVM(evmtypes.BlockContext{}, evmtypes.TxContext{}, nil, params.TestChainConfig, Config{})
		stack          = stack.New()
		evmInterpreter = NewEVMInterpreter(env, env.Config())
		pc             = uint64(0)
	)
	tests := []struct {
		x        string
		y        string
		z        string
		expected string
	}{
		{"ffffffffffffffffffffffffffffffffffffffffffffffffffffffffffffffff",
			"fffffffffffffffffffffffffffffffffffffffffffffffffffffffffffffffe",
			"ffffffffffffffffffffffffffffffffffffffffffffffffffffffffffffffff",
			"fffffffffffffffffffffffffffffffffffffffffffffffffffffffffffffffe",
		},
	}
	// x + y = 0x1fffffffffffffffffffffffffffffffffffffffffffffffffffffffffffffffd
	// in 256 bit repr, fffffffffffffffffffffffffffffffffffffffffffffffffffffffffffffffd

	for i, test := range tests {
		x := new(uint256.Int).SetBytes(common.Hex2Bytes(test.x))
		y := new(uint256.Int).SetBytes(common.Hex2Bytes(test.y))
		z := new(uint256.Int).SetBytes(common.Hex2Bytes(test.z))
		expected := new(uint256.Int).SetBytes(common.Hex2Bytes(test.expected))
		stack.Push(z)
		stack.Push(y)
		stack.Push(x)
		opAddmod(&pc, evmInterpreter, &ScopeContext{nil, stack, nil, 0, nil})
		actual := stack.Pop()
		if actual.Cmp(expected) != 0 {
			t.Errorf("Testcase %d, expected  %x, got %x", i, expected, actual)
		}
	}
}

// getResult is a convenience function to generate the expected values
// func getResult(args []*twoOperandParams, opFn executionFunc) []TwoOperandTestcase {
// 	var (
// 		env         = NewEVM(BlockContext{}, TxContext{}, nil, params.TestChainConfig, Config{})
// 		stack       = stack.New()
// 		pc          = uint64(0)
// 		interpreter = env.interpreter.(*EVMInterpreter)
// 	)
// 	result := make([]TwoOperandTestcase, len(args))
// 	for i, param := range args {
// 		x := new(uint256.Int).SetBytes(common.Hex2Bytes(param.x))
// 		y := new(uint256.Int).SetBytes(common.Hex2Bytes(param.y))
// 		stack.Push(x)
// 		stack.Push(y)
// 		opFn(&pc, interpreter, &callCtx{nil, stack, nil})
// 		actual := stack.Pop()
// 		result[i] = TwoOperandTestcase{param.x, param.y, fmt.Sprintf("%064x", actual)}
// 	}
// 	return result
// }

// utility function to fill the json-file with testcases
// Enable this test to generate the 'testcases_xx.json' files
// func TestWriteExpectedValues(t *testing.T) {
// 	for name, method := range twoOpMethods {
// 		data, err := json.Marshal(getResult(commonParams, method))
// 		if err != nil {
// 			t.Fatal(err)
// 		}
// 		_ = os.WriteFile(fmt.Sprintf("testdata/testcases_%v.json", name), data, 0644)
// 		if err != nil {
// 			t.Fatal(err)
// 		}
// 	}
// }

// TestJsonTestcases runs through all the testcases defined as json-files
func TestJsonTestcases(t *testing.T) {
	for name := range twoOpMethods {
		data, err := os.ReadFile(fmt.Sprintf("testdata/testcases_%v.json", name))
		if err != nil {
			t.Fatal("Failed to read file", err)
		}
		var testcases []TwoOperandTestcase
		json.Unmarshal(data, &testcases)
		testTwoOperandOp(t, testcases, twoOpMethods[name], name)
	}
}

func opBenchmark(b *testing.B, op executionFunc, args ...string) {
	var (
		env            = NewEVM(evmtypes.BlockContext{}, evmtypes.TxContext{}, nil, params.TestChainConfig, Config{})
		stack          = stack.New()
		evmInterpreter = NewEVMInterpreter(env, env.Config())
	)

	env.interpreter = evmInterpreter
	// convert args
	byteArgs := make([][]byte, len(args))
	for i, arg := range args {
		byteArgs[i] = common.Hex2Bytes(arg)
	}
	pc := uint64(0)
	b.ResetTimer()
	for i := 0; i < b.N; i++ {
		for _, arg := range byteArgs {
			a := new(uint256.Int)
			a.SetBytes(arg)
			stack.Push(a)
		}
		op(&pc, evmInterpreter, &ScopeContext{nil, stack, nil, 0, nil})
		stack.Pop()
	}
}

func BenchmarkOpAdd64(b *testing.B) {
	x := "ffffffff"
	y := "fd37f3e2bba2c4f"

	opBenchmark(b, opAdd, x, y)
}

func BenchmarkOpAdd128(b *testing.B) {
	x := "ffffffffffffffff"
	y := "f5470b43c6549b016288e9a65629687"

	opBenchmark(b, opAdd, x, y)
}

func BenchmarkOpAdd256(b *testing.B) {
	x := "0802431afcbce1fc194c9eaa417b2fb67dc75a95db0bc7ec6b1c8af11df6a1da9"
	y := "a1f5aac137876480252e5dcac62c354ec0d42b76b0642b6181ed099849ea1d57"

	opBenchmark(b, opAdd, x, y)
}

func BenchmarkOpSub64(b *testing.B) {
	x := "51022b6317003a9d"
	y := "a20456c62e00753a"

	opBenchmark(b, opSub, x, y)
}

func BenchmarkOpSub128(b *testing.B) {
	x := "4dde30faaacdc14d00327aac314e915d"
	y := "9bbc61f5559b829a0064f558629d22ba"

	opBenchmark(b, opSub, x, y)
}

func BenchmarkOpSub256(b *testing.B) {
	x := "4bfcd8bb2ac462735b48a17580690283980aa2d679f091c64364594df113ea37"
	y := "97f9b1765588c4e6b69142eb00d20507301545acf3e1238c86c8b29be227d46e"

	opBenchmark(b, opSub, x, y)
}

func BenchmarkOpMul(b *testing.B) {
	x := opTestArg
	y := opTestArg

	opBenchmark(b, opMul, x, y)
}

func BenchmarkOpDiv256(b *testing.B) {
	x := "ff3f9014f20db29ae04af2c2d265de17"
	y := "fe7fb0d1f59dfe9492ffbf73683fd1e870eec79504c60144cc7f5fc2bad1e611"
	opBenchmark(b, opDiv, x, y)
}

func BenchmarkOpDiv128(b *testing.B) {
	x := "fdedc7f10142ff97"
	y := "fbdfda0e2ce356173d1993d5f70a2b11"
	opBenchmark(b, opDiv, x, y)
}

func BenchmarkOpDiv64(b *testing.B) {
	x := "fcb34eb3"
	y := "f97180878e839129"
	opBenchmark(b, opDiv, x, y)
}

func BenchmarkOpSdiv(b *testing.B) {
	x := "ff3f9014f20db29ae04af2c2d265de17"
	y := "fe7fb0d1f59dfe9492ffbf73683fd1e870eec79504c60144cc7f5fc2bad1e611"

	opBenchmark(b, opSdiv, x, y)
}

func BenchmarkOpMod(b *testing.B) {
	x := opTestArg
	y := opTestArg

	opBenchmark(b, opMod, x, y)
}

func BenchmarkOpSmod(b *testing.B) {
	x := opTestArg
	y := opTestArg

	opBenchmark(b, opSmod, x, y)
}

func BenchmarkOpExp(b *testing.B) {
	x := opTestArg
	y := opTestArg

	opBenchmark(b, opExp, x, y)
}

func BenchmarkOpSignExtend(b *testing.B) {
	x := opTestArg
	y := opTestArg

	opBenchmark(b, opSignExtend, x, y)
}

func BenchmarkOpLt(b *testing.B) {
	x := opTestArg
	y := opTestArg

	opBenchmark(b, opLt, x, y)
}

func BenchmarkOpGt(b *testing.B) {
	x := opTestArg
	y := opTestArg

	opBenchmark(b, opGt, x, y)
}

func BenchmarkOpSlt(b *testing.B) {
	x := opTestArg
	y := opTestArg

	opBenchmark(b, opSlt, x, y)
}

func BenchmarkOpSgt(b *testing.B) {
	x := opTestArg
	y := opTestArg

	opBenchmark(b, opSgt, x, y)
}

func BenchmarkOpEq(b *testing.B) {
	x := opTestArg
	y := opTestArg

	opBenchmark(b, opEq, x, y)
}
func BenchmarkOpEq2(b *testing.B) {
	x := "FBCDEF090807060504030201ffffffffFBCDEF090807060504030201ffffffff"
	y := "FBCDEF090807060504030201ffffffffFBCDEF090807060504030201fffffffe"
	opBenchmark(b, opEq, x, y)
}
func BenchmarkOpAnd(b *testing.B) {
	x := opTestArg
	y := opTestArg

	opBenchmark(b, opAnd, x, y)
}

func BenchmarkOpOr(b *testing.B) {
	x := opTestArg
	y := opTestArg

	opBenchmark(b, opOr, x, y)
}

func BenchmarkOpXor(b *testing.B) {
	x := opTestArg
	y := opTestArg

	opBenchmark(b, opXor, x, y)
}

func BenchmarkOpByte(b *testing.B) {
	x := opTestArg
	y := opTestArg

	opBenchmark(b, opByte, x, y)
}

func BenchmarkOpAddmod(b *testing.B) {
	x := opTestArg
	y := opTestArg
	z := opTestArg

	opBenchmark(b, opAddmod, x, y, z)
}

func BenchmarkOpMulmod(b *testing.B) {
	x := opTestArg
	y := opTestArg
	z := opTestArg

	opBenchmark(b, opMulmod, x, y, z)
}

func BenchmarkOpSHL(b *testing.B) {
	x := "FBCDEF090807060504030201ffffffffFBCDEF090807060504030201ffffffff"
	y := "ff"

	opBenchmark(b, opSHL, x, y)
}
func BenchmarkOpSHR(b *testing.B) {
	x := "FBCDEF090807060504030201ffffffffFBCDEF090807060504030201ffffffff"
	y := "ff"

	opBenchmark(b, opSHR, x, y)
}
func BenchmarkOpSAR(b *testing.B) {
	x := "FBCDEF090807060504030201ffffffffFBCDEF090807060504030201ffffffff"
	y := "ff"

	opBenchmark(b, opSAR, x, y)
}
func BenchmarkOpIsZero(b *testing.B) {
	x := "FBCDEF090807060504030201ffffffffFBCDEF090807060504030201ffffffff"
	opBenchmark(b, opIszero, x)
}

func TestOpMstore(t *testing.T) {
	var (
		env            = NewEVM(evmtypes.BlockContext{}, evmtypes.TxContext{}, nil, params.TestChainConfig, Config{})
		stack          = stack.New()
		mem            = NewMemory()
		evmInterpreter = NewEVMInterpreter(env, env.Config())
	)

	env.interpreter = evmInterpreter
	mem.Resize(64)
	pc := uint64(0)
	v := "abcdef00000000000000abba000000000deaf000000c0de00100000000133700"
	stack.PushN(*new(uint256.Int).SetBytes(common.Hex2Bytes(v)), *new(uint256.Int))
	opMstore(&pc, evmInterpreter, &ScopeContext{mem, stack, nil, 0, nil})
	if got := common.Bytes2Hex(mem.GetCopy(0, 32)); got != v {
		t.Fatalf("Mstore fail, got %v, expected %v", got, v)
	}
	stack.PushN(*new(uint256.Int).SetOne(), *new(uint256.Int))
	opMstore(&pc, evmInterpreter, &ScopeContext{mem, stack, nil, 0, nil})
	if common.Bytes2Hex(mem.GetCopy(0, 32)) != "0000000000000000000000000000000000000000000000000000000000000001" {
		t.Fatalf("Mstore failed to overwrite previous value")
	}
}

func BenchmarkOpMstore(bench *testing.B) {
	var (
		env            = NewEVM(evmtypes.BlockContext{}, evmtypes.TxContext{}, nil, params.TestChainConfig, Config{})
		stack          = stack.New()
		mem            = NewMemory()
		evmInterpreter = NewEVMInterpreter(env, env.Config())
	)

	env.interpreter = evmInterpreter
	mem.Resize(64)
	pc := uint64(0)
	memStart := new(uint256.Int)
	value := new(uint256.Int).SetUint64(0x1337)

	bench.ResetTimer()
	for i := 0; i < bench.N; i++ {
		stack.PushN(*value, *memStart)
		opMstore(&pc, evmInterpreter, &ScopeContext{mem, stack, nil, 0, nil})
	}
}

func TestOpTstore(t *testing.T) {
	var (
		state          = state.New(nil)
		env            = NewEVM(evmtypes.BlockContext{}, evmtypes.TxContext{}, state, params.TestChainConfig, Config{})
		stack          = stack.New()
		mem            = NewMemory()
		evmInterpreter = NewEVMInterpreter(env, env.Config())
		caller         = libcommon.Address{}
		to             = libcommon.Address{1}
		contractRef    = contractRef{caller}
<<<<<<< HEAD
		contract       = NewContract(contractRef, AccountRef(to), u256.Num0, 0, false)
		scopeContext   = ScopeContext{mem, stack, contract, 0, nil}
=======
		contract       = NewContract(contractRef, to, u256.Num0, 0, false)
		scopeContext   = ScopeContext{mem, stack, contract}
>>>>>>> 62395c76
		value          = common.Hex2Bytes("abcdef00000000000000abba000000000deaf000000c0de00100000000133700")
	)

	env.interpreter = evmInterpreter
	pc := uint64(0)
	// push the value to the stack
	stack.Push(new(uint256.Int).SetBytes(value))
	// push the location to the stack
	stack.Push(new(uint256.Int))
	opTstore(&pc, evmInterpreter, &scopeContext)
	// there should be no elements on the stack after TSTORE
	if stack.Len() != 0 {
		t.Fatal("stack wrong size")
	}
	// push the location to the stack
	stack.Push(new(uint256.Int))
	opTload(&pc, evmInterpreter, &scopeContext)
	// there should be one element on the stack after TLOAD
	if stack.Len() != 1 {
		t.Fatal("stack wrong size")
	}
	val := stack.Peek()
	if !bytes.Equal(val.Bytes(), value) {
		t.Fatal("incorrect element read from transient storage")
	}
}

func BenchmarkOpKeccak256(bench *testing.B) {
	var (
		env            = NewEVM(evmtypes.BlockContext{}, evmtypes.TxContext{}, nil, params.TestChainConfig, Config{})
		stack          = stack.New()
		mem            = NewMemory()
		evmInterpreter = NewEVMInterpreter(env, env.Config())
	)
	env.interpreter = evmInterpreter
	mem.Resize(32)
	pc := uint64(0)
	start := uint256.NewInt(0)

	bench.ResetTimer()
	for i := 0; i < bench.N; i++ {
		stack.PushN(*uint256.NewInt(32), *start)
		opKeccak256(&pc, evmInterpreter, &ScopeContext{mem, stack, nil, 0, nil})
	}
}

func TestCreate2Addreses(t *testing.T) {
	type testcase struct {
		origin   string
		salt     string
		code     string
		expected string
	}

	for i, tt := range []testcase{
		{
			origin:   "0x0000000000000000000000000000000000000000",
			salt:     "0x0000000000000000000000000000000000000000",
			code:     "0x00",
			expected: "0x4d1a2e2bb4f88f0250f26ffff098b0b30b26bf38",
		},
		{
			origin:   "0xdeadbeef00000000000000000000000000000000",
			salt:     "0x0000000000000000000000000000000000000000",
			code:     "0x00",
			expected: "0xB928f69Bb1D91Cd65274e3c79d8986362984fDA3",
		},
		{
			origin:   "0xdeadbeef00000000000000000000000000000000",
			salt:     "0xfeed000000000000000000000000000000000000",
			code:     "0x00",
			expected: "0xD04116cDd17beBE565EB2422F2497E06cC1C9833",
		},
		{
			origin:   "0x0000000000000000000000000000000000000000",
			salt:     "0x0000000000000000000000000000000000000000",
			code:     "0xdeadbeef",
			expected: "0x70f2b2914A2a4b783FaEFb75f459A580616Fcb5e",
		},
		{
			origin:   "0x00000000000000000000000000000000deadbeef",
			salt:     "0xcafebabe",
			code:     "0xdeadbeef",
			expected: "0x60f3f640a8508fC6a86d45DF051962668E1e8AC7",
		},
		{
			origin:   "0x00000000000000000000000000000000deadbeef",
			salt:     "0xcafebabe",
			code:     "0xdeadbeefdeadbeefdeadbeefdeadbeefdeadbeefdeadbeefdeadbeefdeadbeefdeadbeefdeadbeefdeadbeef",
			expected: "0x1d8bfDC5D46DC4f61D6b6115972536eBE6A8854C",
		},
		{
			origin:   "0x0000000000000000000000000000000000000000",
			salt:     "0x0000000000000000000000000000000000000000",
			code:     "0x",
			expected: "0xE33C0C7F7df4809055C3ebA6c09CFe4BaF1BD9e0",
		},
	} {

		origin := libcommon.BytesToAddress(common.FromHex(tt.origin))
		salt := libcommon.BytesToHash(common.FromHex(tt.salt))
		code := common.FromHex(tt.code)
		codeHash := crypto.Keccak256(code)
		address := crypto.CreateAddress2(origin, salt, codeHash)
		/*
			stack          := newstack()
			// salt, but we don't need that for this test
			stack.Push(big.NewInt(int64(len(code)))) //size
			stack.Push(big.NewInt(0)) // memstart
			stack.Push(big.NewInt(0)) // value
			gas, _ := gasCreate2(params.GasTable{}, nil, nil, stack, nil, 0)
			fmt.Printf("Example %d\n* address `0x%x`\n* salt `0x%x`\n* init_code `0x%x`\n* gas (assuming no mem expansion): `%v`\n* result: `%s`\n\n", i,origin, salt, code, gas, address.String())
		*/
		expected := libcommon.BytesToAddress(common.FromHex(tt.expected))
		if !bytes.Equal(expected.Bytes(), address.Bytes()) {
			t.Errorf("test %d: expected %s, got %s", i, expected.String(), address.String())
		}
	}
}

func TestOpMCopy(t *testing.T) {
	// Test cases from https://eips.ethereum.org/EIPS/eip-5656#test-cases
	for i, tc := range []struct {
		dst, src, len string
		pre           string
		want          string
		wantGas       uint64
	}{
		{ // MCOPY 0 32 32 - copy 32 bytes from offset 32 to offset 0.
			dst: "0x0", src: "0x20", len: "0x20",
			pre:     "0000000000000000000000000000000000000000000000000000000000000000 000102030405060708090a0b0c0d0e0f101112131415161718191a1b1c1d1e1f",
			want:    "000102030405060708090a0b0c0d0e0f101112131415161718191a1b1c1d1e1f 000102030405060708090a0b0c0d0e0f101112131415161718191a1b1c1d1e1f",
			wantGas: 6,
		},

		{ // MCOPY 0 0 32 - copy 32 bytes from offset 0 to offset 0.
			dst: "0x0", src: "0x0", len: "0x20",
			pre:     "0101010101010101010101010101010101010101010101010101010101010101",
			want:    "0101010101010101010101010101010101010101010101010101010101010101",
			wantGas: 6,
		},
		{ // MCOPY 0 1 8 - copy 8 bytes from offset 1 to offset 0 (overlapping).
			dst: "0x0", src: "0x1", len: "0x8",
			pre:     "000102030405060708 000000000000000000000000000000000000000000000000",
			want:    "010203040506070808 000000000000000000000000000000000000000000000000",
			wantGas: 6,
		},
		{ // MCOPY 1 0 8 - copy 8 bytes from offset 0 to offset 1 (overlapping).
			dst: "0x1", src: "0x0", len: "0x8",
			pre:     "000102030405060708 000000000000000000000000000000000000000000000000",
			want:    "000001020304050607 000000000000000000000000000000000000000000000000",
			wantGas: 6,
		},
		// Tests below are not in the EIP, but maybe should be added
		{ // MCOPY 0xFFFFFFFFFFFF 0xFFFFFFFFFFFF 0 - copy zero bytes from out-of-bounds index(overlapping).
			dst: "0xFFFFFFFFFFFF", src: "0xFFFFFFFFFFFF", len: "0x0",
			pre:     "11",
			want:    "11",
			wantGas: 3,
		},
		{ // MCOPY 0xFFFFFFFFFFFF 0 0 - copy zero bytes from start of mem to out-of-bounds.
			dst: "0xFFFFFFFFFFFF", src: "0x0", len: "0x0",
			pre:     "11",
			want:    "11",
			wantGas: 3,
		},
		{ // MCOPY 0 0xFFFFFFFFFFFF 0 - copy zero bytes from out-of-bounds to start of mem
			dst: "0x0", src: "0xFFFFFFFFFFFF", len: "0x0",
			pre:     "11",
			want:    "11",
			wantGas: 3,
		},
		{ // MCOPY - copy 1 from space outside of uint64  space
			dst: "0x0", src: "0x10000000000000000", len: "0x1",
			pre: "0",
		},
		{ // MCOPY - copy 1 from 0 to space outside of uint64
			dst: "0x10000000000000000", src: "0x0", len: "0x1",
			pre: "0",
		},
		{ // MCOPY - copy nothing from 0 to space outside of uint64
			dst: "0x10000000000000000", src: "0x0", len: "0x0",
			pre:     "",
			want:    "",
			wantGas: 3,
		},
		{ // MCOPY - copy 1 from 0x20 to 0x10, with no prior allocated mem
			dst: "0x10", src: "0x20", len: "0x1",
			pre: "",
			// 64 bytes
			want:    "0x00000000000000000000000000000000000000000000000000000000000000000000000000000000000000000000000000000000000000000000000000000000",
			wantGas: 12,
		},
		{ // MCOPY - copy 1 from 0x19 to 0x10, with no prior allocated mem
			dst: "0x10", src: "0x19", len: "0x1",
			pre: "",
			// 32 bytes
			want:    "0x0000000000000000000000000000000000000000000000000000000000000000",
			wantGas: 9,
		},
	} {
		var (
			env            = NewEVM(evmtypes.BlockContext{}, evmtypes.TxContext{}, nil, params.TestChainConfig, Config{})
			stack          = stack.New()
			pc             = uint64(0)
			evmInterpreter = NewEVMInterpreter(env, env.Config())
		)
		data := common.FromHex(strings.ReplaceAll(tc.pre, " ", ""))
		// Set pre
		mem := NewMemory()
		mem.Resize(uint64(len(data)))
		mem.Set(0, uint64(len(data)), data)
		// Push stack args
		len, _ := uint256.FromHex(tc.len)
		src, _ := uint256.FromHex(tc.src)
		dst, _ := uint256.FromHex(tc.dst)

		stack.Push(len)
		stack.Push(src)
		stack.Push(dst)
		wantErr := (tc.wantGas == 0)
		// Calc mem expansion
		var memorySize uint64
		if memSize, overflow := memoryMcopy(stack); overflow {
			if wantErr {
				continue
			}
			t.Errorf("overflow")
		} else {
			var overflow bool
			if memorySize, overflow = math.SafeMul(ToWordSize(memSize), 32); overflow {
				t.Error(ErrGasUintOverflow)
			}
		}
		// and the dynamic cost
		var haveGas uint64
		if dynamicCost, err := gasMcopy(env, nil, stack, mem, memorySize); err != nil {
			t.Error(err)
		} else {
			haveGas = GasFastestStep + dynamicCost
		}
		// Expand mem
		if memorySize > 0 {
			mem.Resize(memorySize)
		}
		// Do the copy
		opMcopy(&pc, evmInterpreter, &ScopeContext{mem, stack, nil, 0, nil})
		want := common.FromHex(strings.ReplaceAll(tc.want, " ", ""))
		if have := mem.store; !bytes.Equal(want, have) {
			t.Errorf("case %d: \nwant: %#x\nhave: %#x\n", i, want, have)
		}
		wantGas := tc.wantGas
		if haveGas != wantGas {
			t.Errorf("case %d: gas wrong, want %d have %d\n", i, wantGas, haveGas)
		}
	}
}<|MERGE_RESOLUTION|>--- conflicted
+++ resolved
@@ -583,13 +583,8 @@
 		caller         = libcommon.Address{}
 		to             = libcommon.Address{1}
 		contractRef    = contractRef{caller}
-<<<<<<< HEAD
-		contract       = NewContract(contractRef, AccountRef(to), u256.Num0, 0, false)
+		contract       = NewContract(contractRef, to, u256.Num0, 0, false)
 		scopeContext   = ScopeContext{mem, stack, contract, 0, nil}
-=======
-		contract       = NewContract(contractRef, to, u256.Num0, 0, false)
-		scopeContext   = ScopeContext{mem, stack, contract}
->>>>>>> 62395c76
 		value          = common.Hex2Bytes("abcdef00000000000000abba000000000deaf000000c0de00100000000133700")
 	)
 
