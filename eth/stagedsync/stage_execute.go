package stagedsync

import (
	"context"
	"encoding/binary"
	"errors"
	"fmt"
	"os"
	"runtime"
	"time"

	"github.com/c2h5oh/datasize"
	"github.com/ledgerwatch/log/v3"
	"golang.org/x/sync/errgroup"

	"github.com/ledgerwatch/erigon-lib/chain"
	"github.com/ledgerwatch/erigon-lib/common"
	"github.com/ledgerwatch/erigon-lib/common/cmp"
	"github.com/ledgerwatch/erigon-lib/common/datadir"
	"github.com/ledgerwatch/erigon-lib/common/dbg"
	"github.com/ledgerwatch/erigon-lib/common/hexutility"
	"github.com/ledgerwatch/erigon-lib/common/length"
	"github.com/ledgerwatch/erigon-lib/etl"
	"github.com/ledgerwatch/erigon-lib/kv"
	"github.com/ledgerwatch/erigon-lib/kv/rawdbv3"
	"github.com/ledgerwatch/erigon-lib/kv/temporal/historyv2"
	libstate "github.com/ledgerwatch/erigon-lib/state"
	"github.com/ledgerwatch/erigon/common/changeset"
	"github.com/ledgerwatch/erigon/common/dbutils"
	"github.com/ledgerwatch/erigon/common/math"
	"github.com/ledgerwatch/erigon/consensus"
	"github.com/ledgerwatch/erigon/core"
	"github.com/ledgerwatch/erigon/core/rawdb"
	"github.com/ledgerwatch/erigon/core/state"
	"github.com/ledgerwatch/erigon/core/types"
	"github.com/ledgerwatch/erigon/core/types/accounts"
	"github.com/ledgerwatch/erigon/core/vm"
	"github.com/ledgerwatch/erigon/eth/calltracer"
	"github.com/ledgerwatch/erigon/eth/ethconfig"
	"github.com/ledgerwatch/erigon/eth/ethconfig/estimate"
	"github.com/ledgerwatch/erigon/eth/stagedsync/stages"
	"github.com/ledgerwatch/erigon/eth/tracers/logger"
	"github.com/ledgerwatch/erigon/ethdb"
	"github.com/ledgerwatch/erigon/ethdb/olddb"
	"github.com/ledgerwatch/erigon/ethdb/prune"
	"github.com/ledgerwatch/erigon/turbo/services"
	"github.com/ledgerwatch/erigon/turbo/shards"
)

const (
	logInterval = 20 * time.Second

	// stateStreamLimit - don't accumulate state changes if jump is bigger than this amount of blocks
	stateStreamLimit uint64 = 1_000
)

type HasChangeSetWriter interface {
	ChangeSetWriter() *state.ChangeSetWriter
}

type ChangeSetHook func(blockNum uint64, wr *state.ChangeSetWriter)

type headerDownloader interface {
	ReportBadHeaderPoS(badHeader, lastValidAncestor common.Hash)
}

type ExecuteBlockCfg struct {
	db            kv.RwDB
	batchSize     datasize.ByteSize
	prune         prune.Mode
	changeSetHook ChangeSetHook
	chainConfig   *chain.Config
	engine        consensus.Engine
	vmConfig      *vm.Config
	badBlockHalt  bool
	stateStream   bool
	accumulator   *shards.Accumulator
	blockReader   services.FullBlockReader
	hd            headerDownloader

	dirs      datadir.Dirs
	historyV3 bool
	syncCfg   ethconfig.Sync
	genesis   *types.Genesis
	agg       *libstate.AggregatorV3
}

func StageExecuteBlocksCfg(
	db kv.RwDB,
	pm prune.Mode,
	batchSize datasize.ByteSize,
	changeSetHook ChangeSetHook,
	chainConfig *chain.Config,
	engine consensus.Engine,
	vmConfig *vm.Config,
	accumulator *shards.Accumulator,
	stateStream bool,
	badBlockHalt bool,

	historyV3 bool,
	dirs datadir.Dirs,
	blockReader services.FullBlockReader,
	hd headerDownloader,
	genesis *types.Genesis,
	syncCfg ethconfig.Sync,
	agg *libstate.AggregatorV3,
) ExecuteBlockCfg {
	return ExecuteBlockCfg{
		db:            db,
		prune:         pm,
		batchSize:     batchSize,
		changeSetHook: changeSetHook,
		chainConfig:   chainConfig,
		engine:        engine,
		vmConfig:      vmConfig,
		dirs:          dirs,
		accumulator:   accumulator,
		stateStream:   stateStream,
		badBlockHalt:  badBlockHalt,
		blockReader:   blockReader,
		hd:            hd,
		genesis:       genesis,
		historyV3:     historyV3,
		syncCfg:       syncCfg,
		agg:           agg,
	}
}

func executeBlock(
	block *types.Block,
	tx kv.RwTx,
	batch ethdb.Database,
	cfg ExecuteBlockCfg,
	vmConfig vm.Config, // emit copy, because will modify it
	writeChangesets bool,
	writeReceipts bool,
	writeCallTraces bool,
	initialCycle bool,
	stateStream bool,
) (err error) {
	blockNum := block.NumberU64()
	// where the magic happens
	getHeader := func(hash common.Hash, number uint64) *types.Header {
		h, _ := cfg.blockReader.Header(context.Background(), tx, hash, number)
		return h
	}

	getTracer := func(txIndex int, txHash common.Hash) (vm.EVMLogger, error) {
		return logger.NewStructLogger(&logger.LogConfig{}), nil
	}

	callTracer := calltracer.NewCallTracer()
	vmConfig.Debug = true
	vmConfig.Tracer = callTracer

	var receipts types.Receipts
	var stateSyncReceipt *types.Receipt
	var execRs *core.EphemeralExecResult
	getHashFn := core.GetHashFn(block.Header(), getHeader)

<<<<<<< HEAD
	stateReader, stateWriter, err := newStateReaderWriter(batch, tx, block, writeChangesets, cfg.accumulator, cfg.blockReader, initialCycle, stateStream)
	if err != nil {
		return err
	}

	if isBor {
		execRs, err = core.ExecuteBlockEphemerallyBor(cfg.chainConfig, &vmConfig, getHashFn, cfg.engine, block, stateReader, stateWriter, ChainReaderImpl{config: cfg.chainConfig, tx: tx, blockReader: cfg.blockReader}, getTracer)
	} else {
		execRs, err = core.ExecuteBlockEphemerally(cfg.chainConfig, &vmConfig, getHashFn, cfg.engine, block, stateReader, stateWriter, ChainReaderImpl{config: cfg.chainConfig, tx: tx, blockReader: cfg.blockReader}, getTracer)
	}
=======
	execRs, err = core.ExecuteBlockEphemerally(cfg.chainConfig, &vmConfig, getHashFn, cfg.engine, block, stateReader, stateWriter, ChainReaderImpl{config: cfg.chainConfig, tx: tx, blockReader: cfg.blockReader}, getTracer)
>>>>>>> a24eae8d
	if err != nil {
		return err
	}
	receipts = execRs.Receipts
	stateSyncReceipt = execRs.StateSyncReceipt

	if writeReceipts {
		if err = rawdb.AppendReceipts(tx, blockNum, receipts); err != nil {
			return err
		}

		if stateSyncReceipt != nil && stateSyncReceipt.Status == types.ReceiptStatusSuccessful {
			if err := rawdb.WriteBorReceipt(tx, block.Hash(), block.NumberU64(), stateSyncReceipt); err != nil {
				return err
			}
		}
	}

	if cfg.changeSetHook != nil {
		if hasChangeSet, ok := stateWriter.(HasChangeSetWriter); ok {
			cfg.changeSetHook(blockNum, hasChangeSet.ChangeSetWriter())
		}
	}

	if writeCallTraces {
		return callTracer.WriteToDb(tx, block, *cfg.vmConfig)
	}

	return nil
}

func newStateReaderWriter(
	batch ethdb.Database,
	tx kv.RwTx,
	block *types.Block,
	writeChangesets bool,
	accumulator *shards.Accumulator,
	br services.FullBlockReader,
	initialCycle bool,
	stateStream bool,
) (state.StateReader, state.WriterWithChangeSets, error) {

	var stateReader state.StateReader
	var stateWriter state.WriterWithChangeSets

	stateReader = state.NewPlainStateReader(batch)

	if !initialCycle && stateStream {
		txs, err := br.RawTransactions(context.Background(), tx, block.NumberU64(), block.NumberU64())
		if err != nil {
			return nil, nil, err
		}
		accumulator.StartChange(block.NumberU64(), block.Hash(), txs, false)
	} else {
		accumulator = nil
	}
	if writeChangesets {
		stateWriter = state.NewPlainStateWriter(batch, tx, block.NumberU64()).SetAccumulator(accumulator)
	} else {
		stateWriter = state.NewPlainStateWriterNoHistory(batch).SetAccumulator(accumulator)
	}

	return stateReader, stateWriter, nil
}

// ================ Erigon3 ================

func ExecBlockV3(s *StageState, u Unwinder, tx kv.RwTx, toBlock uint64, ctx context.Context, cfg ExecuteBlockCfg, initialCycle bool, logger log.Logger) (err error) {
	workersCount := cfg.syncCfg.ExecWorkerCount
	if !initialCycle {
		workersCount = 1
	}
	cfg.agg.SetWorkers(estimate.CompressSnapshot.WorkersQuarter())

	if initialCycle {
		reconstituteToBlock, found, err := reconstituteBlock(cfg.agg, cfg.db, tx)
		if err != nil {
			return err
		}

		if found && reconstituteToBlock > s.BlockNumber+1 {
			reconWorkers := cfg.syncCfg.ReconWorkerCount
			if err := ReconstituteState(ctx, s, cfg.dirs, reconWorkers, cfg.batchSize, cfg.db, cfg.blockReader, log.New(), cfg.agg, cfg.engine, cfg.chainConfig, cfg.genesis); err != nil {
				return err
			}
			if dbg.StopAfterReconst() {
				os.Exit(1)
			}
		}
	}

	prevStageProgress, err := senderStageProgress(tx, cfg.db)
	if err != nil {
		return err
	}

	logPrefix := s.LogPrefix()
	var to = prevStageProgress
	if toBlock > 0 {
		to = cmp.Min(prevStageProgress, toBlock)
	}
	if to <= s.BlockNumber {
		return nil
	}
	if to > s.BlockNumber+16 {
		logger.Info(fmt.Sprintf("[%s] Blocks execution", logPrefix), "from", s.BlockNumber, "to", to)
	}
	//defer func() {
	//	if tx != nil {
	//		fmt.Printf("after exec: %d->%d\n", s.BlockNumber, to)
	//		cfg.agg.MakeContext().IterAcc(nil, func(k, v []byte) {
	//			vv, err := accounts.ConvertV3toV2(v)
	//			if err != nil {
	//				panic(err)
	//			}
	//			fmt.Printf("acc: %x, %x\n", k, vv)
	//		}, tx)
	//	}
	//}()

	parallel := tx == nil
	if err := ExecV3(ctx, s, u, workersCount, cfg, tx, parallel, logPrefix, to, logger, initialCycle); err != nil {
		return fmt.Errorf("ExecV3: %w", err)
	}
	return nil
}

// reconstituteBlock - First block which is not covered by the history snapshot files
func reconstituteBlock(agg *libstate.AggregatorV3, db kv.RoDB, tx kv.Tx) (n uint64, ok bool, err error) {
	sendersProgress, err := senderStageProgress(tx, db)
	if err != nil {
		return 0, false, err
	}
	reconToBlock := cmp.Min(sendersProgress, agg.EndTxNumFrozenAndIndexed())
	if tx == nil {
		if err = db.View(context.Background(), func(tx kv.Tx) error {
			ok, n, err = rawdbv3.TxNums.FindBlockNum(tx, reconToBlock)
			return err
		}); err != nil {
			return
		}
	} else {
		ok, n, err = rawdbv3.TxNums.FindBlockNum(tx, reconToBlock)
	}
	return
}

func unwindExec3(u *UnwindState, s *StageState, tx kv.RwTx, ctx context.Context, cfg ExecuteBlockCfg, accumulator *shards.Accumulator, logger log.Logger) (err error) {
	defer func() {
		if tx != nil {
			fmt.Printf("after unwind exec: %d->%d\n", u.CurrentBlockNumber, u.UnwindPoint)
			//cfg.agg.MakeContext().(nil, func(k, v []byte) {
			//	vv, err := accounts.ConvertV3toV2(v)
			//	if err != nil {
			//		panic(err)
			//	}
			//	fmt.Printf("acc: %x, %x\n", k, vv)
			//}, tx)
		}
	}()

	agg := cfg.agg
	agg.SetLogPrefix(s.LogPrefix())
	rs := state.NewStateV3(agg.SharedDomains(), logger)
	//rs := state.NewStateV3(tx.(*temporal.Tx).Agg().SharedDomains())

	// unwind all txs of u.UnwindPoint block. 1 txn in begin/end of block - system txs
	txNum, err := rawdbv3.TxNums.Min(tx, u.UnwindPoint+1)
	if err != nil {
		return err
	}
	//if err := agg.Flush(ctx, tx); err != nil {
	//	return fmt.Errorf("AggregatorV3.Flush: %w", err)
	//}
	if err := rs.Unwind(ctx, tx, txNum, cfg.agg, accumulator); err != nil {
		return fmt.Errorf("StateV3.Unwind: %w", err)
	}
	if err := rawdb.TruncateReceipts(tx, u.UnwindPoint+1); err != nil {
		return fmt.Errorf("truncate receipts: %w", err)
	}
	if err := rawdb.TruncateBorReceipts(tx, u.UnwindPoint+1); err != nil {
		return fmt.Errorf("truncate bor receipts: %w", err)
	}
	if err := rawdb.DeleteNewerEpochs(tx, u.UnwindPoint+1); err != nil {
		return fmt.Errorf("delete newer epochs: %w", err)
	}

	return nil
}

func senderStageProgress(tx kv.Tx, db kv.RoDB) (prevStageProgress uint64, err error) {
	if tx != nil {
		prevStageProgress, err = stages.GetStageProgress(tx, stages.Senders)
		if err != nil {
			return prevStageProgress, err
		}
	} else {
		if err = db.View(context.Background(), func(tx kv.Tx) error {
			prevStageProgress, err = stages.GetStageProgress(tx, stages.Senders)
			if err != nil {
				return err
			}
			return nil
		}); err != nil {
			return prevStageProgress, err
		}
	}
	return prevStageProgress, nil
}

// ================ Erigon3 End ================

func SpawnExecuteBlocksStage(s *StageState, u Unwinder, tx kv.RwTx, toBlock uint64, ctx context.Context, cfg ExecuteBlockCfg, initialCycle bool, logger log.Logger) (err error) {
	defer func() {
		logger.Info("SpawnExecuteBlocksStage exit ", "err", err, "stack", dbg.Stack())
	}()

	if cfg.historyV3 {
		if err = ExecBlockV3(s, u, tx, toBlock, ctx, cfg, initialCycle, logger); err != nil {
			return err
		}
		return nil
	}
	if ethconfig.EnableHistoryV4InTest {
		panic("must use ExecBlockV3")
	}

	quit := ctx.Done()
	useExternalTx := tx != nil
	if !useExternalTx {
		tx, err = cfg.db.BeginRw(context.Background())
		if err != nil {
			return err
		}
		defer tx.Rollback()
	}

	prevStageProgress, errStart := stages.GetStageProgress(tx, stages.Senders)
	if errStart != nil {
		return errStart
	}
	nextStageProgress, err := stages.GetStageProgress(tx, stages.HashState)
	if err != nil {
		return err
	}
	nextStagesExpectData := nextStageProgress > 0 // Incremental move of next stages depend on fully written ChangeSets, Receipts, CallTraceSet

	logPrefix := s.LogPrefix()
	var to = prevStageProgress
	if toBlock > 0 {
		to = cmp.Min(prevStageProgress, toBlock)
	}
	if to <= s.BlockNumber {
		return nil
	}
	if to > s.BlockNumber+16 {
		logger.Info(fmt.Sprintf("[%s] Blocks execution", logPrefix), "from", s.BlockNumber, "to", to)
	}
	stateStream := !initialCycle && cfg.stateStream && to-s.BlockNumber < stateStreamLimit

	// changes are stored through memory buffer
	logEvery := time.NewTicker(logInterval)
	defer logEvery.Stop()
	stageProgress := s.BlockNumber
	logBlock := stageProgress
	logTx, lastLogTx := uint64(0), uint64(0)
	logTime := time.Now()
	var gas uint64             // used for logs
	var currentStateGas uint64 // used for batch commits of state
	var stoppedErr error
	// Transform batch_size limit into Ggas
	gasState := uint64(cfg.batchSize) * uint64(datasize.KB) * 2

	var batch ethdb.DbWithPendingMutations
	// state is stored through ethdb batches
	batch = olddb.NewHashBatch(tx, quit, cfg.dirs.Tmp, logger)
	// avoids stacking defers within the loop
	defer func() {
		batch.Rollback()
	}()

	var readAhead chan uint64
	if initialCycle {
		// snapshots are often stored on chaper drives. don't expect low-read-latency and manually read-ahead.
		// can't use OS-level ReadAhead - because Data >> RAM
		// it also warmsup state a bit - by touching senders/coninbase accounts and code
		var clean func()
		readAhead, clean = blocksReadAhead(ctx, &cfg, 4)
		defer clean()
	}

Loop:
	for blockNum := stageProgress + 1; blockNum <= to; blockNum++ {
		if stoppedErr = common.Stopped(quit); stoppedErr != nil {
			log.Warn("Execution interrupted", "err", stoppedErr)
			break
		}
		if initialCycle {
			select {
			case readAhead <- blockNum:
			default:
			}
		}

		blockHash, err := cfg.blockReader.CanonicalHash(ctx, tx, blockNum)
		if err != nil {
			return err
		}
		block, _, err := cfg.blockReader.BlockWithSenders(ctx, tx, blockHash, blockNum)
		if err != nil {
			return err
		}
		if block == nil {
			logger.Error(fmt.Sprintf("[%s] Empty block", logPrefix), "blocknum", blockNum)
			break
		}

		lastLogTx += uint64(block.Transactions().Len())

		// Incremental move of next stages depend on fully written ChangeSets, Receipts, CallTraceSet
		writeChangeSets := nextStagesExpectData || blockNum > cfg.prune.History.PruneTo(to)
		writeReceipts := nextStagesExpectData || blockNum > cfg.prune.Receipts.PruneTo(to)
		writeCallTraces := nextStagesExpectData || blockNum > cfg.prune.CallTraces.PruneTo(to)

		if err = executeBlock(block, tx, batch, cfg, *cfg.vmConfig, writeChangeSets, writeReceipts, writeCallTraces, initialCycle, stateStream); err != nil {
			if !errors.Is(err, context.Canceled) {
				logger.Warn(fmt.Sprintf("[%s] Execution failed", logPrefix), "block", blockNum, "hash", block.Hash().String(), "err", err)
				if cfg.hd != nil {
					cfg.hd.ReportBadHeaderPoS(blockHash, block.ParentHash())
				}
				if cfg.badBlockHalt {
					return err
				}
			}
			u.UnwindTo(blockNum-1, block.Hash())
			break Loop
		}
		stageProgress = blockNum

		// todo finishTx is required in place because currently we could aggregate only one block and e4 could do thas in the middle
		shouldUpdateProgress := batch.BatchSize() >= int(cfg.batchSize)
		if shouldUpdateProgress {
			logger.Info("Committed State", "gas reached", currentStateGas, "gasTarget", gasState)
			currentStateGas = 0
			if err = batch.Commit(); err != nil {
				return err
			}

			if err = s.Update(tx, stageProgress); err != nil {
				return err
			}
			if !useExternalTx {
				if err = tx.Commit(); err != nil {
					return err
				}
				tx, err = cfg.db.BeginRw(context.Background())
				if err != nil {
					return err
				}
				// TODO: This creates stacked up deferrals
				defer tx.Rollback()
			}
			batch = olddb.NewHashBatch(tx, quit, cfg.dirs.Tmp, logger)
		}

		gas = gas + block.GasUsed()
		currentStateGas = currentStateGas + block.GasUsed()
		select {
		default:
		case <-logEvery.C:
			logBlock, logTx, logTime = logProgress(logPrefix, logBlock, logTime, blockNum, logTx, lastLogTx, gas, float64(currentStateGas)/float64(gasState), batch, logger)
			gas = 0
			tx.CollectMetrics()
			syncMetrics[stages.Execution].Set(blockNum)
		}
	}

	if err = s.Update(tx, stageProgress); err != nil {
		return err
	}
	if err = batch.Commit(); err != nil {
		return fmt.Errorf("batch commit: %w", err)
	}
	_, err = rawdb.IncrementStateVersion(tx)
	if err != nil {
		return fmt.Errorf("writing plain state version: %w", err)
	}

	if !useExternalTx {
		if err = tx.Commit(); err != nil {
			return err
		}
	}

	logger.Info(fmt.Sprintf("[%s] Completed on", logPrefix), "block", stageProgress)
	return stoppedErr
}

func blocksReadAhead(ctx context.Context, cfg *ExecuteBlockCfg, workers int) (chan uint64, context.CancelFunc) {
	const readAheadBlocks = 100
	readAhead := make(chan uint64, readAheadBlocks)
	g, gCtx := errgroup.WithContext(ctx)
	for workerNum := 0; workerNum < workers; workerNum++ {
		g.Go(func() (err error) {
			var bn uint64
			var ok bool
			var tx kv.Tx
			defer func() {
				if tx != nil {
					tx.Rollback()
				}
			}()

			for i := 0; ; i++ {
				select {
				case bn, ok = <-readAhead:
					if !ok {
						return
					}
				case <-gCtx.Done():
					return gCtx.Err()
				}

				if i%100 == 0 {
					if tx != nil {
						tx.Rollback()
					}
					tx, err = cfg.db.BeginRo(ctx)
					if err != nil {
						return err
					}
				}

				if err := blocksReadAheadFunc(gCtx, tx, cfg, bn+readAheadBlocks); err != nil {
					return err
				}
			}
		})
	}
	return readAhead, func() {
		close(readAhead)
		_ = g.Wait()
	}
}
func blocksReadAheadFunc(ctx context.Context, tx kv.Tx, cfg *ExecuteBlockCfg, blockNum uint64) error {
	block, err := cfg.blockReader.BlockByNumber(ctx, tx, blockNum)
	if err != nil {
		return err
	}
	if block == nil {
		return nil
	}
	senders := block.Body().SendersFromTxs()     //TODO: BlockByNumber can return senders
	stateReader := state.NewPlainStateReader(tx) //TODO: can do on batch! if make batch thread-safe
	for _, sender := range senders {
		a, _ := stateReader.ReadAccountData(sender)
		if a == nil || a.Incarnation == 0 {
			continue
		}
		if code, _ := stateReader.ReadAccountCode(sender, a.Incarnation, a.CodeHash); len(code) > 0 {
			_, _ = code[0], code[len(code)-1]
		}
	}

	for _, txn := range block.Transactions() {
		to := txn.GetTo()
		if to == nil {
			continue
		}
		a, _ := stateReader.ReadAccountData(*to)
		if a == nil || a.Incarnation == 0 {
			continue
		}
		if code, _ := stateReader.ReadAccountCode(*to, a.Incarnation, a.CodeHash); len(code) > 0 {
			_, _ = code[0], code[len(code)-1]
		}
	}
	_, _ = stateReader.ReadAccountData(block.Coinbase())
	_, _ = block, senders
	return nil
}

func logProgress(logPrefix string, prevBlock uint64, prevTime time.Time, currentBlock uint64, prevTx, currentTx uint64, gas uint64,
	gasState float64, batch ethdb.DbWithPendingMutations, logger log.Logger) (uint64, uint64, time.Time) {
	currentTime := time.Now()
	interval := currentTime.Sub(prevTime)
	speed := float64(currentBlock-prevBlock) / (float64(interval) / float64(time.Second))
	speedTx := float64(currentTx-prevTx) / (float64(interval) / float64(time.Second))
	speedMgas := float64(gas) / 1_000_000 / (float64(interval) / float64(time.Second))

	var m runtime.MemStats
	dbg.ReadMemStats(&m)
	var logpairs = []interface{}{
		"number", currentBlock,
		"blk/s", fmt.Sprintf("%.1f", speed),
		"tx/s", fmt.Sprintf("%.1f", speedTx),
		"Mgas/s", fmt.Sprintf("%.1f", speedMgas),
		"gasState", fmt.Sprintf("%.2f", gasState),
	}
	if batch != nil {
		logpairs = append(logpairs, "batch", common.ByteCount(uint64(batch.BatchSize())))
	}
	logpairs = append(logpairs, "alloc", common.ByteCount(m.Alloc), "sys", common.ByteCount(m.Sys))
	logger.Info(fmt.Sprintf("[%s] Executed blocks", logPrefix), logpairs...)

	return currentBlock, currentTx, currentTime
}

func UnwindExecutionStage(u *UnwindState, s *StageState, tx kv.RwTx, ctx context.Context, cfg ExecuteBlockCfg, initialCycle bool, logger log.Logger) (err error) {
	if u.UnwindPoint >= s.BlockNumber {
		return nil
	}
	useExternalTx := tx != nil
	if !useExternalTx {
		tx, err = cfg.db.BeginRw(context.Background())
		if err != nil {
			return err
		}
		defer tx.Rollback()
	}
	logPrefix := u.LogPrefix()
	logger.Info(fmt.Sprintf("[%s] Unwind Execution", logPrefix), "from", s.BlockNumber, "to", u.UnwindPoint)

	fmt.Printf("unwindExecutionStage: u.UnwindPoint=%d, s.BlockNumber=%d\n", u.UnwindPoint, s.BlockNumber)

	if err = unwindExecutionStage(u, s, tx, ctx, cfg, initialCycle, logger); err != nil {
		return err
	}
	if err = u.Done(tx); err != nil {
		return err
	}

	if !useExternalTx {
		if err = tx.Commit(); err != nil {
			return err
		}
	}
	return nil
}

func unwindExecutionStage(u *UnwindState, s *StageState, tx kv.RwTx, ctx context.Context, cfg ExecuteBlockCfg, initialCycle bool, logger log.Logger) error {
	logPrefix := s.LogPrefix()
	stateBucket := kv.PlainState
	storageKeyLength := length.Addr + length.Incarnation + length.Hash

	var accumulator *shards.Accumulator
	if !initialCycle && cfg.stateStream && s.BlockNumber-u.UnwindPoint < stateStreamLimit {
		accumulator = cfg.accumulator

		hash, err := cfg.blockReader.CanonicalHash(ctx, tx, u.UnwindPoint)
		if err != nil {
			return fmt.Errorf("read canonical hash of unwind point: %w", err)
		}
		txs, err := cfg.blockReader.RawTransactions(ctx, tx, u.UnwindPoint, s.BlockNumber)
		if err != nil {
			return err
		}
		accumulator.StartChange(u.UnwindPoint, hash, txs, true)
	}

	//TODO: why we don't call accumulator.ChangeCode???
	if cfg.historyV3 {
		return unwindExec3(u, s, tx, ctx, cfg, accumulator, logger)
	}

	changes := etl.NewCollector(logPrefix, cfg.dirs.Tmp, etl.NewOldestEntryBuffer(etl.BufferOptimalSize), logger)
	defer changes.Close()
	errRewind := changeset.RewindData(tx, s.BlockNumber, u.UnwindPoint, changes, ctx.Done())
	if errRewind != nil {
		return fmt.Errorf("getting rewind data: %w", errRewind)
	}

	if err := changes.Load(tx, stateBucket, func(k, v []byte, table etl.CurrentTableReader, next etl.LoadNextFunc) error {
		if len(k) == 20 {
			if len(v) > 0 {
				var acc accounts.Account
				if err := acc.DecodeForStorage(v); err != nil {
					return err
				}

				// Fetch the code hash
				recoverCodeHashPlain(&acc, tx, k)
				var address common.Address
				copy(address[:], k)

				// cleanup contract code bucket
				original, err := state.NewPlainStateReader(tx).ReadAccountData(address)
				if err != nil {
					return fmt.Errorf("read account for %x: %w", address, err)
				}
				if original != nil {
					// clean up all the code incarnations original incarnation and the new one
					for incarnation := original.Incarnation; incarnation > acc.Incarnation && incarnation > 0; incarnation-- {
						err = tx.Delete(kv.PlainContractCode, dbutils.PlainGenerateStoragePrefix(address[:], incarnation))
						if err != nil {
							return fmt.Errorf("writeAccountPlain for %x: %w", address, err)
						}
					}
				}

				newV := make([]byte, acc.EncodingLengthForStorage())
				acc.EncodeForStorage(newV)
				if accumulator != nil {
					accumulator.ChangeAccount(address, acc.Incarnation, newV)
				}
				if err := next(k, k, newV); err != nil {
					return err
				}
			} else {
				if accumulator != nil {
					var address common.Address
					copy(address[:], k)
					accumulator.DeleteAccount(address)
				}
				if err := next(k, k, nil); err != nil {
					return err
				}
			}
			return nil
		}
		if accumulator != nil {
			var address common.Address
			var incarnation uint64
			var location common.Hash
			copy(address[:], k[:length.Addr])
			incarnation = binary.BigEndian.Uint64(k[length.Addr:])
			copy(location[:], k[length.Addr+length.Incarnation:])
			log.Debug(fmt.Sprintf("un ch st: %x, %d, %x, %x\n", address, incarnation, location, common.Copy(v)))
			accumulator.ChangeStorage(address, incarnation, location, common.Copy(v))
		}
		if len(v) > 0 {
			if err := next(k, k[:storageKeyLength], v); err != nil {
				return err
			}
		} else {
			if err := next(k, k[:storageKeyLength], nil); err != nil {
				return err
			}
		}
		return nil

	}, etl.TransformArgs{Quit: ctx.Done()}); err != nil {
		return err
	}

	if err := historyv2.Truncate(tx, u.UnwindPoint+1); err != nil {
		return err
	}

	if err := rawdb.TruncateReceipts(tx, u.UnwindPoint+1); err != nil {
		return fmt.Errorf("truncate receipts: %w", err)
	}
	if err := rawdb.TruncateBorReceipts(tx, u.UnwindPoint+1); err != nil {
		return fmt.Errorf("truncate bor receipts: %w", err)
	}
	if err := rawdb.DeleteNewerEpochs(tx, u.UnwindPoint+1); err != nil {
		return fmt.Errorf("delete newer epochs: %w", err)
	}

	// Truncate CallTraceSet
	keyStart := hexutility.EncodeTs(u.UnwindPoint + 1)
	c, err := tx.RwCursorDupSort(kv.CallTraceSet)
	if err != nil {
		return err
	}
	defer c.Close()
	for k, _, err := c.Seek(keyStart); k != nil; k, _, err = c.NextNoDup() {
		if err != nil {
			return err
		}
		err = c.DeleteCurrentDuplicates()
		if err != nil {
			return err
		}
	}

	return nil
}

func recoverCodeHashPlain(acc *accounts.Account, db kv.Tx, key []byte) {
	var address common.Address
	copy(address[:], key)
	if acc.Incarnation > 0 && acc.IsEmptyCodeHash() {
		if codeHash, err2 := db.GetOne(kv.PlainContractCode, dbutils.PlainGenerateStoragePrefix(address[:], acc.Incarnation)); err2 == nil {
			copy(acc.CodeHash[:], codeHash)
		}
	}
}

func PruneExecutionStage(s *PruneState, tx kv.RwTx, cfg ExecuteBlockCfg, ctx context.Context, initialCycle bool) (err error) {
	logPrefix := s.LogPrefix()
	useExternalTx := tx != nil
	if !useExternalTx {
		tx, err = cfg.db.BeginRw(ctx)
		if err != nil {
			return err
		}
		defer tx.Rollback()
	}

	logEvery := time.NewTicker(logInterval)
	defer logEvery.Stop()

	if cfg.historyV3 {
		cfg.agg.SetTx(tx)
		if initialCycle {
			if err = cfg.agg.Prune(ctx, ethconfig.HistoryV3AggregationStep/10); err != nil { // prune part of retired data, before commit
				return err
			}
		} else {
			if err = cfg.agg.PruneWithTiemout(ctx, 1*time.Second); err != nil { // prune part of retired data, before commit
				return err
			}
		}
	} else {
		if cfg.prune.History.Enabled() {
			if err = rawdb.PruneTableDupSort(tx, kv.AccountChangeSet, logPrefix, cfg.prune.History.PruneTo(s.ForwardProgress), logEvery, ctx); err != nil {
				return err
			}
			if err = rawdb.PruneTableDupSort(tx, kv.StorageChangeSet, logPrefix, cfg.prune.History.PruneTo(s.ForwardProgress), logEvery, ctx); err != nil {
				return err
			}
		}

		if cfg.prune.Receipts.Enabled() {
			if err = rawdb.PruneTable(tx, kv.Receipts, cfg.prune.Receipts.PruneTo(s.ForwardProgress), ctx, math.MaxInt32); err != nil {
				return err
			}
			if err = rawdb.PruneTable(tx, kv.BorReceipts, cfg.prune.Receipts.PruneTo(s.ForwardProgress), ctx, math.MaxUint32); err != nil {
				return err
			}
			// LogIndex.Prune will read everything what not pruned here
			if err = rawdb.PruneTable(tx, kv.Log, cfg.prune.Receipts.PruneTo(s.ForwardProgress), ctx, math.MaxInt32); err != nil {
				return err
			}
		}
		if cfg.prune.CallTraces.Enabled() {
			if err = rawdb.PruneTableDupSort(tx, kv.CallTraceSet, logPrefix, cfg.prune.CallTraces.PruneTo(s.ForwardProgress), logEvery, ctx); err != nil {
				return err
			}
		}
	}

	if err = s.Done(tx); err != nil {
		return err
	}
	if !useExternalTx {
		if err = tx.Commit(); err != nil {
			return err
		}
	}
	return nil
}<|MERGE_RESOLUTION|>--- conflicted
+++ resolved
@@ -139,6 +139,11 @@
 	stateStream bool,
 ) (err error) {
 	blockNum := block.NumberU64()
+	stateReader, stateWriter, err := newStateReaderWriter(batch, tx, block, writeChangesets, cfg.accumulator, cfg.blockReader, initialCycle, stateStream)
+	if err != nil {
+		return err
+	}
+
 	// where the magic happens
 	getHeader := func(hash common.Hash, number uint64) *types.Header {
 		h, _ := cfg.blockReader.Header(context.Background(), tx, hash, number)
@@ -158,20 +163,7 @@
 	var execRs *core.EphemeralExecResult
 	getHashFn := core.GetHashFn(block.Header(), getHeader)
 
-<<<<<<< HEAD
-	stateReader, stateWriter, err := newStateReaderWriter(batch, tx, block, writeChangesets, cfg.accumulator, cfg.blockReader, initialCycle, stateStream)
-	if err != nil {
-		return err
-	}
-
-	if isBor {
-		execRs, err = core.ExecuteBlockEphemerallyBor(cfg.chainConfig, &vmConfig, getHashFn, cfg.engine, block, stateReader, stateWriter, ChainReaderImpl{config: cfg.chainConfig, tx: tx, blockReader: cfg.blockReader}, getTracer)
-	} else {
-		execRs, err = core.ExecuteBlockEphemerally(cfg.chainConfig, &vmConfig, getHashFn, cfg.engine, block, stateReader, stateWriter, ChainReaderImpl{config: cfg.chainConfig, tx: tx, blockReader: cfg.blockReader}, getTracer)
-	}
-=======
 	execRs, err = core.ExecuteBlockEphemerally(cfg.chainConfig, &vmConfig, getHashFn, cfg.engine, block, stateReader, stateWriter, ChainReaderImpl{config: cfg.chainConfig, tx: tx, blockReader: cfg.blockReader}, getTracer)
->>>>>>> a24eae8d
 	if err != nil {
 		return err
 	}
