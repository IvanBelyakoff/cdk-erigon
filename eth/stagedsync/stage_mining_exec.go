package stagedsync

import (
	"errors"
	"fmt"
	"io"
	"math/big"
	"sync/atomic"
	"time"

	mapset "github.com/deckarep/golang-set/v2"
	"github.com/holiman/uint256"
<<<<<<< HEAD
	libcommon "github.com/gateway-fm/cdk-erigon-lib/common"
	"github.com/ledgerwatch/log/v3"
	"golang.org/x/net/context"

	"github.com/ledgerwatch/erigon/chain"
	zktypes "github.com/ledgerwatch/erigon/zk/types"

	"github.com/gateway-fm/cdk-erigon-lib/kv"
	"github.com/gateway-fm/cdk-erigon-lib/kv/memdb"
	types2 "github.com/gateway-fm/cdk-erigon-lib/types"
	"github.com/ledgerwatch/erigon/zk/txpool"

	"github.com/ledgerwatch/erigon/core/types/accounts"
	"github.com/ledgerwatch/erigon/rlp"

	"github.com/ledgerwatch/erigon/core/rawdb"
	"github.com/ledgerwatch/erigon/turbo/services"

=======
	"github.com/ledgerwatch/log/v3"
	"golang.org/x/net/context"

	"github.com/ledgerwatch/erigon-lib/chain"
	libcommon "github.com/ledgerwatch/erigon-lib/common"
	"github.com/ledgerwatch/erigon-lib/common/metrics"
	"github.com/ledgerwatch/erigon-lib/kv"
	"github.com/ledgerwatch/erigon-lib/kv/membatch"
	types2 "github.com/ledgerwatch/erigon-lib/types"
>>>>>>> fcad3a03
	"github.com/ledgerwatch/erigon/consensus"
	"github.com/ledgerwatch/erigon/core"
	"github.com/ledgerwatch/erigon/core/rawdb"
	"github.com/ledgerwatch/erigon/core/state"
	"github.com/ledgerwatch/erigon/core/types"
	"github.com/ledgerwatch/erigon/core/types/accounts"
	"github.com/ledgerwatch/erigon/core/vm"
	"github.com/ledgerwatch/erigon/eth/stagedsync/stages"
	"github.com/ledgerwatch/erigon/params"
	"github.com/ledgerwatch/erigon/turbo/services"
)

type MiningExecCfg struct {
	db          kv.RwDB
	miningState MiningState
	notifier    ChainEventNotifier
	chainConfig chain.Config
	engine      consensus.Engine
	blockReader services.FullBlockReader
	vmConfig    *vm.Config
	tmpdir      string
	interrupt   *int32
	payloadId   uint64
	txPool      TxPoolForMining
	txPoolDB    kv.RoDB
}

type TxPoolForMining interface {
	YieldBest(n uint16, txs *types2.TxsRlp, tx kv.Tx, onTopOf, availableGas, availableBlobGas uint64, toSkip mapset.Set[[32]byte]) (bool, int, error)
}

func StageMiningExecCfg(
	db kv.RwDB, miningState MiningState,
	notifier ChainEventNotifier, chainConfig chain.Config,
	engine consensus.Engine, vmConfig *vm.Config,
	tmpdir string, interrupt *int32, payloadId uint64,
	txPool TxPoolForMining, txPoolDB kv.RoDB,
	blockReader services.FullBlockReader,
) MiningExecCfg {
	return MiningExecCfg{
		db:          db,
		miningState: miningState,
		notifier:    notifier,
		chainConfig: chainConfig,
		engine:      engine,
		blockReader: blockReader,
		vmConfig:    vmConfig,
		tmpdir:      tmpdir,
		interrupt:   interrupt,
		payloadId:   payloadId,
		txPool:      txPool,
		txPoolDB:    txPoolDB,
	}
}

// SpawnMiningExecStage
// TODO:
// - resubmitAdjustCh - variable is not implemented
func SpawnMiningExecStage(s *StageState, tx kv.RwTx, cfg MiningExecCfg, quit <-chan struct{}, logger log.Logger) error {
	cfg.vmConfig.NoReceipts = false
	chainID, _ := uint256.FromBig(cfg.chainConfig.ChainID)
	logPrefix := s.LogPrefix()
	current := cfg.miningState.MiningBlock
	txs := current.PreparedTxs
	noempty := true

	stateReader := state.NewPlainStateReader(tx)
	ibs := state.New(stateReader)
	stateWriter := state.NewPlainStateWriter(tx, tx, current.Header.Number.Uint64())

	chainReader := ChainReader{Cfg: cfg.chainConfig, Db: tx, BlockReader: cfg.blockReader, Logger: logger}
	core.InitializeBlockExecution(cfg.engine, chainReader, current.Header, &cfg.chainConfig, ibs, logger)

	// Create an empty block based on temporary copied state for
	// sealing in advance without waiting block execution finished.
	if !noempty {
		logger.Info("Commit an empty block", "number", current.Header.Number)
		return nil
	}

	getHeader := func(hash libcommon.Hash, number uint64) *types.Header { return rawdb.ReadHeader(tx, hash, number) }

	// Short circuit if there is no available pending transactions.
	// But if we disable empty precommit already, ignore it. Since
	// empty block is necessary to keep the liveness of the network.
	if noempty {
		if txs != nil && !txs.Empty() {
			logs, _, err := addTransactionsToMiningBlock(logPrefix, current, cfg.chainConfig, cfg.vmConfig, getHeader, cfg.engine, txs, cfg.miningState.MiningConfig.Etherbase, ibs, quit, cfg.interrupt, cfg.payloadId, logger)
			if err != nil {
				return err
			}
			NotifyPendingLogs(logPrefix, cfg.notifier, logs, logger)
		} else {

			yielded := mapset.NewSet[[32]byte]()
			var simulationTx kv.StatelessRwTx
			m := membatch.NewHashBatch(tx, quit, cfg.tmpdir, logger)
			defer m.Close()
			simulationTx = m

			executionAt, err := s.ExecutionAt(tx)
			if err != nil {
				return err
			}

			for {
				txs, y, err := getNextTransactions(cfg, chainID, current.Header, 50, executionAt, simulationTx, yielded, logger)
				if err != nil {
					return err
				}

				if !txs.Empty() {
					logs, stop, err := addTransactionsToMiningBlock(logPrefix, current, cfg.chainConfig, cfg.vmConfig, getHeader, cfg.engine, txs, cfg.miningState.MiningConfig.Etherbase, ibs, quit, cfg.interrupt, cfg.payloadId, logger)
					if err != nil {
						return err
					}
					NotifyPendingLogs(logPrefix, cfg.notifier, logs, logger)
					if stop {
						break
					}
				} else {
					break
				}

				// if we yielded less than the count we wanted, assume the txpool has run dry now and stop to save another loop
				if y < 50 {
					break
				}
			}

			metrics.UpdateBlockProducerProductionDelay(current.ParentHeaderTime, current.Header.Number.Uint64(), logger)
		}
	}

	logger.Debug("SpawnMiningExecStage", "block", current.Header.Number, "txn", current.Txs.Len(), "payload", cfg.payloadId)
	if current.Uncles == nil {
		current.Uncles = []*types.Header{}
	}
	if current.Txs == nil {
		current.Txs = []types.Transaction{}
	}
	if current.Receipts == nil {
		current.Receipts = types.Receipts{}
	}

	var err error
	_, current.Txs, current.Receipts, err = core.FinalizeBlockExecution(cfg.engine, stateReader, current.Header, current.Txs, current.Uncles, stateWriter, &cfg.chainConfig, ibs, current.Receipts, current.Withdrawals, ChainReaderImpl{config: &cfg.chainConfig, tx: tx, blockReader: cfg.blockReader, logger: logger}, true, logger)
	if err != nil {
		return err
	}

	logger.Debug("FinalizeBlockExecution", "block", current.Header.Number, "txn", current.Txs.Len(), "gas", current.Header.GasUsed, "receipt", current.Receipts.Len(), "payload", cfg.payloadId)

	// hack: pretend that we are real execution stage - next stages will rely on this progress
	if err := stages.SaveStageProgress(tx, stages.Execution, current.Header.Number.Uint64()); err != nil {
		return err
	}
	return nil
}

func getNextTransactions(
	cfg MiningExecCfg,
	chainID *uint256.Int,
	header *types.Header,
	amount uint16,
	executionAt uint64,
	simulationTx kv.StatelessRwTx,
	alreadyYielded mapset.Set[[32]byte],
	logger log.Logger,
) (types.TransactionsStream, int, error) {
	txSlots := types2.TxsRlp{}
	count := 0
	if err := cfg.txPoolDB.View(context.Background(), func(poolTx kv.Tx) error {
		var err error

		remainingGas := header.GasLimit - header.GasUsed
		remainingBlobGas := uint64(0)
		if header.BlobGasUsed != nil {
			remainingBlobGas = cfg.chainConfig.GetMaxBlobGasPerBlock() - *header.BlobGasUsed
		}

		if _, count, err = cfg.txPool.YieldBest(amount, &txSlots, poolTx, executionAt, remainingGas, remainingBlobGas, alreadyYielded); err != nil {
			return err
		}

		return nil
	}); err != nil {
		return nil, 0, err
	}

	var txs []types.Transaction //nolint:prealloc
	for i := range txSlots.Txs {
		transaction, err := types.DecodeWrappedTransaction(txSlots.Txs[i])
		if err == io.EOF {
			continue
		}
		if err != nil {
			return nil, 0, err
		}
		if !transaction.GetChainID().IsZero() && transaction.GetChainID().Cmp(chainID) != 0 {
			continue
		}

		var sender libcommon.Address
		copy(sender[:], txSlots.Senders.At(i))

		// Check if tx nonce is too low
		txs = append(txs, transaction)
		txs[len(txs)-1].SetSender(sender)
	}

	blockNum := executionAt + 1
	txs, err := filterBadTransactions(txs, cfg.chainConfig, blockNum, header.BaseFee, simulationTx, logger)
	if err != nil {
		return nil, 0, err
	}

	return types.NewTransactionsFixedOrder(txs), count, nil
}

func filterBadTransactions(transactions []types.Transaction, config chain.Config, blockNumber uint64, baseFee *big.Int, simulationTx kv.StatelessRwTx, logger log.Logger) ([]types.Transaction, error) {
	initialCnt := len(transactions)
	var filtered []types.Transaction
	gasBailout := false

	missedTxs := 0
	noSenderCnt := 0
	noAccountCnt := 0
	nonceTooLowCnt := 0
	notEOACnt := 0
	feeTooLowCnt := 0
	balanceTooLowCnt := 0
	overflowCnt := 0
	for len(transactions) > 0 && missedTxs != len(transactions) {
		transaction := transactions[0]
		sender, ok := transaction.GetSender()
		if !ok {
			transactions = transactions[1:]
			noSenderCnt++
			continue
		}
		var account accounts.Account
		ok, err := rawdb.ReadAccount(simulationTx, sender, &account)
		if err != nil {
			return nil, err
		}
		if !ok {
			transactions = transactions[1:]
			noAccountCnt++
			continue
		}
		// Check transaction nonce
		if account.Nonce > transaction.GetNonce() {
			transactions = transactions[1:]
			nonceTooLowCnt++
			continue
		}
		if account.Nonce < transaction.GetNonce() {
			missedTxs++
			transactions = append(transactions[1:], transaction)
			continue
		}
		missedTxs = 0

		// Make sure the sender is an EOA (EIP-3607)
		if !account.IsEmptyCodeHash() {
			transactions = transactions[1:]
			notEOACnt++
			continue
		}

		if config.IsLondon(blockNumber) {
			baseFee256 := uint256.NewInt(0)
			if overflow := baseFee256.SetFromBig(baseFee); overflow {
				return nil, fmt.Errorf("bad baseFee %s", baseFee)
			}
			// Make sure the transaction gasFeeCap is greater than the block's baseFee.
			if !transaction.GetFeeCap().IsZero() || !transaction.GetTip().IsZero() {
				if err := core.CheckEip1559TxGasFeeCap(sender, transaction.GetFeeCap(), transaction.GetTip(), baseFee256, false /* isFree */); err != nil {
					transactions = transactions[1:]
					feeTooLowCnt++
					continue
				}
			}
		}
		txnGas := transaction.GetGas()
		txnPrice := transaction.GetPrice()
		value := transaction.GetValue()
		accountBalance := account.Balance

		want := uint256.NewInt(0)
		want.SetUint64(txnGas)
		want, overflow := want.MulOverflow(want, txnPrice)
		if overflow {
			transactions = transactions[1:]
			overflowCnt++
			continue
		}

		if transaction.GetFeeCap() != nil {
			want.SetUint64(txnGas)
			want, overflow = want.MulOverflow(want, transaction.GetFeeCap())
			if overflow {
				transactions = transactions[1:]
				overflowCnt++
				continue
			}
			want, overflow = want.AddOverflow(want, value)
			if overflow {
				transactions = transactions[1:]
				overflowCnt++
				continue
			}
		}

		if accountBalance.Cmp(want) < 0 {
			if !gasBailout {
				transactions = transactions[1:]
				balanceTooLowCnt++
				continue
			}
		}
		// Updates account in the simulation
		account.Nonce++
		account.Balance.Sub(&account.Balance, want)
		accountBuffer := make([]byte, account.EncodingLengthForStorage())
		account.EncodeForStorage(accountBuffer)
		if err := simulationTx.Put(kv.PlainState, sender[:], accountBuffer); err != nil {
			return nil, err
		}
		// Mark transaction as valid
		filtered = append(filtered, transaction)
		transactions = transactions[1:]
	}
	logger.Debug("Filtration", "initial", initialCnt, "no sender", noSenderCnt, "no account", noAccountCnt, "nonce too low", nonceTooLowCnt, "nonceTooHigh", missedTxs, "sender not EOA", notEOACnt, "fee too low", feeTooLowCnt, "overflow", overflowCnt, "balance too low", balanceTooLowCnt, "filtered", len(filtered))
	return filtered, nil
}

func addTransactionsToMiningBlock(logPrefix string, current *MiningBlock, chainConfig chain.Config, vmConfig *vm.Config, getHeader func(hash libcommon.Hash, number uint64) *types.Header,
	engine consensus.Engine, txs types.TransactionsStream, coinbase libcommon.Address, ibs *state.IntraBlockState, quit <-chan struct{},
	interrupt *int32, payloadId uint64, logger log.Logger) (types.Logs, bool, error) {
	header := current.Header
	tcount := 0
	gasPool := new(core.GasPool).AddGas(header.GasLimit - header.GasUsed)
	if header.BlobGasUsed != nil {
		gasPool.AddBlobGas(chainConfig.GetMaxBlobGasPerBlock() - *header.BlobGasUsed)
	}
	signer := types.MakeSigner(&chainConfig, header.Number.Uint64(), header.Time)

	var coalescedLogs types.Logs
	noop := state.NewNoopWriter()

	var miningCommitTx = func(txn types.Transaction, coinbase libcommon.Address, vmConfig *vm.Config, chainConfig chain.Config, ibs *state.IntraBlockState, current *MiningBlock) ([]*types.Log, error) {
		ibs.SetTxContext(txn.Hash(), libcommon.Hash{}, tcount)
		gasSnap := gasPool.Gas()
		blobGasSnap := gasPool.BlobGas()
		snap := ibs.Snapshot()
<<<<<<< HEAD
		log.Debug("addTransactionsToMiningBlock", "txn hash", txn.Hash())
		receipt, _, err := core.ApplyTransaction(&chainConfig, core.GetHashFn(header, getHeader), engine, &coinbase, gasPool, ibs, noop, header, txn, &header.GasUsed, *vmConfig, parentHeader.ExcessDataGas, zktypes.EFFECTIVE_GAS_PRICE_PERCENTAGE_DISABLED)
=======
		receipt, _, err := core.ApplyTransaction(&chainConfig, core.GetHashFn(header, getHeader), engine, &coinbase, gasPool, ibs, noop, header, txn, &header.GasUsed, header.BlobGasUsed, *vmConfig)
>>>>>>> fcad3a03
		if err != nil {
			ibs.RevertToSnapshot(snap)
			gasPool = new(core.GasPool).AddGas(gasSnap).AddBlobGas(blobGasSnap) // restore gasPool as well as ibs
			return nil, err
		}

		current.Txs = append(current.Txs, txn)
		current.Receipts = append(current.Receipts, receipt)
		return receipt.Logs, nil
	}

	var stopped *time.Ticker
	defer func() {
		if stopped != nil {
			stopped.Stop()
		}
	}()

	done := false

LOOP:
	for {
		// see if we need to stop now
		if stopped != nil {
			select {
			case <-stopped.C:
				done = true
				break LOOP
			default:
			}
		}

		if err := libcommon.Stopped(quit); err != nil {
			return nil, true, err
		}

		if interrupt != nil && atomic.LoadInt32(interrupt) != 0 && stopped == nil {
			logger.Debug("Transaction adding was requested to stop", "payload", payloadId)
			// ensure we run for at least 500ms after the request to stop comes in from GetPayload
			stopped = time.NewTicker(500 * time.Millisecond)
		}
		// If we don't have enough gas for any further transactions then we're done
		if gasPool.Gas() < params.TxGas {
			logger.Debug(fmt.Sprintf("[%s] Not enough gas for further transactions", logPrefix), "have", gasPool, "want", params.TxGas)
			done = true
			break
		}
		// Retrieve the next transaction and abort if all done
		txn := txs.Peek()
		if txn == nil {
			break
		}

		// We use the eip155 signer regardless of the env hf.
		from, err := txn.Sender(*signer)
		if err != nil {
			logger.Warn(fmt.Sprintf("[%s] Could not recover transaction sender", logPrefix), "hash", txn.Hash(), "err", err)
			txs.Pop()
			continue
		}

		// Check whether the txn is replay protected. If we're not in the EIP155 (Spurious Dragon) hf
		// phase, start ignoring the sender until we do.
		if txn.Protected() && !chainConfig.IsSpuriousDragon(header.Number.Uint64()) {
			logger.Debug(fmt.Sprintf("[%s] Ignoring replay protected transaction", logPrefix), "hash", txn.Hash(), "eip155", chainConfig.SpuriousDragonBlock)

			txs.Pop()
			continue
		}

		// Start executing the transaction
		logs, err := miningCommitTx(txn, coinbase, vmConfig, chainConfig, ibs, current)

		if errors.Is(err, core.ErrGasLimitReached) {
			// Pop the env out-of-gas transaction without shifting in the next from the account
			logger.Debug(fmt.Sprintf("[%s] Gas limit exceeded for env block", logPrefix), "hash", txn.Hash(), "sender", from)
			txs.Pop()
		} else if errors.Is(err, core.ErrNonceTooLow) {
			// New head notification data race between the transaction pool and miner, shift
			logger.Debug(fmt.Sprintf("[%s] Skipping transaction with low nonce", logPrefix), "hash", txn.Hash(), "sender", from, "nonce", txn.GetNonce())
			txs.Shift()
		} else if errors.Is(err, core.ErrNonceTooHigh) {
			// Reorg notification data race between the transaction pool and miner, skip account =
			logger.Debug(fmt.Sprintf("[%s] Skipping transaction with high nonce", logPrefix), "hash", txn.Hash(), "sender", from, "nonce", txn.GetNonce())
			txs.Pop()
		} else if err == nil {
			// Everything ok, collect the logs and shift in the next transaction from the same account
			logger.Trace(fmt.Sprintf("[%s] Added transaction", logPrefix), "hash", txn.Hash(), "sender", from, "nonce", txn.GetNonce(), "payload", payloadId)
			coalescedLogs = append(coalescedLogs, logs...)
			tcount++
			txs.Shift()
		} else {
			// Strange error, discard the transaction and get the next in line (note, the
			// nonce-too-high clause will prevent us from executing in vain).
			logger.Debug(fmt.Sprintf("[%s] Skipping transaction", logPrefix), "hash", txn.Hash(), "sender", from, "err", err)
			txs.Shift()
		}
	}

	/*
		// Notify resubmit loop to decrease resubmitting interval if env interval is larger
		// than the user-specified one.
		if interrupt != nil {
			w.resubmitAdjustCh <- &intervalAdjust{inc: false}
		}
	*/
	return coalescedLogs, done, nil

}

func NotifyPendingLogs(logPrefix string, notifier ChainEventNotifier, logs types.Logs, logger log.Logger) {
	if len(logs) == 0 {
		return
	}

	if notifier == nil {
		logger.Debug(fmt.Sprintf("[%s] rpc notifier is not set, rpc daemon won't be updated about pending logs", logPrefix))
		return
	}
	notifier.OnNewPendingLogs(logs)
}<|MERGE_RESOLUTION|>--- conflicted
+++ resolved
@@ -10,26 +10,6 @@
 
 	mapset "github.com/deckarep/golang-set/v2"
 	"github.com/holiman/uint256"
-<<<<<<< HEAD
-	libcommon "github.com/gateway-fm/cdk-erigon-lib/common"
-	"github.com/ledgerwatch/log/v3"
-	"golang.org/x/net/context"
-
-	"github.com/ledgerwatch/erigon/chain"
-	zktypes "github.com/ledgerwatch/erigon/zk/types"
-
-	"github.com/gateway-fm/cdk-erigon-lib/kv"
-	"github.com/gateway-fm/cdk-erigon-lib/kv/memdb"
-	types2 "github.com/gateway-fm/cdk-erigon-lib/types"
-	"github.com/ledgerwatch/erigon/zk/txpool"
-
-	"github.com/ledgerwatch/erigon/core/types/accounts"
-	"github.com/ledgerwatch/erigon/rlp"
-
-	"github.com/ledgerwatch/erigon/core/rawdb"
-	"github.com/ledgerwatch/erigon/turbo/services"
-
-=======
 	"github.com/ledgerwatch/log/v3"
 	"golang.org/x/net/context"
 
@@ -39,7 +19,10 @@
 	"github.com/ledgerwatch/erigon-lib/kv"
 	"github.com/ledgerwatch/erigon-lib/kv/membatch"
 	types2 "github.com/ledgerwatch/erigon-lib/types"
->>>>>>> fcad3a03
+	"github.com/ledgerwatch/erigon/zk/txpool"
+
+	zktypes "github.com/ledgerwatch/erigon/zk/types"
+
 	"github.com/ledgerwatch/erigon/consensus"
 	"github.com/ledgerwatch/erigon/core"
 	"github.com/ledgerwatch/erigon/core/rawdb"
@@ -63,8 +46,8 @@
 	tmpdir      string
 	interrupt   *int32
 	payloadId   uint64
-	txPool      TxPoolForMining
-	txPoolDB    kv.RoDB
+	txPool2     *txpool.TxPool
+	txPool2DB   kv.RoDB
 }
 
 type TxPoolForMining interface {
@@ -76,7 +59,7 @@
 	notifier ChainEventNotifier, chainConfig chain.Config,
 	engine consensus.Engine, vmConfig *vm.Config,
 	tmpdir string, interrupt *int32, payloadId uint64,
-	txPool TxPoolForMining, txPoolDB kv.RoDB,
+	txPool2 *txpool.TxPool, txPool2DB kv.RoDB,
 	blockReader services.FullBlockReader,
 ) MiningExecCfg {
 	return MiningExecCfg{
@@ -90,8 +73,8 @@
 		tmpdir:      tmpdir,
 		interrupt:   interrupt,
 		payloadId:   payloadId,
-		txPool:      txPool,
-		txPoolDB:    txPoolDB,
+		txPool2:     txPool2,
+		txPool2DB:   txPool2DB,
 	}
 }
 
@@ -212,7 +195,7 @@
 ) (types.TransactionsStream, int, error) {
 	txSlots := types2.TxsRlp{}
 	count := 0
-	if err := cfg.txPoolDB.View(context.Background(), func(poolTx kv.Tx) error {
+	if err := cfg.txPool2DB.View(context.Background(), func(poolTx kv.Tx) error {
 		var err error
 
 		remainingGas := header.GasLimit - header.GasUsed
@@ -221,7 +204,7 @@
 			remainingBlobGas = cfg.chainConfig.GetMaxBlobGasPerBlock() - *header.BlobGasUsed
 		}
 
-		if _, count, err = cfg.txPool.YieldBest(amount, &txSlots, poolTx, executionAt, remainingGas, remainingBlobGas, alreadyYielded); err != nil {
+		if _, count, err = cfg.txPool2.YieldBest(amount, &txSlots, poolTx, executionAt, remainingGas, remainingBlobGas, alreadyYielded); err != nil {
 			return err
 		}
 
@@ -397,12 +380,7 @@
 		gasSnap := gasPool.Gas()
 		blobGasSnap := gasPool.BlobGas()
 		snap := ibs.Snapshot()
-<<<<<<< HEAD
-		log.Debug("addTransactionsToMiningBlock", "txn hash", txn.Hash())
-		receipt, _, err := core.ApplyTransaction(&chainConfig, core.GetHashFn(header, getHeader), engine, &coinbase, gasPool, ibs, noop, header, txn, &header.GasUsed, *vmConfig, parentHeader.ExcessDataGas, zktypes.EFFECTIVE_GAS_PRICE_PERCENTAGE_DISABLED)
-=======
-		receipt, _, err := core.ApplyTransaction(&chainConfig, core.GetHashFn(header, getHeader), engine, &coinbase, gasPool, ibs, noop, header, txn, &header.GasUsed, header.BlobGasUsed, *vmConfig)
->>>>>>> fcad3a03
+		receipt, _, err := core.ApplyTransaction(&chainConfig, core.GetHashFn(header, getHeader), engine, &coinbase, gasPool, ibs, noop, header, txn, &header.GasUsed, header.BlobGasUsed, *vmConfig, zktypes.EFFECTIVE_GAS_PRICE_PERCENTAGE_DISABLED)
 		if err != nil {
 			ibs.RevertToSnapshot(snap)
 			gasPool = new(core.GasPool).AddGas(gasSnap).AddBlobGas(blobGasSnap) // restore gasPool as well as ibs
