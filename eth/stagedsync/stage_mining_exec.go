--- conflicted
+++ resolved
@@ -11,10 +11,7 @@
 	mapset "github.com/deckarep/golang-set/v2"
 	"github.com/holiman/uint256"
 	"github.com/ledgerwatch/erigon-lib/kv/membatch"
-<<<<<<< HEAD
 	state2 "github.com/ledgerwatch/erigon-lib/state"
-=======
->>>>>>> 62395c76
 	"github.com/ledgerwatch/log/v3"
 	"golang.org/x/net/context"
 
@@ -22,10 +19,7 @@
 	libcommon "github.com/ledgerwatch/erigon-lib/common"
 	"github.com/ledgerwatch/erigon-lib/common/fixedgas"
 	"github.com/ledgerwatch/erigon-lib/kv"
-<<<<<<< HEAD
 	"github.com/ledgerwatch/erigon-lib/kv/kvcfg"
-=======
->>>>>>> 62395c76
 	types2 "github.com/ledgerwatch/erigon-lib/types"
 
 	"github.com/ledgerwatch/erigon/consensus"
@@ -134,7 +128,6 @@
 		} else {
 
 			yielded := mapset.NewSet[[32]byte]()
-<<<<<<< HEAD
 			var simulationTx kv.RwTx
 			var simStateReader state.StateReader
 			if histV3 {
@@ -145,13 +138,6 @@
 				simulationTx = membatch.NewHashBatch(tx, quit, cfg.tmpdir, logger)
 				simStateReader = state.NewPlainStateReader(tx)
 			}
-=======
-			var simulationTx kv.StatelessRwTx
-			m := membatch.NewHashBatch(tx, quit, cfg.tmpdir, logger)
-			defer m.Close()
-			simulationTx = m
-
->>>>>>> 62395c76
 			executionAt, err := s.ExecutionAt(tx)
 			if err != nil {
 				return err
@@ -215,11 +201,7 @@
 	header *types.Header,
 	amount uint16,
 	executionAt uint64,
-<<<<<<< HEAD
-	simulationTx kv.Putter,
-=======
 	simulationTx kv.StatelessRwTx,
->>>>>>> 62395c76
 	alreadyYielded mapset.Set[[32]byte],
 	simStateReader state.StateReader,
 	logger log.Logger,
@@ -277,11 +259,7 @@
 	return types.NewTransactionsFixedOrder(txs), count, nil
 }
 
-<<<<<<< HEAD
-func filterBadTransactions(transactions []types.Transaction, config chain.Config, blockNumber uint64, baseFee *big.Int, simulationTx kv.Putter, simStateReader state.StateReader, logger log.Logger) ([]types.Transaction, error) {
-=======
-func filterBadTransactions(transactions []types.Transaction, config chain.Config, blockNumber uint64, baseFee *big.Int, simulationTx kv.StatelessRwTx, logger log.Logger) ([]types.Transaction, error) {
->>>>>>> 62395c76
+func filterBadTransactions(transactions []types.Transaction, config chain.Config, blockNumber uint64, baseFee *big.Int, simulationTx kv.StatelessRwTx, simStateReader state.StateReader, logger log.Logger) ([]types.Transaction, error) {
 	initialCnt := len(transactions)
 	var filtered []types.Transaction
 	gasBailout := false
