--- conflicted
+++ resolved
@@ -57,10 +57,6 @@
 		defer tx.Rollback()
 	}
 
-<<<<<<< HEAD
-=======
-	var batch kv.PendingMutations
->>>>>>> f5247058
 	// state is stored through ethdb batches
 	var batch kv.PendingMutations = membatch.NewHashBatch(tx, quit, cfg.dirs.Tmp, log.New())
 	// avoids stacking defers within the loop
@@ -89,10 +85,7 @@
 	if err != nil {
 		return fmt.Errorf("getStageProgress: %w", err)
 	}
-<<<<<<< HEAD
-=======
 	nextStagesExpectData := nextStageProgress > 0 // Incremental move of next stages depend on fully written ChangeSets, Receipts, CallTraceSet
->>>>>>> f5247058
 
 	blockExecutor := NewBlockExecutor(
 		ctx,
@@ -101,11 +94,7 @@
 		tx,
 		batch,
 		initialCycle,
-<<<<<<< HEAD
-		nextStageProgress > 0, // Incremental move of next stages depend on fully written ChangeSets, Receipts, CallTraceSet
-=======
 		nextStagesExpectData,
->>>>>>> f5247058
 	)
 	blockExecutor.Innit(s.BlockNumber, to)
 
@@ -127,11 +116,7 @@
 			}
 
 			u.UnwindTo(blockNum-1, UnwindReason{Block: &blockExecutor.datastreamBlockHash})
-<<<<<<< HEAD
 			break
-=======
-			break Loop
->>>>>>> f5247058
 		}
 
 		logger.AddBlock(uint64(blockExecutor.block.Transactions().Len()), blockExecutor.block.NumberU64(), blockExecutor.currentStateGas, blockNum)
