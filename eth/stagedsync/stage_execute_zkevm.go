package stagedsync

import (
	"context"
	"errors"
	"fmt"
	"time"

	"github.com/c2h5oh/datasize"
	"github.com/ledgerwatch/erigon-lib/common"
	"github.com/ledgerwatch/erigon-lib/common/cmp"
	"github.com/ledgerwatch/erigon-lib/config3"
	"github.com/ledgerwatch/erigon-lib/kv"
	"github.com/ledgerwatch/erigon-lib/wrap"

	"github.com/ledgerwatch/erigon-lib/kv/membatch"
	"github.com/ledgerwatch/log/v3"

	"github.com/ledgerwatch/erigon/core"
	"github.com/ledgerwatch/erigon/zk/erigon_db"
	"github.com/ledgerwatch/erigon/zk/hermez_db"

	"os"

	"github.com/ledgerwatch/erigon/common/math"
	"github.com/ledgerwatch/erigon/core/rawdb"
	"github.com/ledgerwatch/erigon/core/state"
	"github.com/ledgerwatch/erigon/core/types"
	"github.com/ledgerwatch/erigon/core/vm"
	"github.com/ledgerwatch/erigon/eth/calltracer"
	"github.com/ledgerwatch/erigon/eth/stagedsync/stages"
	"github.com/ledgerwatch/erigon/eth/tracers/logger"
	rawdbZk "github.com/ledgerwatch/erigon/zk/rawdb"
	"github.com/ledgerwatch/erigon/zk/utils"
)

func SpawnExecuteBlocksStageZk(s *StageState, u Unwinder, tx kv.RwTx, toBlock uint64, ctx context.Context, cfg ExecuteBlockCfg, initialCycle bool) (err error) {
	if cfg.historyV3 {
		if err = ExecBlockV3(s, u, wrap.TxContainer{Tx: tx}, toBlock, ctx, cfg, initialCycle, log.New()); err != nil {
			return err
		}
		return nil
	}

	///// DEBUG BISECT /////
	highestBlockExecuted := s.BlockNumber
	defer func() {
		if cfg.zk.DebugLimit > 0 {
			if err != nil {
				log.Error("Execution Failed", "err", err, "block", highestBlockExecuted)
				os.Exit(2)
			}
		}
	}()
	///// DEBUG BISECT /////

	quit := ctx.Done()
	useExternalTx := tx != nil
	if !useExternalTx {
		tx, err = cfg.db.BeginRw(context.Background())
		if err != nil {
			return err
		}
		defer tx.Rollback()
	}

	nextStageProgress, err := stages.GetStageProgress(tx, stages.HashState)
	if err != nil {
		return err
	}
	nextStagesExpectData := nextStageProgress > 0 // Incremental move of next stages depend on fully written ChangeSets, Receipts, CallTraceSet

	var currentStateGas uint64 // used for batch commits of state
	// Transform batch_size limit into Ggas
	gasState := uint64(cfg.batchSize) * uint64(datasize.KB) * 2

	hermezDb := hermez_db.NewHermezDb(tx)

	var batch kv.PendingMutations
	// state is stored through ethdb batches
	batch = membatch.NewHashBatch(tx, quit, cfg.dirs.Tmp, log.New())
	// avoids stacking defers within the loop
	defer func() {
		batch.Close()
	}()

	if err := utils.UpdateZkEVMBlockCfg(cfg.chainConfig, hermezDb, s.LogPrefix()); err != nil {
		return err
	}

	eridb := erigon_db.NewErigonDb(tx)

	prevBlockRoot, prevBlockHash, err := getBlockHashValues(cfg, ctx, tx, s.BlockNumber)
	if err != nil {
		return err
	}

	to, total, err := getExecRange(cfg, tx, s.BlockNumber, toBlock, s.LogPrefix())
	if err != nil {
		return err
	}

	log.Info(fmt.Sprintf("[%s] Blocks execution", s.LogPrefix()), "from", s.BlockNumber, "to", to)

	stateStream := !initialCycle && cfg.stateStream && to-s.BlockNumber < stateStreamLimit

	logger := utils.NewTxGasLogger(logInterval, s.BlockNumber, total, gasState, s.LogPrefix(), &batch, tx, stages.SyncMetrics[stages.Execution])
	logger.Start()
	defer logger.Stop()

	stageProgress := s.BlockNumber
	var stoppedErr error
Loop:
	for blockNum := s.BlockNumber + 1; blockNum <= to; blockNum++ {
		if cfg.zk.SyncLimit > 0 && blockNum > cfg.zk.SyncLimit {
			break
		}

		if stoppedErr = common.Stopped(quit); stoppedErr != nil {
			break
		}

		//fetch values pre execute
		datastreamBlockHash, block, senders, err := getPreexecuteValues(cfg, ctx, tx, blockNum, prevBlockHash)
		if err != nil {
			stoppedErr = err
			break
		}

		// Incremental move of next stages depend on fully written ChangeSets, Receipts, CallTraceSet
		writeChangeSets := nextStagesExpectData || blockNum > cfg.prune.History.PruneTo(to)
		writeReceipts := nextStagesExpectData || blockNum > cfg.prune.Receipts.PruneTo(to)
		writeCallTraces := nextStagesExpectData || blockNum > cfg.prune.CallTraces.PruneTo(to)

		execRs, err := executeBlockZk(block, &prevBlockRoot, tx, batch, cfg, *cfg.vmConfig, writeChangeSets, writeReceipts, writeCallTraces, initialCycle, stateStream, hermezDb)
		if err != nil {
			if !errors.Is(err, context.Canceled) {
				log.Warn(fmt.Sprintf("[%s] Execution failed", s.LogPrefix()), "block", blockNum, "hash", datastreamBlockHash.Hex(), "err", err)
				if cfg.hd != nil {
					cfg.hd.ReportBadHeaderPoS(datastreamBlockHash, block.ParentHash())
				}
				if cfg.badBlockHalt {
					return err
				}
			}
<<<<<<< HEAD
			blockHash := block.Hash()
			u.UnwindTo(blockNum-1, UnwindReason{Block: &blockHash})
=======
			u.UnwindTo(blockNum-1, datastreamBlockHash)
>>>>>>> cc2b2fa0
			break Loop
		}

		if execRs.BlockInfoTree != nil {
			if err = hermezDb.WriteBlockInfoRoot(blockNum, *execRs.BlockInfoTree); err != nil {
				return err
			}
		}

		// exec loop variables
		header := block.HeaderNoCopy()
		header.GasUsed = uint64(execRs.GasUsed)
		header.ReceiptHash = types.DeriveSha(execRs.Receipts)
		header.Bloom = execRs.Bloom
		// don't move above header values setting - wrong hash will be calculated
		prevBlockHash = header.Hash()
		prevBlockRoot = header.Root
		stageProgress = blockNum
		currentStateGas = currentStateGas + header.GasUsed

		logger.AddBlock(uint64(block.Transactions().Len()), stageProgress, currentStateGas, blockNum)

		// should update progress
		if batch.BatchSize() >= int(cfg.batchSize) {
			log.Info("Committed State", "gas reached", currentStateGas, "gasTarget", gasState)
			currentStateGas = 0
			if err = s.Update(batch, stageProgress); err != nil {
				return err
			}
			if err = batch.Flush(ctx, tx); err != nil {
				return err
			}
			if !useExternalTx {
				if err = tx.Commit(); err != nil {
					return err
				}
				tx, err = cfg.db.BeginRw(context.Background())
				if err != nil {
					return err
				}
				// TODO: This creates stacked up deferrals
				defer tx.Rollback()
				eridb = erigon_db.NewErigonDb(tx)
				logger.SetTx(tx)
			}
			batch = membatch.NewHashBatch(tx, quit, cfg.dirs.Tmp, log.New())
			hermezDb = hermez_db.NewHermezDb(tx)
		}

		//commit values post execute
		if err := postExecuteCommitValues(s.LogPrefix(), cfg, tx, eridb, batch, datastreamBlockHash, block, senders); err != nil {
			return err
		}
	}

	if err = s.Update(batch, stageProgress); err != nil {
		return err
	}

	// we need to artificially update the headers stage here as well to ensure that notifications
	// can fire at the end of the stage loop and inform RPC subscriptions of new blocks for example
	if err = stages.SaveStageProgress(tx, stages.Headers, stageProgress); err != nil {
		return err
	}

	if err = batch.Flush(ctx, tx); err != nil {
		return fmt.Errorf("batch commit: %w", err)
	}

	_, err = rawdb.IncrementStateVersion(tx)
	if err != nil {
		return fmt.Errorf("writing plain state version: %w", err)
	}

	if !useExternalTx {
		log.Info(fmt.Sprintf("[%s] Commiting DB transaction...", s.LogPrefix()), "block", stageProgress)

		if err = tx.Commit(); err != nil {
			return err
		}
	}

	log.Info(fmt.Sprintf("[%s] Completed on", s.LogPrefix()), "block", stageProgress)

	err = stoppedErr
	return err
}

// returns the block's blockHash and header stateroot
func getBlockHashValues(cfg ExecuteBlockCfg, ctx context.Context, tx kv.RwTx, number uint64) (common.Hash, common.Hash, error) {
	prevheaderHash, err := rawdb.ReadCanonicalHash(tx, number)
	if err != nil {
		return common.Hash{}, common.Hash{}, err
	}
	header, err := cfg.blockReader.Header(ctx, tx, prevheaderHash, number)
	if err != nil {
		return common.Hash{}, common.Hash{}, err
	}

	return header.Root, prevheaderHash, nil
}

// returns calculated "to" block number for execution and the total blocks to be executed
func getExecRange(cfg ExecuteBlockCfg, tx kv.RwTx, stageProgress, toBlock uint64, logPrefix string) (uint64, uint64, error) {
	if cfg.zk.DebugLimit > 0 {
		prevStageProgress, err := stages.GetStageProgress(tx, stages.Senders)
		if err != nil {
			return 0, 0, err
		}
		to := prevStageProgress
		if cfg.zk.DebugLimit < to {
			to = cfg.zk.DebugLimit
		}
		total := to - stageProgress
		return to, total, nil
	}

	shouldShortCircuit, noProgressTo, err := utils.ShouldShortCircuitExecution(tx, logPrefix)
	if err != nil {
		return 0, 0, err
	}
	prevStageProgress, err := stages.GetStageProgress(tx, stages.Senders)
	if err != nil {
		return 0, 0, err
	}

	to := prevStageProgress
	if toBlock > 0 {
		to = cmp.Min(prevStageProgress, toBlock)
	}

	if shouldShortCircuit {
		to = noProgressTo
	}

	total := to - stageProgress

	return to, total, nil
}

// gets the pre-execute values for a block and sets the previous block hash
func getPreexecuteValues(cfg ExecuteBlockCfg, ctx context.Context, tx kv.RwTx, blockNum uint64, prevBlockHash common.Hash) (common.Hash, *types.Block, []common.Address, error) {
	preExecuteHeaderHash, err := rawdb.ReadCanonicalHash(tx, blockNum)
	if err != nil {
		return common.Hash{}, nil, nil, err
	}

	block, senders, err := cfg.blockReader.BlockWithSenders(ctx, tx, preExecuteHeaderHash, blockNum)
	if err != nil {
		return common.Hash{}, nil, nil, err
	}

	if block == nil {
		return common.Hash{}, nil, nil, fmt.Errorf("empty block blocknum: %d", blockNum)
	}

	block.HeaderNoCopy().ParentHash = prevBlockHash

	return preExecuteHeaderHash, block, senders, nil
}

func postExecuteCommitValues(
	logPrefix string,
	cfg ExecuteBlockCfg,
	tx kv.RwTx,
	eridb *erigon_db.ErigonDb,
<<<<<<< HEAD
	batch kv.PendingMutations,
	preExecuteHeaderHash common.Hash,
=======
	batch ethdb.DbWithPendingMutations,
	datastreamBlockHash common.Hash,
>>>>>>> cc2b2fa0
	block *types.Block,
	senders []common.Address,
) error {
	header := block.Header()
	blockHash := header.Hash()
	blockNum := block.NumberU64()

	// if datastream hash was wrong, remove old data
	if blockHash != datastreamBlockHash {
		if cfg.chainConfig.IsForkId9Elderberry2(blockNum) {
			log.Warn(fmt.Sprintf("[%s] Blockhash mismatch", logPrefix), "blockNumber", blockNum, "datastreamBlockHash", datastreamBlockHash, "calculatedBlockHash", blockHash)
		}
		if err := rawdbZk.DeleteSenders(tx, datastreamBlockHash, blockNum); err != nil {
			return fmt.Errorf("failed to delete senders: %v", err)
		}

		if err := rawdbZk.DeleteHeader(tx, datastreamBlockHash, blockNum); err != nil {
			return fmt.Errorf("failed to delete header: %v", err)
		}

		// [zkevm] senders were saved in stage_senders for headerHashes based on incomplete headers
		// in stage execute we complete the headers and senders should be moved to the correct headerHash
		// also we should delete other data based on the old hash, since it is unaccessable now
		if err := rawdb.WriteSenders(tx, blockHash, blockNum, senders); err != nil {
			return fmt.Errorf("failed to write senders: %v", err)
		}
	}

	// TODO: how can we store this data right first time?  Or mop up old data as we're currently duping storage
	/*
			        ,     \    /      ,
			       / \    )\__/(     / \
			      /   \  (_\  /_)   /   \
			 ____/_____\__\@  @/___/_____\____
			|             |\../|              |
			|              \VV/               |
			|       ZKEVM duping storage      |
			|_________________________________|
			 |    /\ /      \\       \ /\    |
			 |  /   V        ))       V   \  |
			 |/     `       //        '     \|
			 `              V                '

		 we need to write the header back to the db at this point as the gas
		 used wasn't available from the data stream, or receipt hash, or bloom, so we're relying on execution to
		 provide it.  We also need to update the canonical hash, so we can retrieve this newly updated header
		 later.
	*/
	if err := rawdb.WriteHeader_zkEvm(tx, header); err != nil {
		return fmt.Errorf("failed to write header: %v", err)
	}
	if err := rawdb.WriteHeadHeaderHash(tx, blockHash); err != nil {
		return err
	}
	if err := rawdb.WriteCanonicalHash(tx, blockHash, blockNum); err != nil {
		return fmt.Errorf("failed to write header: %v", err)
	}
	if err := eridb.WriteBody(block.Number(), blockHash, block.Transactions()); err != nil {
		return fmt.Errorf("failed to write body: %v", err)
	}

	// write the new block lookup entries
	if err := rawdb.WriteTxLookupEntries_zkEvm(tx, block); err != nil {
		return fmt.Errorf("failed to write tx lookup entries: %v", err)
	}

	return nil
}

func executeBlockZk(
	block *types.Block,
	prevBlockRoot *common.Hash,
	tx kv.RwTx,
	batch kv.StatelessRwTx,
	cfg ExecuteBlockCfg,
	vmConfig vm.Config, // emit copy, because will modify it
	writeChangesets bool,
	writeReceipts bool,
	writeCallTraces bool,
	initialCycle bool,
	stateStream bool,
	roHermezDb state.ReadOnlyHermezDb,
) (*core.EphemeralExecResultZk, error) {
	blockNum := block.NumberU64()

	stateReader, stateWriter, err := newStateReaderWriter(batch, tx, block, writeChangesets, cfg.accumulator, cfg.blockReader, stateStream)
	if err != nil {
		return nil, err
	}

	// where the magic happens
	getHeader := func(hash common.Hash, number uint64) *types.Header {
		h, _ := cfg.blockReader.Header(context.Background(), tx, hash, number)
		return h
	}

	getTracer := func(txIndex int, txHash common.Hash) (vm.EVMLogger, error) {
		// return logger.NewJSONFileLogger(&logger.LogConfig{}, txHash.String()), nil
		return logger.NewStructLogger(&logger.LogConfig{}), nil
	}

	callTracer := calltracer.NewCallTracer()
	vmConfig.Debug = true
	vmConfig.Tracer = callTracer

	getHashFn := core.GetHashFn(block.Header(), getHeader)
	execRs, err := core.ExecuteBlockEphemerallyZk(cfg.chainConfig, &vmConfig, getHashFn, cfg.engine, block, stateReader, stateWriter, ChainReaderImpl{config: cfg.chainConfig, tx: tx, blockReader: cfg.blockReader}, getTracer, roHermezDb, prevBlockRoot)
	if err != nil {
		return nil, err
	}

	if writeReceipts {
		if err := rawdb.AppendReceipts(tx, blockNum, execRs.Receipts); err != nil {
			return nil, err
		}

		stateSyncReceipt := execRs.StateSyncReceipt
		if stateSyncReceipt != nil && stateSyncReceipt.Status == types.ReceiptStatusSuccessful {
			if err := rawdb.WriteBorReceipt(tx, block.NumberU64(), stateSyncReceipt); err != nil {
				return nil, err
			}
		}
	}

	if cfg.changeSetHook != nil {
		if hasChangeSet, ok := stateWriter.(HasChangeSetWriter); ok {
			cfg.changeSetHook(blockNum, hasChangeSet.ChangeSetWriter())
		}
	}
	if writeCallTraces {
		if err := callTracer.WriteToDb(tx, block, *cfg.vmConfig); err != nil {
			return nil, err
		}
	}
	return execRs, nil
}

func UnwindExecutionStageZk(u *UnwindState, s *StageState, tx kv.RwTx, ctx context.Context, cfg ExecuteBlockCfg, initialCycle bool) (err error) {
	if u.UnwindPoint >= s.BlockNumber {
		return nil
	}
	useExternalTx := tx != nil
	if !useExternalTx {
		tx, err = cfg.db.BeginRw(context.Background())
		if err != nil {
			return err
		}
		defer tx.Rollback()
	}
	log.Info(fmt.Sprintf("[%s] Unwind Execution", u.LogPrefix()), "from", s.BlockNumber, "to", u.UnwindPoint)

	logger := log.New()
	if err = unwindExecutionStage(u, s, wrap.TxContainer{Tx: tx}, ctx, cfg, initialCycle, logger); err != nil {
		return err
	}
	if err = UnwindExecutionStageDbWrites(ctx, u, s, tx); err != nil {
		return err
	}

	if err = u.Done(tx); err != nil {
		return err
	}

	if !useExternalTx {
		if err = tx.Commit(); err != nil {
			return err
		}
	}
	return nil
}

func UnwindExecutionStageErigon(u *UnwindState, s *StageState, tx kv.RwTx, ctx context.Context, cfg ExecuteBlockCfg, initialCycle bool) error {
	return unwindExecutionStage(u, s, wrap.TxContainer{Tx: tx}, ctx, cfg, initialCycle, nil)
}

func PruneExecutionStageZk(s *PruneState, tx kv.RwTx, cfg ExecuteBlockCfg, ctx context.Context, initialCycle bool) (err error) {
	useExternalTx := tx != nil
	if !useExternalTx {
		tx, err = cfg.db.BeginRw(ctx)
		if err != nil {
			return err
		}
		defer tx.Rollback()
	}

	logEvery := time.NewTicker(logInterval)
	defer logEvery.Stop()

	if cfg.historyV3 {
		cfg.agg.SetTx(tx)
		if initialCycle {
			if err = cfg.agg.Prune(ctx, config3.HistoryV3AggregationStep/10); err != nil { // prune part of retired data, before commit
				return err
			}
		} else {
			if err = cfg.agg.PruneWithTiemout(ctx, 1*time.Second); err != nil { // prune part of retired data, before commit
				return err
			}
		}
	} else {
		if cfg.prune.History.Enabled() {
			if err = rawdb.PruneTableDupSort(tx, kv.AccountChangeSet, s.LogPrefix(), cfg.prune.History.PruneTo(s.ForwardProgress), logEvery, ctx); err != nil {
				return err
			}
			if err = rawdb.PruneTableDupSort(tx, kv.StorageChangeSet, s.LogPrefix(), cfg.prune.History.PruneTo(s.ForwardProgress), logEvery, ctx); err != nil {
				return err
			}
		}

		if cfg.prune.Receipts.Enabled() {
			if err = rawdb.PruneTable(tx, kv.Receipts, cfg.prune.Receipts.PruneTo(s.ForwardProgress), ctx, math.MaxInt32); err != nil {
				return err
			}
			if err = rawdb.PruneTable(tx, kv.BorReceipts, cfg.prune.Receipts.PruneTo(s.ForwardProgress), ctx, math.MaxUint32); err != nil {
				return err
			}
			// LogIndex.Prune will read everything what not pruned here
			if err = rawdb.PruneTable(tx, kv.Log, cfg.prune.Receipts.PruneTo(s.ForwardProgress), ctx, math.MaxInt32); err != nil {
				return err
			}
		}
		if cfg.prune.CallTraces.Enabled() {
			if err = rawdb.PruneTableDupSort(tx, kv.CallTraceSet, s.LogPrefix(), cfg.prune.CallTraces.PruneTo(s.ForwardProgress), logEvery, ctx); err != nil {
				return err
			}
		}
	}

	if err = s.Done(tx); err != nil {
		return err
	}
	if !useExternalTx {
		if err = tx.Commit(); err != nil {
			return err
		}
	}
	return nil
}

func UnwindExecutionStageDbWrites(ctx context.Context, u *UnwindState, s *StageState, tx kv.RwTx) error {
	// backward values that by default handinged in stage_headers
	// TODO: check for other missing value like - WriteHeader_zkEvm, WriteHeadHeaderHash, WriteCanonicalHash, WriteBody, WriteSenders, WriteTxLookupEntries_zkEvm
	hash, err := rawdb.ReadCanonicalHash(tx, u.UnwindPoint)
	if err != nil {
		return err
	}
	rawdb.WriteHeadHeaderHash(tx, hash)

	if err = rawdbZk.TruncateSenders(tx, u.UnwindPoint+1, s.BlockNumber); err != nil {
		return fmt.Errorf("delete senders: %w", err)
	}
	if err = rawdb.TruncateTxLookupEntries_zkEvm(tx, u.UnwindPoint+1, s.BlockNumber); err != nil {
		return fmt.Errorf("delete tx lookup entires: %w", err)
	}
	if err = rawdb.TruncateCanonicalHash(tx, u.UnwindPoint+1, true); err != nil {
		return fmt.Errorf("delete cannonical hash with headers: %w", err)
	}
	if err = rawdb.TruncateBlocks(ctx, tx, u.UnwindPoint+1); err != nil {
		return fmt.Errorf("delete blocks: %w", err)
	}

	return nil
}<|MERGE_RESOLUTION|>--- conflicted
+++ resolved
@@ -143,12 +143,7 @@
 					return err
 				}
 			}
-<<<<<<< HEAD
-			blockHash := block.Hash()
-			u.UnwindTo(blockNum-1, UnwindReason{Block: &blockHash})
-=======
-			u.UnwindTo(blockNum-1, datastreamBlockHash)
->>>>>>> cc2b2fa0
+			u.UnwindTo(blockNum-1, UnwindReason{Block: &datastreamBlockHash})
 			break Loop
 		}
 
@@ -315,13 +310,8 @@
 	cfg ExecuteBlockCfg,
 	tx kv.RwTx,
 	eridb *erigon_db.ErigonDb,
-<<<<<<< HEAD
 	batch kv.PendingMutations,
-	preExecuteHeaderHash common.Hash,
-=======
-	batch ethdb.DbWithPendingMutations,
 	datastreamBlockHash common.Hash,
->>>>>>> cc2b2fa0
 	block *types.Block,
 	senders []common.Address,
 ) error {
