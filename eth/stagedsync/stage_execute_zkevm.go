package stagedsync

import (
	"context"
	"errors"
	"fmt"
	"time"

	"github.com/c2h5oh/datasize"
	"github.com/ledgerwatch/erigon-lib/common"
	"github.com/ledgerwatch/erigon-lib/common/cmp"
	"github.com/ledgerwatch/erigon-lib/kv"
	"github.com/ledgerwatch/erigon-lib/wrap"

	"github.com/ledgerwatch/erigon-lib/kv/membatch"
	"github.com/ledgerwatch/log/v3"

	"github.com/ledgerwatch/erigon/core"
	"github.com/ledgerwatch/erigon/zk/erigon_db"
	"github.com/ledgerwatch/erigon/zk/hermez_db"

	"os"

<<<<<<< HEAD
	"github.com/ledgerwatch/erigon-lib/chain"
=======
>>>>>>> f0a5af47
	"github.com/ledgerwatch/erigon/common/math"
	"github.com/ledgerwatch/erigon/core/rawdb"
	"github.com/ledgerwatch/erigon/core/state"
	"github.com/ledgerwatch/erigon/core/types"
	"github.com/ledgerwatch/erigon/core/vm"
	"github.com/ledgerwatch/erigon/eth/calltracer"
	"github.com/ledgerwatch/erigon/eth/ethconfig"
	"github.com/ledgerwatch/erigon/eth/stagedsync/stages"
	"github.com/ledgerwatch/erigon/eth/tracers/logger"
	rawdbZk "github.com/ledgerwatch/erigon/zk/rawdb"
	"github.com/ledgerwatch/erigon/zk/utils"
)

func SpawnExecuteBlocksStageZk(s *StageState, u Unwinder, tx kv.RwTx, toBlock uint64, ctx context.Context, cfg ExecuteBlockCfg, initialCycle bool) (err error) {
	logger := log.New()
	if cfg.historyV3 {
		if err = ExecBlockV3(s, u, wrap.TxContainer{Tx: tx}, toBlock, ctx, cfg, initialCycle, logger); err != nil {
			return err
		}
		return nil
	}

	///// DEBUG BISECT /////
	highestBlockExecuted := s.BlockNumber
	defer func() {
		if cfg.zk.DebugLimit > 0 {
			if err != nil {
				log.Error("Execution Failed", "err", err, "block", highestBlockExecuted)
				os.Exit(2)
			}
		}
	}()
	///// DEBUG BISECT /////

	quit := ctx.Done()
	useExternalTx := tx != nil
	if !useExternalTx {
		tx, err = cfg.db.BeginRw(context.Background())
		if err != nil {
			return err
		}
		defer tx.Rollback()
	}

	nextStageProgress, err := stages.GetStageProgress(tx, stages.HashState)
	if err != nil {
		return err
	}
	nextStagesExpectData := nextStageProgress > 0 // Incremental move of next stages depend on fully written ChangeSets, Receipts, CallTraceSet

<<<<<<< HEAD
	logPrefix := s.LogPrefix()
	startTime := time.Now()
	var to = prevStageProgress
	if toBlock > 0 {
		to = cmp.Min(prevStageProgress, toBlock)
	}
	if to <= s.BlockNumber {
		return nil
	}

	stateStream := !initialCycle && cfg.stateStream && to-s.BlockNumber < stateStreamLimit

	// changes are stored through memory buffer
	logEvery := time.NewTicker(logInterval)
	defer logEvery.Stop()
	stageProgress := s.BlockNumber
	logBlock := stageProgress
	logTx, lastLogTx := uint64(0), uint64(0)
	logTime := time.Now()
	var gas uint64             // used for logs
=======
>>>>>>> f0a5af47
	var currentStateGas uint64 // used for batch commits of state
	// Transform batch_size limit into Ggas
	gasState := uint64(cfg.batchSize) * uint64(datasize.KB) * 2

<<<<<<< HEAD
	var stoppedErr error

	hermezDb := hermez_db.NewHermezDb(tx)

	//var batch kv.PendingMutations
=======
	var batch ethdb.DbWithPendingMutations
>>>>>>> f0a5af47
	// state is stored through ethdb batches
	batch := membatch.NewHashBatch(tx, quit, cfg.dirs.Tmp, logger)
	// avoids stacking defers within the loop
	defer func() {
		batch.Close()
	}()

<<<<<<< HEAD
	if s.BlockNumber == 0 {
		to = noProgressTo
	}

	// limit execution to 100 blocks at a time for faster sync near tip
	// [TODO] remove it after Interhashes  incremental is optimized
	total := to - stageProgress
	if total > cfg.zk.RebuildTreeAfter && total < 100000 {
		to = stageProgress + cfg.zk.RebuildTreeAfter
		total = cfg.zk.RebuildTreeAfter
	}
	if to > s.BlockNumber+16 {
		log.Info(fmt.Sprintf("[%s] Blocks execution", logPrefix), "from", s.BlockNumber, "to", to)
=======
	hermezDb := hermez_db.NewHermezDb(tx)
	if err := utils.UpdateZkEVMBlockCfg(cfg.chainConfig, hermezDb, s.LogPrefix()); err != nil {
		return err
>>>>>>> f0a5af47
	}

	eridb := erigon_db.NewErigonDb(tx)

	prevBlockRoot, prevBlockHash, err := getBlockHashValues(cfg, ctx, tx, s.BlockNumber)
	if err != nil {
		return err
	}

	to, total, err := getExecRange(cfg, tx, s.BlockNumber, toBlock, quiet, s.LogPrefix())
	if err != nil {
		return err
	}

	if !quiet {
		log.Info(fmt.Sprintf("[%s] Blocks execution", s.LogPrefix()), "from", s.BlockNumber, "to", to)
	}

	stateStream := !initialCycle && cfg.stateStream && to-s.BlockNumber < stateStreamLimit

	logger := utils.NewTxGasLogger(logInterval, s.BlockNumber, total, gasState, s.LogPrefix(), &batch, tx, Metrics[stages.Execution])
	logger.Start()
	defer logger.Stop()

	stageProgress := s.BlockNumber
	var stoppedErr error
Loop:
	for blockNum := s.BlockNumber + 1; blockNum <= to; blockNum++ {
		if cfg.zk.SyncLimit > 0 && blockNum > cfg.zk.SyncLimit {
			break
		}

		if stoppedErr = common.Stopped(quit); stoppedErr != nil {
			break
		}

		//fetch values pre execute
		preExecuteHeaderHash, block, header, senders, err := getPreexecuteValues(cfg, ctx, tx, blockNum, prevBlockHash)
		if err != nil {
			stoppedErr = err
			break
		}

		// Incremental move of next stages depend on fully written ChangeSets, Receipts, CallTraceSet
		writeChangeSets := nextStagesExpectData || blockNum > cfg.prune.History.PruneTo(to)
		writeReceipts := nextStagesExpectData || blockNum > cfg.prune.Receipts.PruneTo(to)
		writeCallTraces := nextStagesExpectData || blockNum > cfg.prune.CallTraces.PruneTo(to)

		execRs, err := executeBlockZk(block, &prevBlockRoot, tx, batch, cfg, *cfg.vmConfig, writeChangeSets, writeReceipts, writeCallTraces, initialCycle, stateStream, hermezDb)
		if err != nil {
			if !errors.Is(err, context.Canceled) {
				log.Warn(fmt.Sprintf("[%s] Execution failed", s.LogPrefix()), "block", blockNum, "hash", block.Hash().String(), "err", err)
				if cfg.hd != nil {
					cfg.hd.ReportBadHeaderPoS(preExecuteHeaderHash, block.ParentHash())
				}
				if cfg.badBlockHalt {
					return err
				}
			}
			blockHash := block.Hash()
			u.UnwindTo(blockNum-1, UnwindReason{Block: &blockHash})
			break Loop
		}

		// exec loop variables
		header.GasUsed = uint64(execRs.GasUsed)
		header.ReceiptHash = types.DeriveSha(execRs.Receipts)
		header.Bloom = execRs.Bloom
		// don't move above header values setting - wrong hash will be calculated
		prevBlockHash = header.Hash()
		prevBlockRoot = header.Root
		stageProgress = blockNum
		currentStateGas = currentStateGas + header.GasUsed

		logger.AddBlock(uint64(block.Transactions().Len()), stageProgress, currentStateGas, blockNum)

		// should update progress
		if batch.BatchSize() >= int(cfg.batchSize) {
			if !quiet {
				log.Info("Committed State", "gas reached", currentStateGas, "gasTarget", gasState)
			}
			currentStateGas = 0
			if err = s.Update(batch, stageProgress); err != nil {
				return err
			}
			if err = batch.Flush(ctx, tx); err != nil {
				return err
			}
			if !useExternalTx {
				if err = tx.Commit(); err != nil {
					return err
				}
				tx, err = cfg.db.BeginRw(context.Background())
				if err != nil {
					return err
				}
				// TODO: This creates stacked up deferrals
				defer tx.Rollback()
				eridb = erigon_db.NewErigonDb(tx)
				logger.SetTx(tx)
			}
			batch = membatch.NewHashBatch(tx, quit, cfg.dirs.Tmp, logger)
			hermezDb = hermez_db.NewHermezDb(tx)
		}

		//commit values post execute
		if err := postExecuteCommitValues(cfg, tx, eridb, batch, preExecuteHeaderHash, block, header, senders); err != nil {
			return err
		}
<<<<<<< HEAD

		select {
		default:
		case <-logEvery.C:
			logBlock, logTx, logTime = logProgress(logPrefix, total, initialBlock, logBlock, logTime, blockNum, logTx, lastLogTx, gas, float64(currentStateGas)/float64(gasState), batch, logger, s.BlockNumber, to, startTime)
			gas = 0
			tx.CollectMetrics()
			stages.SyncMetrics[stages.Execution].SetUint64(blockNum)
		}
=======
>>>>>>> f0a5af47
	}

	if err = s.Update(batch, stageProgress); err != nil {
		return err
	}

	// we need to artificially update the headers stage here as well to ensure that notifications
	// can fire at the end of the stage loop and inform RPC subscriptions of new blocks for example
	if err = stages.SaveStageProgress(tx, stages.Headers, stageProgress); err != nil {
		return err
	}

	if err = batch.Flush(ctx, tx); err != nil {
		return fmt.Errorf("batch commit: %w", err)
	}

	_, err = rawdb.IncrementStateVersion(tx)
	if err != nil {
		return fmt.Errorf("writing plain state version: %w", err)
	}

	if !useExternalTx {
		if !quiet {
			log.Info(fmt.Sprintf("[%s] Commiting DB transaction...", s.LogPrefix()), "block", stageProgress)
		}
		if err = tx.Commit(); err != nil {
			return err
		}
	}

<<<<<<< HEAD
	log.Info(fmt.Sprintf("[%s] Completed on", logPrefix), "block", stageProgress)

=======
	if !quiet {
		log.Info(fmt.Sprintf("[%s] Completed on", s.LogPrefix()), "block", stageProgress)
	}
>>>>>>> f0a5af47
	err = stoppedErr
	return err
}

// returns the block's blockHash and header stateroot
func getBlockHashValues(cfg ExecuteBlockCfg, ctx context.Context, tx kv.RwTx, number uint64) (common.Hash, common.Hash, error) {
	prevheaderHash, err := rawdb.ReadCanonicalHash(tx, number)
	if err != nil {
		return common.Hash{}, common.Hash{}, err
	}
	header, err := cfg.blockReader.Header(ctx, tx, prevheaderHash, number)
	if err != nil {
		return common.Hash{}, common.Hash{}, err
	}

	return header.Root, prevheaderHash, nil
}

// returns calculated "to" block number for execution and the total blocks to be executed
func getExecRange(cfg ExecuteBlockCfg, tx kv.RwTx, stageProgress, toBlock uint64, quiet bool, logPrefix string) (uint64, uint64, error) {
	shouldShortCircuit, noProgressTo, err := utils.ShouldShortCircuitExecution(tx, logPrefix)
	if err != nil {
		return 0, 0, err
	}
	prevStageProgress, err := stages.GetStageProgress(tx, stages.Senders)
	if err != nil {
		return 0, 0, err
	}

	to := prevStageProgress
	if toBlock > 0 {
		to = cmp.Min(prevStageProgress, toBlock)
	}

	if shouldShortCircuit {
		to = noProgressTo
	}

	// if debug limit set, use it
	if cfg.zk.DebugLimit > 0 {
		if !quiet {
			log.Info(fmt.Sprintf("[%s] Debug limit set, switching to it", logPrefix), "regularTo", to, "debugTo", cfg.zk.DebugLimit)
		}
		if cfg.zk.DebugLimit < to {
			to = cfg.zk.DebugLimit
		}
	}

	total := to - stageProgress

	return to, total, nil
}

func getPreexecuteValues(cfg ExecuteBlockCfg, ctx context.Context, tx kv.RwTx, blockNum uint64, prevBlockHash common.Hash) (common.Hash, *types.Block, *types.Header, []common.Address, error) {
	preExecuteHeaderHash, err := rawdb.ReadCanonicalHash(tx, blockNum)
	if err != nil {
		return common.Hash{}, nil, nil, nil, err
	}

	block, senders, err := cfg.blockReader.BlockWithSenders(ctx, tx, preExecuteHeaderHash, blockNum)
	if err != nil {
		return common.Hash{}, nil, nil, nil, err
	}

	header, err := cfg.blockReader.Header(ctx, tx, preExecuteHeaderHash, blockNum)
	if err != nil {
		return common.Hash{}, nil, nil, nil, err
	}

	if block == nil {
		return common.Hash{}, nil, nil, nil, fmt.Errorf("empty block blocknum: %d", blockNum)
	}

	if header == nil {
		return common.Hash{}, nil, nil, nil, fmt.Errorf("empty header blocknum: %d", blockNum)
	}
	header.ParentHash = prevBlockHash

	return preExecuteHeaderHash, block, header, senders, nil
}

func postExecuteCommitValues(
	cfg ExecuteBlockCfg,
	tx kv.RwTx,
	eridb *erigon_db.ErigonDb,
	batch kv.PendingMutations,
	preExecuteHeaderHash common.Hash,
	block *types.Block,
	header *types.Header,
	senders []common.Address,
) error {
	// TODO: how can we store this data right first time?  Or mop up old data as we're currently duping storage
	/*
			        ,     \    /      ,
			       / \    )\__/(     / \
			      /   \  (_\  /_)   /   \
			 ____/_____\__\@  @/___/_____\____
			|             |\../|              |
			|              \VV/               |
			|       ZKEVM duping storage      |
			|_________________________________|
			 |    /\ /      \\       \ /\    |
			 |  /   V        ))       V   \  |
			 |/     `       //        '     \|
			 `              V                '

		 we need to write the header back to the db at this point as the gas
		 used wasn't available from the data stream, or receipt hash, or bloom, so we're relying on execution to
		 provide it.  We also need to update the canonical hash, so we can retrieve this newly updated header
		 later.
	*/
	headerHash := header.Hash()
	blockNum := block.NumberU64()
	if err := rawdb.WriteHeader_zkEvm(tx, header); err != nil {
		return fmt.Errorf("failed to write header: %v", err)
	}

	if err := rawdb.WriteCanonicalHash(tx, headerHash, blockNum); err != nil {
		return fmt.Errorf("failed to write header: %v", err)
	}

	if err := eridb.WriteBody(block.Number(), headerHash, block.Transactions()); err != nil {
		return fmt.Errorf("failed to write body: %v", err)
	}

	// [zkevm] senders were saved in stage_senders for headerHashes based on incomplete headers
	// in stage execute we complete the headers and senders should be moved to the correct headerHash
	// also we should delete other ata based on the old hash, since it is unaccessable now
	if err := rawdb.WriteSenders(tx, headerHash, blockNum, senders); err != nil {
		return fmt.Errorf("failed to write senders: %v", err)
	}

	if err := rawdbZk.DeleteSenders(tx, preExecuteHeaderHash, blockNum); err != nil {
		return fmt.Errorf("failed to delete senders: %v", err)
	}

	if err := rawdbZk.DeleteHeader(tx, preExecuteHeaderHash, blockNum); err != nil {
		return fmt.Errorf("failed to delete header: %v", err)
	}

	// write the new block lookup entries
	if err := rawdb.WriteTxLookupEntries_zkEvm(tx, block); err != nil {
		return fmt.Errorf("failed to write tx lookup entries: %v", err)
	}

	return nil
}

func executeBlockZk(
	block *types.Block,
	prevBlockRoot *common.Hash,
	tx kv.RwTx,
	batch kv.StatelessRwTx,
	cfg ExecuteBlockCfg,
	vmConfig vm.Config, // emit copy, because will modify it
	writeChangesets bool,
	writeReceipts bool,
	writeCallTraces bool,
	initialCycle bool,
	stateStream bool,
	roHermezDb state.ReadOnlyHermezDb,
) (*core.EphemeralExecResult, error) {
	blockNum := block.NumberU64()

	stateReader, stateWriter, err := newStateReaderWriter(batch, tx, block, writeChangesets, cfg.accumulator, cfg.blockReader, stateStream)
	if err != nil {
		return nil, err
	}

	// where the magic happens
	getHeader := func(hash common.Hash, number uint64) *types.Header {
		h, _ := cfg.blockReader.Header(context.Background(), tx, hash, number)
		return h
	}

	getTracer := func(txIndex int, txHash common.Hash) (vm.EVMLogger, error) {
		// return logger.NewJSONFileLogger(&logger.LogConfig{}, txHash.String()), nil
		return logger.NewStructLogger(&logger.LogConfig{}), nil
	}

	callTracer := calltracer.NewCallTracer()
	vmConfig.Debug = true
	vmConfig.Tracer = callTracer

	getHashFn := core.GetHashFn(block.Header(), getHeader)
	execRs, err := core.ExecuteBlockEphemerallyZk(cfg.chainConfig, &vmConfig, getHashFn, cfg.engine, block, stateReader, stateWriter, ChainReaderImpl{config: cfg.chainConfig, tx: tx, blockReader: cfg.blockReader}, getTracer, roHermezDb)
	if err != nil {
		return nil, err
	}

	if writeReceipts {
		if err := rawdb.AppendReceipts(tx, blockNum, execRs.Receipts); err != nil {
			return nil, err
		}

		stateSyncReceipt := execRs.StateSyncReceipt
		if stateSyncReceipt != nil && stateSyncReceipt.Status == types.ReceiptStatusSuccessful {
<<<<<<< HEAD
			if err := rawdb.WriteBorReceipt(tx, block.NumberU64(), stateSyncReceipt); err != nil {
				return err
=======
			if err := rawdb.WriteBorReceipt(tx, block.Hash(), block.NumberU64(), stateSyncReceipt); err != nil {
				return nil, err
>>>>>>> f0a5af47
			}
		}
	}

	if cfg.changeSetHook != nil {
		if hasChangeSet, ok := stateWriter.(HasChangeSetWriter); ok {
			cfg.changeSetHook(blockNum, hasChangeSet.ChangeSetWriter())
		}
	}
	if writeCallTraces {
		if err := callTracer.WriteToDb(tx, block, *cfg.vmConfig); err != nil {
			return nil, err
		}
	}
	return execRs, nil
}

func UnwindExecutionStageZk(u *UnwindState, s *StageState, tx kv.RwTx, ctx context.Context, cfg ExecuteBlockCfg, initialCycle bool) (err error) {
	if u.UnwindPoint >= s.BlockNumber {
		return nil
	}
	useExternalTx := tx != nil
	if !useExternalTx {
		tx, err = cfg.db.BeginRw(context.Background())
		if err != nil {
			return err
		}
		defer tx.Rollback()
	}
	log.Info(fmt.Sprintf("[%s] Unwind Execution", u.LogPrefix()), "from", s.BlockNumber, "to", u.UnwindPoint)

	logger := log.New()
	if err = unwindExecutionStage(u, s, wrap.TxContainer{Tx: tx}, ctx, cfg, initialCycle, logger); err != nil {
		return err
	}
	if err = u.Done(tx); err != nil {
		return err
	}

	if !useExternalTx {
		if err = tx.Commit(); err != nil {
			return err
		}
	}
	return nil
}

func PruneExecutionStageZk(s *PruneState, tx kv.RwTx, cfg ExecuteBlockCfg, ctx context.Context, initialCycle bool) (err error) {
	useExternalTx := tx != nil
	if !useExternalTx {
		tx, err = cfg.db.BeginRw(ctx)
		if err != nil {
			return err
		}
		defer tx.Rollback()
	}

	logEvery := time.NewTicker(logInterval)
	defer logEvery.Stop()

	if cfg.historyV3 {
		cfg.agg.SetTx(tx)
		if initialCycle {
			if err = cfg.agg.Prune(ctx, ethconfig.HistoryV3AggregationStep/10); err != nil { // prune part of retired data, before commit
				return err
			}
		} else {
			if err = cfg.agg.PruneWithTiemout(ctx, 1*time.Second); err != nil { // prune part of retired data, before commit
				return err
			}
		}
	} else {
		if cfg.prune.History.Enabled() {
			if err = rawdb.PruneTableDupSort(tx, kv.AccountChangeSet, s.LogPrefix(), cfg.prune.History.PruneTo(s.ForwardProgress), logEvery, ctx); err != nil {
				return err
			}
			if err = rawdb.PruneTableDupSort(tx, kv.StorageChangeSet, s.LogPrefix(), cfg.prune.History.PruneTo(s.ForwardProgress), logEvery, ctx); err != nil {
				return err
			}
		}

		if cfg.prune.Receipts.Enabled() {
			if err = rawdb.PruneTable(tx, kv.Receipts, cfg.prune.Receipts.PruneTo(s.ForwardProgress), ctx, math.MaxInt32); err != nil {
				return err
			}
			if err = rawdb.PruneTable(tx, kv.BorReceipts, cfg.prune.Receipts.PruneTo(s.ForwardProgress), ctx, math.MaxUint32); err != nil {
				return err
			}
			// LogIndex.Prune will read everything what not pruned here
			if err = rawdb.PruneTable(tx, kv.Log, cfg.prune.Receipts.PruneTo(s.ForwardProgress), ctx, math.MaxInt32); err != nil {
				return err
			}
		}
		if cfg.prune.CallTraces.Enabled() {
			if err = rawdb.PruneTableDupSort(tx, kv.CallTraceSet, s.LogPrefix(), cfg.prune.CallTraces.PruneTo(s.ForwardProgress), logEvery, ctx); err != nil {
				return err
			}
		}
	}

	if err = s.Done(tx); err != nil {
		return err
	}
	if !useExternalTx {
		if err = tx.Commit(); err != nil {
			return err
		}
	}
	return nil
}<|MERGE_RESOLUTION|>--- conflicted
+++ resolved
@@ -15,16 +15,13 @@
 	"github.com/ledgerwatch/erigon-lib/kv/membatch"
 	"github.com/ledgerwatch/log/v3"
 
+	"github.com/VictoriaMetrics/metrics"
 	"github.com/ledgerwatch/erigon/core"
 	"github.com/ledgerwatch/erigon/zk/erigon_db"
 	"github.com/ledgerwatch/erigon/zk/hermez_db"
 
 	"os"
 
-<<<<<<< HEAD
-	"github.com/ledgerwatch/erigon-lib/chain"
-=======
->>>>>>> f0a5af47
 	"github.com/ledgerwatch/erigon/common/math"
 	"github.com/ledgerwatch/erigon/core/rawdb"
 	"github.com/ledgerwatch/erigon/core/state"
@@ -38,10 +35,11 @@
 	"github.com/ledgerwatch/erigon/zk/utils"
 )
 
+var Metrics = map[stages.SyncStage]*metrics.Counter{}
+
 func SpawnExecuteBlocksStageZk(s *StageState, u Unwinder, tx kv.RwTx, toBlock uint64, ctx context.Context, cfg ExecuteBlockCfg, initialCycle bool) (err error) {
-	logger := log.New()
 	if cfg.historyV3 {
-		if err = ExecBlockV3(s, u, wrap.TxContainer{Tx: tx}, toBlock, ctx, cfg, initialCycle, logger); err != nil {
+		if err = ExecBlockV3(s, u, wrap.TxContainer{Tx: tx}, toBlock, ctx, cfg, initialCycle, log.New()); err != nil {
 			return err
 		}
 		return nil
@@ -75,68 +73,22 @@
 	}
 	nextStagesExpectData := nextStageProgress > 0 // Incremental move of next stages depend on fully written ChangeSets, Receipts, CallTraceSet
 
-<<<<<<< HEAD
-	logPrefix := s.LogPrefix()
-	startTime := time.Now()
-	var to = prevStageProgress
-	if toBlock > 0 {
-		to = cmp.Min(prevStageProgress, toBlock)
-	}
-	if to <= s.BlockNumber {
-		return nil
-	}
-
-	stateStream := !initialCycle && cfg.stateStream && to-s.BlockNumber < stateStreamLimit
-
-	// changes are stored through memory buffer
-	logEvery := time.NewTicker(logInterval)
-	defer logEvery.Stop()
-	stageProgress := s.BlockNumber
-	logBlock := stageProgress
-	logTx, lastLogTx := uint64(0), uint64(0)
-	logTime := time.Now()
-	var gas uint64             // used for logs
-=======
->>>>>>> f0a5af47
 	var currentStateGas uint64 // used for batch commits of state
 	// Transform batch_size limit into Ggas
 	gasState := uint64(cfg.batchSize) * uint64(datasize.KB) * 2
 
-<<<<<<< HEAD
-	var stoppedErr error
-
 	hermezDb := hermez_db.NewHermezDb(tx)
 
-	//var batch kv.PendingMutations
-=======
-	var batch ethdb.DbWithPendingMutations
->>>>>>> f0a5af47
+	var batch kv.PendingMutations
 	// state is stored through ethdb batches
-	batch := membatch.NewHashBatch(tx, quit, cfg.dirs.Tmp, logger)
+	batch = membatch.NewHashBatch(tx, quit, cfg.dirs.Tmp, log.New())
 	// avoids stacking defers within the loop
 	defer func() {
 		batch.Close()
 	}()
 
-<<<<<<< HEAD
-	if s.BlockNumber == 0 {
-		to = noProgressTo
-	}
-
-	// limit execution to 100 blocks at a time for faster sync near tip
-	// [TODO] remove it after Interhashes  incremental is optimized
-	total := to - stageProgress
-	if total > cfg.zk.RebuildTreeAfter && total < 100000 {
-		to = stageProgress + cfg.zk.RebuildTreeAfter
-		total = cfg.zk.RebuildTreeAfter
-	}
-	if to > s.BlockNumber+16 {
-		log.Info(fmt.Sprintf("[%s] Blocks execution", logPrefix), "from", s.BlockNumber, "to", to)
-=======
-	hermezDb := hermez_db.NewHermezDb(tx)
 	if err := utils.UpdateZkEVMBlockCfg(cfg.chainConfig, hermezDb, s.LogPrefix()); err != nil {
 		return err
->>>>>>> f0a5af47
 	}
 
 	eridb := erigon_db.NewErigonDb(tx)
@@ -146,14 +98,12 @@
 		return err
 	}
 
-	to, total, err := getExecRange(cfg, tx, s.BlockNumber, toBlock, quiet, s.LogPrefix())
-	if err != nil {
-		return err
-	}
-
-	if !quiet {
-		log.Info(fmt.Sprintf("[%s] Blocks execution", s.LogPrefix()), "from", s.BlockNumber, "to", to)
-	}
+	to, total, err := getExecRange(cfg, tx, s.BlockNumber, toBlock, s.LogPrefix())
+	if err != nil {
+		return err
+	}
+
+	log.Info(fmt.Sprintf("[%s] Blocks execution", s.LogPrefix()), "from", s.BlockNumber, "to", to)
 
 	stateStream := !initialCycle && cfg.stateStream && to-s.BlockNumber < stateStreamLimit
 
@@ -215,9 +165,7 @@
 
 		// should update progress
 		if batch.BatchSize() >= int(cfg.batchSize) {
-			if !quiet {
-				log.Info("Committed State", "gas reached", currentStateGas, "gasTarget", gasState)
-			}
+			log.Info("Committed State", "gas reached", currentStateGas, "gasTarget", gasState)
 			currentStateGas = 0
 			if err = s.Update(batch, stageProgress); err != nil {
 				return err
@@ -238,7 +186,7 @@
 				eridb = erigon_db.NewErigonDb(tx)
 				logger.SetTx(tx)
 			}
-			batch = membatch.NewHashBatch(tx, quit, cfg.dirs.Tmp, logger)
+			batch = membatch.NewHashBatch(tx, quit, cfg.dirs.Tmp, log.New())
 			hermezDb = hermez_db.NewHermezDb(tx)
 		}
 
@@ -246,18 +194,6 @@
 		if err := postExecuteCommitValues(cfg, tx, eridb, batch, preExecuteHeaderHash, block, header, senders); err != nil {
 			return err
 		}
-<<<<<<< HEAD
-
-		select {
-		default:
-		case <-logEvery.C:
-			logBlock, logTx, logTime = logProgress(logPrefix, total, initialBlock, logBlock, logTime, blockNum, logTx, lastLogTx, gas, float64(currentStateGas)/float64(gasState), batch, logger, s.BlockNumber, to, startTime)
-			gas = 0
-			tx.CollectMetrics()
-			stages.SyncMetrics[stages.Execution].SetUint64(blockNum)
-		}
-=======
->>>>>>> f0a5af47
 	}
 
 	if err = s.Update(batch, stageProgress); err != nil {
@@ -280,22 +216,15 @@
 	}
 
 	if !useExternalTx {
-		if !quiet {
-			log.Info(fmt.Sprintf("[%s] Commiting DB transaction...", s.LogPrefix()), "block", stageProgress)
-		}
+		log.Info(fmt.Sprintf("[%s] Commiting DB transaction...", s.LogPrefix()), "block", stageProgress)
+
 		if err = tx.Commit(); err != nil {
 			return err
 		}
 	}
 
-<<<<<<< HEAD
-	log.Info(fmt.Sprintf("[%s] Completed on", logPrefix), "block", stageProgress)
-
-=======
-	if !quiet {
-		log.Info(fmt.Sprintf("[%s] Completed on", s.LogPrefix()), "block", stageProgress)
-	}
->>>>>>> f0a5af47
+	log.Info(fmt.Sprintf("[%s] Completed on", s.LogPrefix()), "block", stageProgress)
+
 	err = stoppedErr
 	return err
 }
@@ -315,7 +244,7 @@
 }
 
 // returns calculated "to" block number for execution and the total blocks to be executed
-func getExecRange(cfg ExecuteBlockCfg, tx kv.RwTx, stageProgress, toBlock uint64, quiet bool, logPrefix string) (uint64, uint64, error) {
+func getExecRange(cfg ExecuteBlockCfg, tx kv.RwTx, stageProgress, toBlock uint64, logPrefix string) (uint64, uint64, error) {
 	shouldShortCircuit, noProgressTo, err := utils.ShouldShortCircuitExecution(tx, logPrefix)
 	if err != nil {
 		return 0, 0, err
@@ -336,9 +265,8 @@
 
 	// if debug limit set, use it
 	if cfg.zk.DebugLimit > 0 {
-		if !quiet {
-			log.Info(fmt.Sprintf("[%s] Debug limit set, switching to it", logPrefix), "regularTo", to, "debugTo", cfg.zk.DebugLimit)
-		}
+		log.Info(fmt.Sprintf("[%s] Debug limit set, switching to it", logPrefix), "regularTo", to, "debugTo", cfg.zk.DebugLimit)
+
 		if cfg.zk.DebugLimit < to {
 			to = cfg.zk.DebugLimit
 		}
@@ -481,7 +409,7 @@
 	vmConfig.Tracer = callTracer
 
 	getHashFn := core.GetHashFn(block.Header(), getHeader)
-	execRs, err := core.ExecuteBlockEphemerallyZk(cfg.chainConfig, &vmConfig, getHashFn, cfg.engine, block, stateReader, stateWriter, ChainReaderImpl{config: cfg.chainConfig, tx: tx, blockReader: cfg.blockReader}, getTracer, roHermezDb)
+	execRs, err := core.ExecuteBlockEphemerallyZk(cfg.chainConfig, &vmConfig, getHashFn, cfg.engine, block, stateReader, stateWriter, ChainReaderImpl{config: cfg.chainConfig, tx: tx, blockReader: cfg.blockReader}, getTracer, tx, roHermezDb)
 	if err != nil {
 		return nil, err
 	}
@@ -493,13 +421,8 @@
 
 		stateSyncReceipt := execRs.StateSyncReceipt
 		if stateSyncReceipt != nil && stateSyncReceipt.Status == types.ReceiptStatusSuccessful {
-<<<<<<< HEAD
 			if err := rawdb.WriteBorReceipt(tx, block.NumberU64(), stateSyncReceipt); err != nil {
-				return err
-=======
-			if err := rawdb.WriteBorReceipt(tx, block.Hash(), block.NumberU64(), stateSyncReceipt); err != nil {
 				return nil, err
->>>>>>> f0a5af47
 			}
 		}
 	}
