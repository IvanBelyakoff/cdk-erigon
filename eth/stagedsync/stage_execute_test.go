--- conflicted
+++ resolved
@@ -129,11 +129,7 @@
 	agg.SetTx(tx)
 	agg.StartWrites()
 
-<<<<<<< HEAD
-	rs := state.NewStateV3()
-=======
 	rs := state.NewStateV3("")
->>>>>>> cae410e7
 	stateWriter := state.NewStateWriterV3(rs)
 	return func(n, from, numberOfBlocks uint64) {
 			stateWriter.SetTxNum(n)
