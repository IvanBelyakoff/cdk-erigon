--- conflicted
+++ resolved
@@ -149,11 +149,7 @@
 
 	var s StageState
 	s.BlockNumber = 0
-<<<<<<< HEAD
-	_, err = incrementIntermediateHashes("IH", &s, tx, 1 /* to */, cfg, common.Hash{} /* expectedRootHash */, context.Background())
-=======
-	_, err = incrementIntermediateHashes("IH", &s, tx, 1 /* to */, cfg, libcommon.Hash{} /* expectedRootHash */, nil /* quit */)
->>>>>>> 794051ba
+	_, err = incrementIntermediateHashes("IH", &s, tx, 1 /* to */, cfg, libcommon.Hash{} /* expectedRootHash */, context.Background())
 	assert.Nil(t, err)
 
 	accountTrieB := make(map[string][]byte)
@@ -303,11 +299,7 @@
 
 	var s StageState
 	s.BlockNumber = 0
-<<<<<<< HEAD
-	_, err = incrementIntermediateHashes("IH", &s, tx, 1 /* to */, cfg, common.Hash{} /* expectedRootHash */, context.Background())
-=======
-	_, err = incrementIntermediateHashes("IH", &s, tx, 1 /* to */, cfg, libcommon.Hash{} /* expectedRootHash */, nil /* quit */)
->>>>>>> 794051ba
+	_, err = incrementIntermediateHashes("IH", &s, tx, 1 /* to */, cfg, libcommon.Hash{} /* expectedRootHash */, context.Background())
 	assert.Nil(t, err)
 
 	storageTrieB := make(map[string][]byte)
@@ -404,11 +396,7 @@
 
 	var s StageState
 	s.BlockNumber = 0
-<<<<<<< HEAD
-	incrementalRoot, err := incrementIntermediateHashes("IH", &s, tx, 1 /* to */, cfg, common.Hash{} /* expectedRootHash */, context.Background())
-=======
-	incrementalRoot, err := incrementIntermediateHashes("IH", &s, tx, 1 /* to */, cfg, libcommon.Hash{} /* expectedRootHash */, nil /* quit */)
->>>>>>> 794051ba
+	incrementalRoot, err := incrementIntermediateHashes("IH", &s, tx, 1 /* to */, cfg, libcommon.Hash{} /* expectedRootHash */, context.Background())
 	require.Nil(t, err)
 
 	regeneratedRoot, err := RegenerateIntermediateHashes("IH", tx, cfg, libcommon.Hash{} /* expectedRootHash */, ctx)
