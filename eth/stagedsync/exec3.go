package stagedsync

import (
	"bytes"
	"context"
	"encoding/binary"
	"encoding/hex"
	"errors"
	"fmt"
	"os"
	"path/filepath"
	"runtime"
	"runtime/debug"
	"sync"
	"sync/atomic"
	"time"

	"github.com/VictoriaMetrics/metrics"
	"github.com/c2h5oh/datasize"
	"github.com/ledgerwatch/log/v3"
	"github.com/torquem-ch/mdbx-go/mdbx"
	"golang.org/x/sync/errgroup"

	"github.com/ledgerwatch/erigon-lib/chain"
	"github.com/ledgerwatch/erigon-lib/common"
	"github.com/ledgerwatch/erigon-lib/common/datadir"
	"github.com/ledgerwatch/erigon-lib/common/dbg"
	"github.com/ledgerwatch/erigon-lib/common/dir"
	"github.com/ledgerwatch/erigon-lib/etl"
	"github.com/ledgerwatch/erigon-lib/kv"
	kv2 "github.com/ledgerwatch/erigon-lib/kv/mdbx"
	"github.com/ledgerwatch/erigon-lib/kv/rawdbv3"
	libstate "github.com/ledgerwatch/erigon-lib/state"
	state2 "github.com/ledgerwatch/erigon-lib/state"
<<<<<<< HEAD
=======
	"github.com/ledgerwatch/erigon/common/math"
	"github.com/ledgerwatch/erigon/turbo/snapshotsync"
	"github.com/ledgerwatch/log/v3"
	"github.com/torquem-ch/mdbx-go/mdbx"
	"golang.org/x/sync/errgroup"

>>>>>>> 7c89afcb
	"github.com/ledgerwatch/erigon/cmd/state/exec22"
	"github.com/ledgerwatch/erigon/cmd/state/exec3"
	"github.com/ledgerwatch/erigon/common/math"
	"github.com/ledgerwatch/erigon/consensus"
	"github.com/ledgerwatch/erigon/core"
	"github.com/ledgerwatch/erigon/core/rawdb/rawdbhelpers"
	"github.com/ledgerwatch/erigon/core/state"
	"github.com/ledgerwatch/erigon/core/types"
	"github.com/ledgerwatch/erigon/eth/ethconfig"
	"github.com/ledgerwatch/erigon/eth/ethconfig/estimate"
	"github.com/ledgerwatch/erigon/eth/stagedsync/stages"
	"github.com/ledgerwatch/erigon/turbo/services"
)

var ExecStepsInDB = metrics.NewCounter(`exec_steps_in_db`) //nolint
var ExecRepeats = metrics.NewCounter(`exec_repeats`)       //nolint
var ExecTriggers = metrics.NewCounter(`exec_triggers`)     //nolint

func NewProgress(prevOutputBlockNum, commitThreshold uint64, workersCount int, logPrefix string) *Progress {
	return &Progress{prevTime: time.Now(), prevOutputBlockNum: prevOutputBlockNum, commitThreshold: commitThreshold, workersCount: workersCount, logPrefix: logPrefix}
}

type Progress struct {
	prevTime           time.Time
	prevCount          uint64
	prevOutputBlockNum uint64
	prevRepeatCount    uint64
	commitThreshold    uint64

	workersCount int
	logPrefix    string
}

func (p *Progress) Log(rs *state.StateV3, in *exec22.QueueWithRetry, rws *exec22.ResultsQueue, doneCount, inputBlockNum, outputBlockNum, outTxNum, repeatCount uint64, idxStepsAmountInDB float64) {
	ExecStepsInDB.Set(uint64(idxStepsAmountInDB * 100))
	var m runtime.MemStats
	dbg.ReadMemStats(&m)
	sizeEstimate := rs.SizeEstimate()
	currentTime := time.Now()
	interval := currentTime.Sub(p.prevTime)
	speedTx := float64(doneCount-p.prevCount) / (float64(interval) / float64(time.Second))
	//speedBlock := float64(outputBlockNum-p.prevOutputBlockNum) / (float64(interval) / float64(time.Second))
	var repeatRatio float64
	if doneCount > p.prevCount {
		repeatRatio = 100.0 * float64(repeatCount-p.prevRepeatCount) / float64(doneCount-p.prevCount)
	}
	log.Info(fmt.Sprintf("[%s] Transaction replay", p.logPrefix),
		//"workers", workerCount,
		"blk", outputBlockNum,
		//"blk/s", fmt.Sprintf("%.1f", speedBlock),
		"tx/s", fmt.Sprintf("%.1f", speedTx),
		"pipe", fmt.Sprintf("(%d+%d)->%d/%d->%d/%d", in.NewTasksLen(), in.RetriesLen(), rws.ResultChLen(), rws.ResultChCap(), rws.Len(), rws.Limit()),
		"repeatRatio", fmt.Sprintf("%.2f%%", repeatRatio),
		"workers", p.workersCount,
		"buffer", fmt.Sprintf("%s/%s", common.ByteCount(sizeEstimate), common.ByteCount(p.commitThreshold)),
		"idxStepsInDB", fmt.Sprintf("%.2f", idxStepsAmountInDB),
		//"inBlk", inputBlockNum,
		"step", fmt.Sprintf("%.1f", float64(outTxNum)/float64(ethconfig.HistoryV3AggregationStep)),
		"alloc", common.ByteCount(m.Alloc), "sys", common.ByteCount(m.Sys),
	)
	//var txNums []string
	//for _, t := range rws {
	//	txNums = append(txNums, fmt.Sprintf("%d", t.TxNum))
	//}
	//s := strings.Join(txNums, ",")
	//log.Info(fmt.Sprintf("[%s] Transaction replay queue", logPrefix), "txNums", s)

	p.prevTime = currentTime
	p.prevCount = doneCount
	p.prevOutputBlockNum = outputBlockNum
	p.prevRepeatCount = repeatCount
}

/*
ExecV3 - parallel execution. Has many layers of abstractions - each layer does accumulate
state changes (updates) and can "atomically commit all changes to underlying layer of abstraction"

Layers from top to bottom:
- IntraBlockState - used to exec txs. It does store inside all updates of given txn.
Can understan if txn failed or OutOfGas - then revert all changes.
Each parallel-worker hav own IntraBlockState.
IntraBlockState does commit changes to lower-abstraction-level by method `ibs.MakeWriteSet()`

- StateWriterBufferedV3 - txs which executed by parallel workers can conflict with each-other.
This writer does accumulate updates and then send them to conflict-resolution.
Until conflict-resolution succeed - none of execution updates must pass to lower-abstraction-level.
Object TxTask it's just set of small buffers (readset + writeset) for each transaction.
Write to TxTask happends by code like `txTask.ReadLists = rw.stateReader.ReadSet()`.

- TxTask - objects coming from parallel-workers to conflict-resolution goroutine (ApplyLoop and method ReadsValid).
Flush of data to lower-level-of-abstraction is done by method `agg.ApplyState` (method agg.ApplyHistory exists
only for performance - to reduce time of RwLock on state, but by meaning `ApplyState+ApplyHistory` it's 1 method to
flush changes from TxTask to lower-level-of-abstraction).

- StateV3 - it's all updates which are stored in RAM - all parallel workers can see this updates.
Execution of txs always done on Valid version of state (no partial-updates of state).
Flush of updates to lower-level-of-abstractions done by method `StateV3.Flush`.
On this level-of-abstraction also exists StateReaderV3.
IntraBlockState does call StateReaderV3, and StateReaderV3 call StateV3(in-mem-cache) or DB (RoTx).
WAL - also on this level-of-abstraction - agg.ApplyHistory does write updates from TxTask to WAL.
WAL it's like StateV3 just without reading api (can only write there). WAL flush to disk periodically (doesn't need much RAM).

- RoTx - see everything what committed to DB. Commit is done by rwLoop goroutine.
rwloop does:
  - stop all Workers
  - call StateV3.Flush()
  - commit
  - open new RoTx
  - set new RoTx to all Workers
  - start Workersстартует воркеры

When rwLoop has nothing to do - it does Prune, or flush of WAL to RwTx (agg.rotate+agg.Flush)
*/
func ExecV3(ctx context.Context,
	execStage *StageState, u Unwinder, workerCount int, cfg ExecuteBlockCfg, applyTx kv.RwTx,
	parallel bool, logPrefix string,
	maxBlockNum uint64,
	logger log.Logger,
) error {
	batchSize := cfg.batchSize
	chainDb := cfg.db
	blockReader := cfg.blockReader
	agg, engine := cfg.agg, cfg.engine
	chainConfig, genesis := cfg.chainConfig, cfg.genesis
	blockSnapshots := blockReader.Snapshots().(*snapshotsync.RoSnapshots)

	defer func() {
		if err := recover(); err != nil {
			log.Error("panic", "err", err)
			debug.PrintStack()
			panic(err)
		}
	}()

	useExternalTx := applyTx != nil
	if !useExternalTx && !parallel {
		var err error
		applyTx, err = chainDb.BeginRw(ctx)
		if err != nil {
			return err
		}
		defer applyTx.Rollback()
	} else {
		if blockSnapshots.Cfg().Enabled {
			defer blockSnapshots.EnableMadvNormal().DisableReadAhead()
		}
	}

	var block, stageProgress uint64
	var maxTxNum uint64
	outputTxNum := atomic.Uint64{}
	blockComplete := atomic.Bool{}
	blockComplete.Store(true)

	var inputTxNum uint64
	if execStage.BlockNumber > 0 {
		stageProgress = execStage.BlockNumber
		block = execStage.BlockNumber + 1
	}
	if applyTx != nil {
		agg.SetTx(applyTx)
		if dbg.DiscardHistory() {
			defer agg.DiscardHistory().FinishWrites()
		} else {
			defer agg.StartWrites().FinishWrites()
		}

		var err error
		maxTxNum, err = rawdbv3.TxNums.Max(applyTx, maxBlockNum)
		if err != nil {
			return err
		}
		if block > 0 {
			_outputTxNum, err := rawdbv3.TxNums.Max(applyTx, execStage.BlockNumber)
			if err != nil {
				return err
			}
			outputTxNum.Store(_outputTxNum)
			outputTxNum.Add(1)
			inputTxNum = outputTxNum.Load()
		}
	} else {
		if err := chainDb.View(ctx, func(tx kv.Tx) error {
			var err error
			maxTxNum, err = rawdbv3.TxNums.Max(tx, maxBlockNum)
			if err != nil {
				return err
			}
			if block > 0 {
				_outputTxNum, err := rawdbv3.TxNums.Max(tx, execStage.BlockNumber)
				if err != nil {
					return err
				}
				outputTxNum.Store(_outputTxNum)
				outputTxNum.Add(1)
				inputTxNum = outputTxNum.Load()
			}
			return nil
		}); err != nil {
			return err
		}
	}
	agg.SetTxNum(inputTxNum)

	var outputBlockNum = syncMetrics[stages.Execution]
	inputBlockNum := &atomic.Uint64{}
	var count uint64
	var lock sync.RWMutex

<<<<<<< HEAD
	// MA setio
	doms := cfg.agg.SharedDomains()
	rs := state.NewStateV3(doms)
=======
	rs := state.NewStateV3(cfg.dirs.Tmp, logger)
>>>>>>> 7c89afcb

	//TODO: owner of `resultCh` is main goroutine, but owner of `retryQueue` is applyLoop.
	// Now rwLoop closing both (because applyLoop we completely restart)
	// Maybe need split channels? Maybe don't exit from ApplyLoop? Maybe current way is also ok?

	// input queue
	in := exec22.NewQueueWithRetry(100_000)
	defer in.Close()

	rwsConsumed := make(chan struct{}, 1)
	defer close(rwsConsumed)

	execWorkers, applyWorker, rws, stopWorkers, waitWorkers := exec3.NewWorkersPool(lock.RLocker(), ctx, parallel, chainDb, rs, in, blockReader, chainConfig, genesis, engine, workerCount+1)
	defer stopWorkers()
	applyWorker.DiscardReadList()

	commitThreshold := batchSize.Bytes()
	progress := NewProgress(block, commitThreshold, workerCount, execStage.LogPrefix())
	logEvery := time.NewTicker(20 * time.Second)
	defer logEvery.Stop()
	pruneEvery := time.NewTicker(2 * time.Second)
	defer pruneEvery.Stop()

	applyLoopWg := sync.WaitGroup{} // to wait for finishing of applyLoop after applyCtx cancel
	defer applyLoopWg.Wait()

	applyLoopInner := func(ctx context.Context) error {
		tx, err := chainDb.BeginRo(ctx)
		if err != nil {
			return err
		}
		defer tx.Rollback()

		applyWorker.ResetTx(tx)

		var lastBlockNum uint64

		for outputTxNum.Load() <= maxTxNum {
			if err := rws.Drain(ctx); err != nil {
				return err
			}

			processedTxNum, conflicts, triggers, processedBlockNum, stoppedAtBlockEnd, err := processResultQueue(in, rws, outputTxNum.Load(), rs, agg, tx, rwsConsumed, applyWorker, true, false)
			if err != nil {
				return err
			}

			ExecRepeats.Add(conflicts)
			ExecTriggers.Add(triggers)
			if processedBlockNum > lastBlockNum {
				outputBlockNum.Set(processedBlockNum)
				lastBlockNum = processedBlockNum
			}
			if processedTxNum > 0 {
				outputTxNum.Store(processedTxNum)
				blockComplete.Store(stoppedAtBlockEnd)
			}

		}
		return nil
	}
	applyLoop := func(ctx context.Context, errCh chan error) {
		defer applyLoopWg.Done()
		defer func() {
			if rec := recover(); rec != nil {
				log.Warn("[dbg] apply loop panic", "rec", rec)
			}
			log.Warn("[dbg] apply loop exit")
		}()
		if err := applyLoopInner(ctx); err != nil {
			if !errors.Is(err, context.Canceled) {
				errCh <- err
			}
		}
	}

	var rwLoopErrCh chan error

	var rwLoopG *errgroup.Group
	if parallel {
		// `rwLoop` lives longer than `applyLoop`
		rwLoop := func(ctx context.Context) error {
			tx, err := chainDb.BeginRw(ctx)
			if err != nil {
				return err
			}
			defer tx.Rollback()

			agg.SetTx(tx)
			if dbg.DiscardHistory() {
				defer agg.DiscardHistory().FinishWrites()
			} else {
				defer agg.StartWrites().FinishWrites()
			}

			defer applyLoopWg.Wait()
			applyCtx, cancelApplyCtx := context.WithCancel(ctx)
			defer cancelApplyCtx()
			applyLoopWg.Add(1)
			go applyLoop(applyCtx, rwLoopErrCh)
			for outputTxNum.Load() <= maxTxNum {
				select {
				case <-ctx.Done():
					return ctx.Err()

				case <-logEvery.C:
					stepsInDB := rawdbhelpers.IdxStepsCountV3(tx)
					progress.Log(rs, in, rws, rs.DoneCount(), inputBlockNum.Load(), outputBlockNum.Get(), outputTxNum.Load(), ExecRepeats.Get(), stepsInDB)
					if agg.HasBackgroundFilesBuild() {
						logger.Info(fmt.Sprintf("[%s] Background files build", logPrefix), "progress", agg.BackgroundProgress())
					}
				case <-pruneEvery.C:
					if rs.SizeEstimate() < commitThreshold {
						if agg.CanPrune(tx) {
							if err = agg.Prune(ctx, ethconfig.HistoryV3AggregationStep*10); err != nil { // prune part of retired data, before commit
								return err
							}
						} else {
							if err = agg.Flush(ctx, tx); err != nil {
								return err
							}
						}
						break
					}

					cancelApplyCtx()
					applyLoopWg.Wait()

					var t0, t1, t2, t3, t4 time.Duration
					commitStart := time.Now()
					logger.Info("Committing...", "blockComplete.Load()", blockComplete.Load())
					if err := func() error {
						//Drain results (and process) channel because read sets do not carry over
						for !blockComplete.Load() {
							rws.DrainNonBlocking()
							applyWorker.ResetTx(tx)

							processedTxNum, conflicts, triggers, processedBlockNum, stoppedAtBlockEnd, err := processResultQueue(in, rws, outputTxNum.Load(), rs, agg, tx, nil, applyWorker, false, true)
							if err != nil {
								return err
							}

							ExecRepeats.Add(conflicts)
							ExecTriggers.Add(triggers)
							if processedBlockNum > 0 {
								outputBlockNum.Set(processedBlockNum)
							}
							if processedTxNum > 0 {
								outputTxNum.Store(processedTxNum)
								blockComplete.Store(stoppedAtBlockEnd)
							}
						}
						t0 = time.Since(commitStart)
						lock.Lock() // This is to prevent workers from starting work on any new txTask
						defer lock.Unlock()

						select {
						case rwsConsumed <- struct{}{}:
						default:
						}

						// Drain results channel because read sets do not carry over
						rws.DropResults(func(txTask *exec22.TxTask) {
							rs.ReTry(txTask, in)
						})

						//lastTxNumInDb, _ := rawdbv3.TxNums.Max(tx, outputBlockNum.Get())
						//if lastTxNumInDb != outputTxNum.Load()-1 {
						//	panic(fmt.Sprintf("assert: %d != %d", lastTxNumInDb, outputTxNum.Load()))
						//}

						t1 = time.Since(commitStart)
						tt := time.Now()
						//if err := rs.Flush(ctx, tx, logPrefix, logEvery); err != nil {
						//	return err
						//}
						t2 = time.Since(tt)

						tt = time.Now()
						if err := agg.Flush(ctx, tx); err != nil {
							return err
						}
						t3 = time.Since(tt)

						if err = execStage.Update(tx, outputBlockNum.Get()); err != nil {
							return err
						}

						tx.CollectMetrics()
						tt = time.Now()
						if err = tx.Commit(); err != nil {
							return err
						}
						t4 = time.Since(tt)
						for i := 0; i < len(execWorkers); i++ {
							execWorkers[i].ResetTx(nil)
						}

						return nil
					}(); err != nil {
						return err
					}
					if tx, err = chainDb.BeginRw(ctx); err != nil {
						return err
					}
					defer tx.Rollback()
					agg.SetTx(tx)

					applyCtx, cancelApplyCtx = context.WithCancel(ctx)
					defer cancelApplyCtx()
					applyLoopWg.Add(1)
					go applyLoop(applyCtx, rwLoopErrCh)

					logger.Info("Committed", "time", time.Since(commitStart), "drain", t0, "drain_and_lock", t1, "rs.flush", t2, "agg.flush", t3, "tx.commit", t4)
				}
			}
			//if err = rs.Flush(ctx, tx, logPrefix, logEvery); err != nil {
			//	return err
			//}
			if err = agg.Flush(ctx, tx); err != nil {
				return err
			}
			if err = execStage.Update(tx, outputBlockNum.Get()); err != nil {
				return err
			}
			if err = tx.Commit(); err != nil {
				return err
			}
			return nil
		}

		rwLoopCtx, rwLoopCtxCancel := context.WithCancel(ctx)
		defer rwLoopCtxCancel()
		rwLoopG, rwLoopCtx = errgroup.WithContext(rwLoopCtx)
		defer rwLoopG.Wait()
		rwLoopG.Go(func() error {
			defer rws.Close()
			defer in.Close()
			defer applyLoopWg.Wait()
			defer func() {
				log.Warn("[dbg] rwloop exit")
			}()
			return rwLoop(rwLoopCtx)
		})
	}

	if block < blockSnapshots.BlocksAvailable() {
		agg.KeepInDB(0)
		defer agg.KeepInDB(ethconfig.HistoryV3AggregationStep)
	}

	getHeaderFunc := func(hash common.Hash, number uint64) (h *types.Header) {
		var err error
		if parallel {
			if err = chainDb.View(ctx, func(tx kv.Tx) error {
				h, err = blockReader.Header(ctx, tx, hash, number)
				if err != nil {
					return err
				}
				return nil
			}); err != nil {
				panic(err)
			}
			return h
		} else {
			h, err = blockReader.Header(ctx, applyTx, hash, number)
			if err != nil {
				panic(err)
			}
			return h
		}
	}
	if !parallel {
		applyWorker.ResetTx(applyTx)
		doms.SetTx(applyTx)
	}

	slowDownLimit := time.NewTicker(time.Second)
	defer slowDownLimit.Stop()

	var b *types.Block
	var blockNum uint64
	var err error
Loop:
	for blockNum = block; blockNum <= maxBlockNum; blockNum++ {
		inputBlockNum.Store(blockNum)
		doms.SetBlockNum(blockNum)

		b, err = blockWithSenders(chainDb, applyTx, blockReader, blockNum)
		if err != nil {
			return err
		}
		if b == nil {
			// TODO: panic here and see that overall process deadlock
			return fmt.Errorf("nil block %d", blockNum)
		}
		txs := b.Transactions()
		header := b.HeaderNoCopy()
		skipAnalysis := core.SkipAnalysis(chainConfig, blockNum)
		signer := *types.MakeSigner(chainConfig, blockNum)

		f := core.GetHashFn(header, getHeaderFunc)
		getHashFnMute := &sync.Mutex{}
		getHashFn := func(n uint64) common.Hash {
			getHashFnMute.Lock()
			defer getHashFnMute.Unlock()
			return f(n)
		}
		blockContext := core.NewEVMBlockContext(header, getHashFn, engine, nil /* author */, nil /*excessDataGas*/)

		if parallel {
			select {
			case err := <-rwLoopErrCh:
				if err != nil {
					return err
				}
			case <-ctx.Done():
				return ctx.Err()
			default:
			}

			func() {
				for rws.Len() > rws.Limit() || rs.SizeEstimate() >= commitThreshold {
					select {
					case <-ctx.Done():
						return
					case _, ok := <-rwsConsumed:
						if !ok {
							return
						}
					case <-slowDownLimit.C:
						//logger.Warn("skip", "rws.Len()", rws.Len(), "rws.Limit()", rws.Limit(), "rws.ResultChLen()", rws.ResultChLen())
						//if tt := rws.Dbg(); tt != nil {
						//	log.Warn("fst", "n", tt.TxNum, "in.len()", in.Len(), "out", outputTxNum.Load(), "in.NewTasksLen", in.NewTasksLen())
						//}
						return
					}
				}
			}()
		}

		rules := chainConfig.Rules(blockNum, b.Time())
		var gasUsed uint64
		for txIndex := -1; txIndex <= len(txs); txIndex++ {

			// Do not oversend, wait for the result heap to go under certain size
			txTask := &exec22.TxTask{
				BlockNum:        blockNum,
				Header:          header,
				Coinbase:        b.Coinbase(),
				Uncles:          b.Uncles(),
				Rules:           rules,
				Txs:             txs,
				TxNum:           inputTxNum,
				TxIndex:         txIndex,
				BlockHash:       b.Hash(),
				BlockRoot:       b.Root(),
				SkipAnalysis:    skipAnalysis,
				Final:           txIndex == len(txs),
				GetHashFn:       getHashFn,
				EvmBlockContext: blockContext,
				Withdrawals:     b.Withdrawals(),
			}
			if txIndex >= 0 && txIndex < len(txs) {
				txTask.Tx = txs[txIndex]
				txTask.TxAsMessage, err = txTask.Tx.AsMessage(signer, header.BaseFee, txTask.Rules)
				if err != nil {
					return err
				}

				if sender, ok := txs[txIndex].GetSender(); ok {
					txTask.Sender = &sender
				} else {
					sender, err := signer.Sender(txTask.Tx)
					if err != nil {
						return err
					}
					txTask.Sender = &sender
<<<<<<< HEAD
					log.Warn("[Execution] expensive lazy sender recovery", "blockNum", txTask.BlockNum, "txIdx", txTask.TxIndex)
=======
					logger.Warn("[Execution] expencive lazy sender recovery", "blockNum", txTask.BlockNum, "txIdx", txTask.TxIndex)
>>>>>>> 7c89afcb
				}
			}

			if parallel {
				if txTask.TxIndex >= 0 && txTask.TxIndex < len(txs) {
					if ok := rs.RegisterSender(txTask); ok {
						rs.AddWork(ctx, txTask, in)
					}
				} else {
					rs.AddWork(ctx, txTask, in)
				}
			} else {
				count++
				if txTask.Error != nil {
					break Loop
				}
				applyWorker.RunTxTask(txTask)
				if err := func() error {
					if txTask.Error != nil {
						return txTask.Error
					}
					if txTask.Final {
						gasUsed += txTask.UsedGas
						if gasUsed != txTask.Header.GasUsed {
							if txTask.BlockNum > 0 { //Disable check for genesis. Maybe need somehow improve it in future - to satisfy TestExecutionSpec
								return fmt.Errorf("gas used by execution: %d, in header: %d, headerNum=%d, %x", gasUsed, txTask.Header.GasUsed, txTask.Header.Number.Uint64(), txTask.Header.Hash())
							}
						}
						gasUsed = 0
					} else {
						gasUsed += txTask.UsedGas
					}
					return nil
				}(); err != nil {
					if errors.Is(err, context.Canceled) || errors.Is(err, common.ErrStopped) {
						return err
					} else {
						logger.Warn(fmt.Sprintf("[%s] Execution failed", logPrefix), "block", blockNum, "hash", header.Hash().String(), "err", err)
						if cfg.hd != nil {
							cfg.hd.ReportBadHeaderPoS(header.Hash(), header.ParentHash)
						}
						if cfg.badBlockHalt {
							return err
						}
					}
					u.UnwindTo(blockNum-1, header.Hash())
					break Loop
				}

				// MA applystate
				if err := rs.ApplyState4(txTask, agg); err != nil {
					return fmt.Errorf("StateV3.ApplyState: %w", err)
				}
				if err := rs.ApplyLogsAndTraces(txTask, agg); err != nil {
					return fmt.Errorf("StateV3.ApplyLogsAndTraces: %w", err)
				}
				ExecTriggers.Add(rs.CommitTxNum(txTask.Sender, txTask.TxNum, in))
				outputTxNum.Add(1)
			}
			stageProgress = blockNum
			inputTxNum++
		}

		if !parallel {
			outputBlockNum.Set(blockNum)
			// MA commitment
			if blockNum > 0 {
				rh, err := agg.ComputeCommitment(false, false)
				if err != nil {
					return fmt.Errorf("StateV3.Apply: %w", err)
				}
				if !bytes.Equal(rh, header.Root.Bytes()) {
					log.Error("block hash mismatch", "rh", hex.EncodeToString(rh), "blockRoot", hex.EncodeToString(header.Root.Bytes()), "bn", blockNum, "txn", inputTxNum)

					return fmt.Errorf("block hash mismatch: %x != %x bn =%d", rh, header.Root.Bytes(), blockNum)
				}
			}

			select {
			case <-logEvery.C:
				stepsInDB := rawdbhelpers.IdxStepsCountV3(applyTx)
				progress.Log(rs, in, rws, count, inputBlockNum.Load(), outputBlockNum.Get(), outputTxNum.Load(), ExecRepeats.Get(), stepsInDB)
				if rs.SizeEstimate() < commitThreshold {
					break
				}

				var t1, t2, t3, t4 time.Duration
				commitStart := time.Now()
				if err := func() error {
					t1 = time.Since(commitStart)
					tt := time.Now()
					//if err := rs.Flush(ctx, applyTx, logPrefix, logEvery); err != nil {
					//	return err
					//}
					t2 = time.Since(tt)

					tt = time.Now()
					rh, err := agg.ComputeCommitment(true, false)
					if err != nil {
						return err
					}
					if !bytes.Equal(rh, header.Root.Bytes()) {
						return fmt.Errorf("root hash mismatch: %x != %x, bn=%d", rh, header.Root.Bytes(), blockNum)
					}
					//if err := agg.Flush(ctx, applyTx); err != nil {
					//	return err
					//}
					t3 = time.Since(tt)

					if err = execStage.Update(applyTx, outputBlockNum.Get()); err != nil {
						return err
					}

					applyTx.CollectMetrics()

					return nil
				}(); err != nil {
					return err
				}
				logger.Info("Committed", "time", time.Since(commitStart), "drain", t1, "rs.flush", t2, "agg.flush", t3, "tx.commit", t4)
			default:
			}
		}

		if blockSnapshots.Cfg().Produce {
			//agg.BuildFilesInBackground(outputTxNum.Load())
			agg.AggregateFilesInBackground()
		}
		select {
		case <-ctx.Done():
			return ctx.Err()
		default:
		}
	}

	if parallel {
		logger.Warn("[dbg] all txs sent")
		if err := rwLoopG.Wait(); err != nil {
			return err
		}
		waitWorkers()
	} else {
		//if err = rs.Flush(ctx, applyTx, logPrefix, logEvery); err != nil {
		//	return err
		//}

		if err = agg.Flush(ctx, applyTx); err != nil {
			return err
		}
		//rh, err := rs.Commitment(inputTxNum, agg)
		//if err != nil {
		//	return err
		//}
		//if !bytes.Equal(rh, header.Root.Bytes()) {
		//	return fmt.Errorf("root hash mismatch: %x != %x, bn=%d", rh, header.Root.Bytes(), blockNum)
		//}
		if err = execStage.Update(applyTx, stageProgress); err != nil {
			return err
		}
	}

	if blockSnapshots.Cfg().Produce {
		//agg.BuildFilesInBackground(outputTxNum.Load())
		agg.AggregateFilesInBackground()
	}

	if !useExternalTx && applyTx != nil {
		if err = applyTx.Commit(); err != nil {
			return err
		}
	}
	return nil
}

func blockWithSenders(db kv.RoDB, tx kv.Tx, blockReader services.BlockReader, blockNum uint64) (b *types.Block, err error) {
	if tx == nil {
		tx, err = db.BeginRo(context.Background())
		if err != nil {
			return nil, err
		}
		defer tx.Rollback()
	}
	return blockReader.BlockByNumber(context.Background(), tx, blockNum)
}

func processResultQueue(in *exec22.QueueWithRetry, rws *exec22.ResultsQueue, outputTxNumIn uint64, rs *state.StateV3, agg *state2.AggregatorV3, applyTx kv.Tx, backPressure chan struct{}, applyWorker *exec3.Worker, canRetry, forceStopAtBlockEnd bool) (outputTxNum uint64, conflicts, triggers int, processedBlockNum uint64, stopedAtBlockEnd bool, err error) {
	rwsIt := rws.Iter()
	defer rwsIt.Close()

	var i int
	outputTxNum = outputTxNumIn
	for rwsIt.HasNext(outputTxNum) {
		txTask := rwsIt.PopNext()
		if txTask.Error != nil || !rs.ReadsValid(txTask.ReadLists) {
			conflicts++

			if i > 0 && canRetry {
				//send to re-exex
				rs.ReTry(txTask, in)
				continue
			}

			// resolve first conflict right here: it's faster and conflict-free
			applyWorker.RunTxTask(txTask)
			if txTask.Error != nil {
				return outputTxNum, conflicts, triggers, processedBlockNum, false, txTask.Error
			}
			i++
		}

		if txTask.Final {
			err := rs.ApplyState4(txTask, agg)
			if err != nil {
				return outputTxNum, conflicts, triggers, processedBlockNum, false, fmt.Errorf("StateV3.Apply: %w", err)
			}
			//if !bytes.Equal(rh, txTask.BlockRoot[:]) {
			//	log.Error("block hash mismatch", "rh", hex.EncodeToString(rh), "blockRoot", hex.EncodeToString(txTask.BlockRoot[:]), "bn", txTask.BlockNum, "txn", txTask.TxNum)
			//	return outputTxNum, conflicts, triggers, processedBlockNum, false, fmt.Errorf("block hash mismatch: %x != %x bn =%d, txn= %d", rh, txTask.BlockRoot[:], txTask.BlockNum, txTask.TxNum)
			//}
		}
		triggers += rs.CommitTxNum(txTask.Sender, txTask.TxNum, in)
		outputTxNum++
		if backPressure != nil {
			select {
			case backPressure <- struct{}{}:
			default:
			}
		}
		if err := rs.ApplyLogsAndTraces(txTask, agg); err != nil {
			return outputTxNum, conflicts, triggers, processedBlockNum, false, fmt.Errorf("StateV3.Apply: %w", err)
		}
		fmt.Printf("Applied %d block %d txIndex %d\n", txTask.TxNum, txTask.BlockNum, txTask.TxIndex)
		processedBlockNum = txTask.BlockNum
		stopedAtBlockEnd = txTask.Final
		if forceStopAtBlockEnd && txTask.Final {
			break
		}
	}
	return
}

func reconstituteStep(last bool,
	workerCount int, ctx context.Context, db kv.RwDB, txNum uint64, dirs datadir.Dirs,
	as *libstate.AggregatorStep, chainDb kv.RwDB, blockReader services.FullBlockReader,
	chainConfig *chain.Config, logger log.Logger, genesis *types.Genesis, engine consensus.Engine,
	batchSize datasize.ByteSize, s *StageState, blockNum uint64, total uint64,
) error {
	var startOk, endOk bool
	startTxNum, endTxNum := as.TxNumRange()
	var startBlockNum, endBlockNum uint64 // First block which is not covered by the history snapshot files
	if err := chainDb.View(ctx, func(tx kv.Tx) (err error) {
		startOk, startBlockNum, err = rawdbv3.TxNums.FindBlockNum(tx, startTxNum)
		if err != nil {
			return err
		}
		if startBlockNum > 0 {
			startBlockNum--
			startTxNum, err = rawdbv3.TxNums.Min(tx, startBlockNum)
			if err != nil {
				return err
			}
		}
		endOk, endBlockNum, err = rawdbv3.TxNums.FindBlockNum(tx, endTxNum)
		if err != nil {
			return err
		}
		return nil
	}); err != nil {
		return err
	}
	if !startOk {
		return fmt.Errorf("step startTxNum not found in snapshot blocks: %d", startTxNum)
	}
	if !endOk {
		return fmt.Errorf("step endTxNum not found in snapshot blocks: %d", endTxNum)
	}
	if last {
		endBlockNum = blockNum
	}

	logger.Info(fmt.Sprintf("[%s] Reconstitution", s.LogPrefix()), "startTxNum", startTxNum, "endTxNum", endTxNum, "startBlockNum", startBlockNum, "endBlockNum", endBlockNum)

	var maxTxNum = startTxNum

	scanWorker := exec3.NewScanWorker(txNum, as)

	t := time.Now()
	if err := scanWorker.BitmapAccounts(); err != nil {
		return err
	}
	if time.Since(t) > 5*time.Second {
		logger.Info(fmt.Sprintf("[%s] Scan accounts history", s.LogPrefix()), "took", time.Since(t))
	}

	t = time.Now()
	if err := scanWorker.BitmapStorage(); err != nil {
		return err
	}
	if time.Since(t) > 5*time.Second {
		logger.Info(fmt.Sprintf("[%s] Scan storage history", s.LogPrefix()), "took", time.Since(t))
	}

	t = time.Now()
	if err := scanWorker.BitmapCode(); err != nil {
		return err
	}
	if time.Since(t) > 5*time.Second {
		logger.Info(fmt.Sprintf("[%s] Scan code history", s.LogPrefix()), "took", time.Since(t))
	}
	bitmap := scanWorker.Bitmap()

	logEvery := time.NewTicker(logInterval)
	defer logEvery.Stop()

	logger.Info(fmt.Sprintf("[%s] Ready to replay", s.LogPrefix()), "transactions", bitmap.GetCardinality(), "out of", txNum)
	var lock sync.RWMutex
	reconWorkers := make([]*exec3.ReconWorker, workerCount)
	roTxs := make([]kv.Tx, workerCount)
	chainTxs := make([]kv.Tx, workerCount)
	defer func() {
		for i := 0; i < workerCount; i++ {
			if roTxs[i] != nil {
				roTxs[i].Rollback()
			}
			if chainTxs[i] != nil {
				chainTxs[i].Rollback()
			}
		}
	}()
	for i := 0; i < workerCount; i++ {
		var err error
		if roTxs[i], err = db.BeginRo(ctx); err != nil {
			return err
		}
		if chainTxs[i], err = chainDb.BeginRo(ctx); err != nil {
			return err
		}
	}
	g, reconstWorkersCtx := errgroup.WithContext(ctx)
	defer g.Wait()
	workCh := make(chan *exec22.TxTask, workerCount*4)
	defer func() {
		fmt.Printf("close1\n")
		safeCloseTxTaskCh(workCh)
	}()

	rs := state.NewReconState(workCh)
	prevCount := rs.DoneCount()
	for i := 0; i < workerCount; i++ {
		var localAs *libstate.AggregatorStep
		if i == 0 {
			localAs = as
		} else {
			localAs = as.Clone()
		}
		reconWorkers[i] = exec3.NewReconWorker(lock.RLocker(), reconstWorkersCtx, rs, localAs, blockReader, chainConfig, logger, genesis, engine, chainTxs[i])
		reconWorkers[i].SetTx(roTxs[i])
		reconWorkers[i].SetChainTx(chainTxs[i])
	}

	rollbackCount := uint64(0)

	for i := 0; i < workerCount; i++ {
		i := i
		g.Go(func() error { return reconWorkers[i].Run() })
	}
	commitThreshold := batchSize.Bytes()
	prevRollbackCount := uint64(0)
	prevTime := time.Now()
	reconDone := make(chan struct{}, 1)

	defer close(reconDone)

	commit := func(ctx context.Context) error {
		t := time.Now()
		lock.Lock()
		defer lock.Unlock()
		for i := 0; i < workerCount; i++ {
			roTxs[i].Rollback()
		}
		if err := db.Update(ctx, func(tx kv.RwTx) error {
			if err := rs.Flush(tx); err != nil {
				return err
			}
			return nil
		}); err != nil {
			return err
		}
		for i := 0; i < workerCount; i++ {
			var err error
			if roTxs[i], err = db.BeginRo(ctx); err != nil {
				return err
			}
			reconWorkers[i].SetTx(roTxs[i])
		}
		logger.Info(fmt.Sprintf("[%s] State reconstitution, commit", s.LogPrefix()), "took", time.Since(t))
		return nil
	}
	g.Go(func() error {
		for {
			select {
			case <-reconDone: // success finish path
				return nil
			case <-reconstWorkersCtx.Done(): // force-stop path
				return reconstWorkersCtx.Err()
			case <-logEvery.C:
				var m runtime.MemStats
				dbg.ReadMemStats(&m)
				sizeEstimate := rs.SizeEstimate()
				maxTxNum = rs.MaxTxNum()
				count := rs.DoneCount()
				rollbackCount = rs.RollbackCount()
				currentTime := time.Now()
				interval := currentTime.Sub(prevTime)
				speedTx := float64(count-prevCount) / (float64(interval) / float64(time.Second))
				progress := 100.0 * float64(maxTxNum) / float64(total)
				stepProgress := 100.0 * float64(maxTxNum-startTxNum) / float64(endTxNum-startTxNum)
				var repeatRatio float64
				if count > prevCount {
					repeatRatio = 100.0 * float64(rollbackCount-prevRollbackCount) / float64(count-prevCount)
				}
				prevTime = currentTime
				prevCount = count
				prevRollbackCount = rollbackCount
				logger.Info(fmt.Sprintf("[%s] State reconstitution", s.LogPrefix()), "overall progress", fmt.Sprintf("%.2f%%", progress),
					"step progress", fmt.Sprintf("%.2f%%", stepProgress),
					"tx/s", fmt.Sprintf("%.1f", speedTx), "workCh", fmt.Sprintf("%d/%d", len(workCh), cap(workCh)),
					"repeat ratio", fmt.Sprintf("%.2f%%", repeatRatio), "queue.len", rs.QueueLen(), "blk", syncMetrics[stages.Execution].Get(),
					"buffer", fmt.Sprintf("%s/%s", common.ByteCount(sizeEstimate), common.ByteCount(commitThreshold)),
					"alloc", common.ByteCount(m.Alloc), "sys", common.ByteCount(m.Sys))
				if sizeEstimate >= commitThreshold {
					if err := commit(reconstWorkersCtx); err != nil {
						return err
					}
				}
			}
		}
	})

	var inputTxNum = startTxNum
	var b *types.Block
	var txKey [8]byte
	getHeaderFunc := func(hash common.Hash, number uint64) (h *types.Header) {
		var err error
		if err = chainDb.View(ctx, func(tx kv.Tx) error {
			h, err = blockReader.Header(ctx, tx, hash, number)
			if err != nil {
				return err
			}
			return nil

		}); err != nil {
			panic(err)
		}
		return h
	}

	if err := func() (err error) {
		defer func() {
			close(workCh)
			reconDone <- struct{}{} // Complete logging and committing go-routine
			if waitErr := g.Wait(); waitErr != nil {
				if err == nil {
					err = waitErr
				}
				return
			}
		}()

		for bn := startBlockNum; bn <= endBlockNum; bn++ {
			t = time.Now()
			b, err = blockWithSenders(chainDb, nil, blockReader, bn)
			if err != nil {
				return err
			}
			if b == nil {
				return fmt.Errorf("could not find block %d\n", bn)
			}
			txs := b.Transactions()
			header := b.HeaderNoCopy()
			skipAnalysis := core.SkipAnalysis(chainConfig, bn)
			signer := *types.MakeSigner(chainConfig, bn)

			f := core.GetHashFn(header, getHeaderFunc)
			getHashFnMute := &sync.Mutex{}
			getHashFn := func(n uint64) common.Hash {
				getHashFnMute.Lock()
				defer getHashFnMute.Unlock()
				return f(n)
			}
			blockContext := core.NewEVMBlockContext(header, getHashFn, engine, nil /* author */, nil /*excessDataGas*/)
			rules := chainConfig.Rules(bn, b.Time())

			for txIndex := -1; txIndex <= len(txs); txIndex++ {
				if bitmap.Contains(inputTxNum) {
					binary.BigEndian.PutUint64(txKey[:], inputTxNum)
					txTask := &exec22.TxTask{
						BlockNum:        bn,
						Header:          header,
						Coinbase:        b.Coinbase(),
						Uncles:          b.Uncles(),
						Rules:           rules,
						TxNum:           inputTxNum,
						Txs:             txs,
						TxIndex:         txIndex,
						BlockHash:       b.Hash(),
						SkipAnalysis:    skipAnalysis,
						Final:           txIndex == len(txs),
						GetHashFn:       getHashFn,
						EvmBlockContext: blockContext,
						Withdrawals:     b.Withdrawals(),
					}
					if txIndex >= 0 && txIndex < len(txs) {
						txTask.Tx = txs[txIndex]
						txTask.TxAsMessage, err = txTask.Tx.AsMessage(signer, header.BaseFee, txTask.Rules)
						if err != nil {
							return err
						}
						if sender, ok := txs[txIndex].GetSender(); ok {
							txTask.Sender = &sender
						}
					} else {
						txTask.Txs = txs
					}

					select {
					case workCh <- txTask:
					case <-reconstWorkersCtx.Done():
						// if ctx canceled, then maybe it's because of error in errgroup
						//
						// errgroup doesn't play with pattern where some 1 goroutine-producer is outside of errgroup
						// but RwTx doesn't allow move between goroutines
						return g.Wait()
					}
				}
				inputTxNum++
			}

			syncMetrics[stages.Execution].Set(bn)
		}
		return err
	}(); err != nil {
		return err
	}

	for i := 0; i < workerCount; i++ {
		roTxs[i].Rollback()
	}
	if err := db.Update(ctx, func(tx kv.RwTx) error {
		if err := rs.Flush(tx); err != nil {
			return err
		}
		return nil
	}); err != nil {
		return err
	}

	plainStateCollector := etl.NewCollector(fmt.Sprintf("%s recon plainState", s.LogPrefix()), dirs.Tmp, etl.NewSortableBuffer(etl.BufferOptimalSize), logger)
	defer plainStateCollector.Close()
	codeCollector := etl.NewCollector(fmt.Sprintf("%s recon code", s.LogPrefix()), dirs.Tmp, etl.NewOldestEntryBuffer(etl.BufferOptimalSize), logger)
	defer codeCollector.Close()
	plainContractCollector := etl.NewCollector(fmt.Sprintf("%s recon plainContract", s.LogPrefix()), dirs.Tmp, etl.NewSortableBuffer(etl.BufferOptimalSize), logger)
	defer plainContractCollector.Close()
	var transposedKey []byte

	if err := db.View(ctx, func(roTx kv.Tx) error {
		clear := kv.ReadAhead(ctx, db, &atomic.Bool{}, kv.PlainStateR, nil, math.MaxUint32)
		defer clear()
		if err := roTx.ForEach(kv.PlainStateR, nil, func(k, v []byte) error {
			transposedKey = append(transposedKey[:0], k[8:]...)
			transposedKey = append(transposedKey, k[:8]...)
			return plainStateCollector.Collect(transposedKey, v)
		}); err != nil {
			return err
		}
		clear2 := kv.ReadAhead(ctx, db, &atomic.Bool{}, kv.PlainStateD, nil, math.MaxUint32)
		defer clear2()
		if err := roTx.ForEach(kv.PlainStateD, nil, func(k, v []byte) error {
			transposedKey = append(transposedKey[:0], v...)
			transposedKey = append(transposedKey, k...)
			return plainStateCollector.Collect(transposedKey, nil)
		}); err != nil {
			return err
		}
		clear3 := kv.ReadAhead(ctx, db, &atomic.Bool{}, kv.CodeR, nil, math.MaxUint32)
		defer clear3()
		if err := roTx.ForEach(kv.CodeR, nil, func(k, v []byte) error {
			transposedKey = append(transposedKey[:0], k[8:]...)
			transposedKey = append(transposedKey, k[:8]...)
			return codeCollector.Collect(transposedKey, v)
		}); err != nil {
			return err
		}
		clear4 := kv.ReadAhead(ctx, db, &atomic.Bool{}, kv.CodeD, nil, math.MaxUint32)
		defer clear4()
		if err := roTx.ForEach(kv.CodeD, nil, func(k, v []byte) error {
			transposedKey = append(transposedKey[:0], v...)
			transposedKey = append(transposedKey, k...)
			return codeCollector.Collect(transposedKey, nil)
		}); err != nil {
			return err
		}
		clear5 := kv.ReadAhead(ctx, db, &atomic.Bool{}, kv.PlainContractR, nil, math.MaxUint32)
		defer clear5()
		if err := roTx.ForEach(kv.PlainContractR, nil, func(k, v []byte) error {
			transposedKey = append(transposedKey[:0], k[8:]...)
			transposedKey = append(transposedKey, k[:8]...)
			return plainContractCollector.Collect(transposedKey, v)
		}); err != nil {
			return err
		}
		clear6 := kv.ReadAhead(ctx, db, &atomic.Bool{}, kv.PlainContractD, nil, math.MaxUint32)
		defer clear6()
		if err := roTx.ForEach(kv.PlainContractD, nil, func(k, v []byte) error {
			transposedKey = append(transposedKey[:0], v...)
			transposedKey = append(transposedKey, k...)
			return plainContractCollector.Collect(transposedKey, nil)
		}); err != nil {
			return err
		}
		return nil
	}); err != nil {
		return err
	}
	if err := db.Update(ctx, func(tx kv.RwTx) error {
		if err := tx.ClearBucket(kv.PlainStateR); err != nil {
			return err
		}
		if err := tx.ClearBucket(kv.PlainStateD); err != nil {
			return err
		}
		if err := tx.ClearBucket(kv.CodeR); err != nil {
			return err
		}
		if err := tx.ClearBucket(kv.CodeD); err != nil {
			return err
		}
		if err := tx.ClearBucket(kv.PlainContractR); err != nil {
			return err
		}
		if err := tx.ClearBucket(kv.PlainContractD); err != nil {
			return err
		}
		return nil
	}); err != nil {
		return err
	}
	if err := chainDb.Update(ctx, func(tx kv.RwTx) error {
		var lastKey []byte
		var lastVal []byte
		if err := plainStateCollector.Load(tx, kv.PlainState, func(k, v []byte, table etl.CurrentTableReader, next etl.LoadNextFunc) error {
			if !bytes.Equal(k[:len(k)-8], lastKey) {
				if lastKey != nil {
					if e := next(lastKey, lastKey, lastVal); e != nil {
						return e
					}
				}
				lastKey = append(lastKey[:0], k[:len(k)-8]...)
			}
			if v == nil { // `nil` value means delete, `empty value []byte{}` means empty value
				lastVal = nil
			} else {
				lastVal = append(lastVal[:0], v...)
			}
			return nil
		}, etl.TransformArgs{}); err != nil {
			return err
		}
		plainStateCollector.Close()
		if lastKey != nil {
			if len(lastVal) > 0 {
				if e := tx.Put(kv.PlainState, lastKey, lastVal); e != nil {
					return e
				}
			} else {
				if e := tx.Delete(kv.PlainState, lastKey); e != nil {
					return e
				}
			}
		}
		lastKey = nil
		lastVal = nil
		if err := codeCollector.Load(tx, kv.Code, func(k, v []byte, table etl.CurrentTableReader, next etl.LoadNextFunc) error {
			if !bytes.Equal(k[:len(k)-8], lastKey) {
				if lastKey != nil {
					if e := next(lastKey, lastKey, lastVal); e != nil {
						return e
					}
				}
				lastKey = append(lastKey[:0], k[:len(k)-8]...)
			}
			if v == nil {
				lastVal = nil
			} else {
				lastVal = append(lastVal[:0], v...)
			}
			return nil
		}, etl.TransformArgs{}); err != nil {
			return err
		}
		codeCollector.Close()
		if lastKey != nil {
			if len(lastVal) > 0 {
				if e := tx.Put(kv.Code, lastKey, lastVal); e != nil {
					return e
				}
			} else {
				if e := tx.Delete(kv.Code, lastKey); e != nil {
					return e
				}
			}
		}
		lastKey = nil
		lastVal = nil
		if err := plainContractCollector.Load(tx, kv.PlainContractCode, func(k, v []byte, table etl.CurrentTableReader, next etl.LoadNextFunc) error {
			if !bytes.Equal(k[:len(k)-8], lastKey) {
				if lastKey != nil {
					if e := next(lastKey, lastKey, lastVal); e != nil {
						return e
					}
				}
				lastKey = append(lastKey[:0], k[:len(k)-8]...)
			}
			if v == nil {
				lastVal = nil
			} else {
				lastVal = append(lastVal[:0], v...)
			}
			return nil
		}, etl.TransformArgs{}); err != nil {
			return err
		}
		plainContractCollector.Close()
		if lastKey != nil {
			if len(lastVal) > 0 {
				if e := tx.Put(kv.PlainContractCode, lastKey, lastVal); e != nil {
					return e
				}
			} else {
				if e := tx.Delete(kv.PlainContractCode, lastKey); e != nil {
					return e
				}
			}
		}

		return nil
	}); err != nil {
		return err
	}
	return nil
}

func safeCloseTxTaskCh(ch chan *exec22.TxTask) {
	if ch == nil {
		return
	}
	select {
	case <-ch:
		// Channel was already closed
	default:
		close(ch)
	}
}

func ReconstituteState(ctx context.Context, s *StageState, dirs datadir.Dirs, workerCount int, batchSize datasize.ByteSize, chainDb kv.RwDB,
	blockReader services.FullBlockReader,
	logger log.Logger, agg *state2.AggregatorV3, engine consensus.Engine,
	chainConfig *chain.Config, genesis *types.Genesis) (err error) {
	startTime := time.Now()
	defer agg.EnableMadvNormal().DisableReadAhead()
	blockSnapshots := blockReader.Snapshots().(*snapshotsync.RoSnapshots)
	defer blockSnapshots.EnableReadAhead().DisableReadAhead()

	// force merge snapshots before reconstitution, to allign domains progress
	// un-finished merge can happen at "kill -9" during merge
	if err := agg.MergeLoop(ctx, estimate.CompressSnapshot.Workers()); err != nil {
		return err
	}

	// Incremental reconstitution, step by step (snapshot range by snapshot range)
	aggSteps, err := agg.MakeSteps()
	if err != nil {
		return err
	}
	if len(aggSteps) == 0 {
		return nil
	}
	lastStep := aggSteps[len(aggSteps)-1]

	var ok bool
	var blockNum uint64 // First block which is not covered by the history snapshot files
	var txNum uint64
	if err := chainDb.View(ctx, func(tx kv.Tx) error {
		_, toTxNum := lastStep.TxNumRange()
		ok, blockNum, err = rawdbv3.TxNums.FindBlockNum(tx, toTxNum)
		if err != nil {
			return err
		}
		if !ok {
			lastBn, lastTn, _ := rawdbv3.TxNums.Last(tx)
			return fmt.Errorf("blockNum for mininmaxTxNum=%d not found. See lastBlockNum=%d,lastTxNum=%d", toTxNum, lastBn, lastTn)
		}
		if blockNum == 0 {
			return fmt.Errorf("not enough transactions in the history data")
		}
		blockNum--
		txNum, err = rawdbv3.TxNums.Max(tx, blockNum)
		if err != nil {
			return err
		}
		txNum++
		return nil
	}); err != nil {
		return err
	}

	logger.Info(fmt.Sprintf("[%s] Blocks execution, reconstitution", s.LogPrefix()), "fromBlock", s.BlockNumber, "toBlock", blockNum, "toTxNum", txNum)

	reconDbPath := filepath.Join(dirs.DataDir, "recondb")
	dir.Recreate(reconDbPath)
	db, err := kv2.NewMDBX(log.New()).Path(reconDbPath).
		Flags(func(u uint) uint {
			return mdbx.UtterlyNoSync | mdbx.NoMetaSync | mdbx.NoMemInit | mdbx.LifoReclaim | mdbx.WriteMap
		}).
		PageSize(uint64(8 * datasize.KB)).
		WithTableCfg(func(defaultBuckets kv.TableCfg) kv.TableCfg { return kv.ReconTablesCfg }).
		Open()
	if err != nil {
		return err
	}
	defer db.Close()
	defer os.RemoveAll(reconDbPath)

	for step, as := range aggSteps {
		logger.Info("Step of incremental reconstitution", "step", step+1, "out of", len(aggSteps), "workers", workerCount)
		if err := reconstituteStep(step+1 == len(aggSteps), workerCount, ctx, db,
			txNum, dirs, as, chainDb, blockReader, chainConfig, logger, genesis,
			engine, batchSize, s, blockNum, txNum,
		); err != nil {
			return err
		}
	}
	db.Close()
	plainStateCollector := etl.NewCollector(fmt.Sprintf("%s recon plainState", s.LogPrefix()), dirs.Tmp, etl.NewSortableBuffer(etl.BufferOptimalSize), logger)
	defer plainStateCollector.Close()
	codeCollector := etl.NewCollector(fmt.Sprintf("%s recon code", s.LogPrefix()), dirs.Tmp, etl.NewOldestEntryBuffer(etl.BufferOptimalSize), logger)
	defer codeCollector.Close()
	plainContractCollector := etl.NewCollector(fmt.Sprintf("%s recon plainContract", s.LogPrefix()), dirs.Tmp, etl.NewSortableBuffer(etl.BufferOptimalSize), logger)
	defer plainContractCollector.Close()

	fillWorker := exec3.NewFillWorker(txNum, aggSteps[len(aggSteps)-1])
	t := time.Now()
	if err := fillWorker.FillAccounts(plainStateCollector); err != nil {
		return err
	}
	if time.Since(t) > 5*time.Second {
		logger.Info(fmt.Sprintf("[%s] Filled accounts", s.LogPrefix()), "took", time.Since(t))
	}
	t = time.Now()
	if err := fillWorker.FillStorage(plainStateCollector); err != nil {
		return err
	}
	if time.Since(t) > 5*time.Second {
		logger.Info(fmt.Sprintf("[%s] Filled storage", s.LogPrefix()), "took", time.Since(t))
	}
	t = time.Now()
	if err := fillWorker.FillCode(codeCollector, plainContractCollector); err != nil {
		return err
	}
	if time.Since(t) > 5*time.Second {
		logger.Info(fmt.Sprintf("[%s] Filled code", s.LogPrefix()), "took", time.Since(t))
	}

	// Load all collections into the main collector
	if err = chainDb.Update(ctx, func(tx kv.RwTx) error {
		if err = plainStateCollector.Load(tx, kv.PlainState, etl.IdentityLoadFunc, etl.TransformArgs{}); err != nil {
			return err
		}
		plainStateCollector.Close()
		if err = codeCollector.Load(tx, kv.Code, etl.IdentityLoadFunc, etl.TransformArgs{}); err != nil {
			return err
		}
		codeCollector.Close()
		if err = plainContractCollector.Load(tx, kv.PlainContractCode, etl.IdentityLoadFunc, etl.TransformArgs{}); err != nil {
			return err
		}
		plainContractCollector.Close()
		if err := s.Update(tx, blockNum); err != nil {
			return err
		}
		s.BlockNumber = blockNum
		return nil
	}); err != nil {
		return err
	}
	logger.Info(fmt.Sprintf("[%s] Reconstitution done", s.LogPrefix()), "in", time.Since(startTime))
	return nil
}<|MERGE_RESOLUTION|>--- conflicted
+++ resolved
@@ -32,15 +32,6 @@
 	"github.com/ledgerwatch/erigon-lib/kv/rawdbv3"
 	libstate "github.com/ledgerwatch/erigon-lib/state"
 	state2 "github.com/ledgerwatch/erigon-lib/state"
-<<<<<<< HEAD
-=======
-	"github.com/ledgerwatch/erigon/common/math"
-	"github.com/ledgerwatch/erigon/turbo/snapshotsync"
-	"github.com/ledgerwatch/log/v3"
-	"github.com/torquem-ch/mdbx-go/mdbx"
-	"golang.org/x/sync/errgroup"
-
->>>>>>> 7c89afcb
 	"github.com/ledgerwatch/erigon/cmd/state/exec22"
 	"github.com/ledgerwatch/erigon/cmd/state/exec3"
 	"github.com/ledgerwatch/erigon/common/math"
@@ -53,6 +44,7 @@
 	"github.com/ledgerwatch/erigon/eth/ethconfig/estimate"
 	"github.com/ledgerwatch/erigon/eth/stagedsync/stages"
 	"github.com/ledgerwatch/erigon/turbo/services"
+	"github.com/ledgerwatch/erigon/turbo/snapshotsync"
 )
 
 var ExecStepsInDB = metrics.NewCounter(`exec_steps_in_db`) //nolint
@@ -250,13 +242,9 @@
 	var count uint64
 	var lock sync.RWMutex
 
-<<<<<<< HEAD
 	// MA setio
 	doms := cfg.agg.SharedDomains()
-	rs := state.NewStateV3(doms)
-=======
-	rs := state.NewStateV3(cfg.dirs.Tmp, logger)
->>>>>>> 7c89afcb
+	rs := state.NewStateV3(doms, logger)
 
 	//TODO: owner of `resultCh` is main goroutine, but owner of `retryQueue` is applyLoop.
 	// Now rwLoop closing both (because applyLoop we completely restart)
@@ -635,11 +623,7 @@
 						return err
 					}
 					txTask.Sender = &sender
-<<<<<<< HEAD
-					log.Warn("[Execution] expensive lazy sender recovery", "blockNum", txTask.BlockNum, "txIdx", txTask.TxIndex)
-=======
-					logger.Warn("[Execution] expencive lazy sender recovery", "blockNum", txTask.BlockNum, "txIdx", txTask.TxIndex)
->>>>>>> 7c89afcb
+					logger.Warn("[Execution] expensive lazy sender recovery", "blockNum", txTask.BlockNum, "txIdx", txTask.TxIndex)
 				}
 			}
 
