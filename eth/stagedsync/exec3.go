--- conflicted
+++ resolved
@@ -761,13 +761,9 @@
 					//	return err
 					//}
 					if !errors.Is(err, context.Canceled) {
-<<<<<<< HEAD
-						logger.Warn(fmt.Sprintf("[%s] Execution failed", execStage.LogPrefix()), "block", blockNum, "hash", header.Hash().String(), "err", err)
+						logger.Warn(fmt.Sprintf("[%s] Execution failed1", execStage.LogPrefix()), "block", blockNum, "hash", header.Hash().String(), "err", err)
 						log.Warn(fmt.Sprintf("[dbg] exec err1 %d\n", blockNum))
 						log.Warn(fmt.Sprintf("[dbg] exec err11 %+v %#v\n", err, err))
-=======
-						logger.Warn(fmt.Sprintf("[%s] Execution failed1", execStage.LogPrefix()), "block", blockNum, "hash", header.Hash().String(), "err", err)
->>>>>>> e42197c7
 						if cfg.hd != nil && errors.Is(err, consensus.ErrInvalidBlock) {
 							log.Warn(fmt.Sprintf("[dbg] exec err2 %d\n", blockNum))
 							cfg.hd.ReportBadHeaderPoS(header.Hash(), header.ParentHash)
