--- conflicted
+++ resolved
@@ -94,11 +94,8 @@
 	BadBatches                     []uint64
 	SealBatchImmediatelyOnOverflow bool
 	MockWitnessGeneration          bool
-<<<<<<< HEAD
 	WitnessCacheLimit              uint64
-=======
 	WitnessContractInclusion       []common.Address
->>>>>>> 1e2977c5
 }
 
 var DefaultZkConfig = &Zk{}
