--- conflicted
+++ resolved
@@ -330,17 +330,6 @@
 	}
 	backend.agg, backend.blockSnapshots, backend.blockReader, backend.blockWriter = agg, allSnapshots, blockReader, blockWriter
 
-<<<<<<< HEAD
-=======
-	// Check if we have an already initialized chain and fall back to
-	// that if so. Otherwise we need to generate a new genesis spec.
-	blockReader, blockWriter, allSnapshots, agg, err := setUpBlockReader(ctx, chainKv, config.Dirs, config.Snapshot, config.HistoryV3, chainConfig.Bor != nil, logger)
-	if err != nil {
-		return nil, err
-	}
-	backend.agg, backend.blockSnapshots, backend.blockReader, backend.blockWriter = agg, allSnapshots, blockReader, blockWriter
-
->>>>>>> c795bf48
 	if config.HistoryV3 {
 		backend.chainDB, err = temporal.New(backend.chainDB, agg, systemcontracts.SystemContractCodeLookup[config.Genesis.Config.ChainName])
 		if err != nil {
@@ -348,10 +337,7 @@
 		}
 		chainKv = backend.chainDB //nolint
 	}
-<<<<<<< HEAD
-=======
-
->>>>>>> c795bf48
+
 	if err := backend.setUpSnapDownloader(ctx, config.Downloader); err != nil {
 		return nil, err
 	}
