--- conflicted
+++ resolved
@@ -29,13 +29,8 @@
 
 type dataProvider interface {
 	Next(keyBuf, valBuf []byte) ([]byte, []byte, error)
-<<<<<<< HEAD
-	Dispose() uint64 // Safe for repeated call, doesn't return error - means defer-friendly
-	Wait() error     // join point for async providers
-=======
 	Dispose()    // Safe for repeated call, doesn't return error - means defer-friendly
 	Wait() error // join point for async providers
->>>>>>> d85afcd5
 }
 
 type fileDataProvider struct {
@@ -53,11 +48,8 @@
 
 	provider := &fileDataProvider{reader: nil, wg: &errgroup.Group{}}
 	provider.wg.Go(func() error {
-<<<<<<< HEAD
-=======
 		b.Sort()
 
->>>>>>> d85afcd5
 		// if we are going to create files in the system temp dir, we don't need any
 		// subfolders.
 		if tmpdir != "" {
@@ -72,9 +64,6 @@
 		}
 		provider.file = bufferFile
 
-<<<<<<< HEAD
-		b.Sort()
-
 		if doFsync {
 			defer bufferFile.Sync() //nolint:errcheck
 		}
@@ -82,15 +71,6 @@
 		w := bufio.NewWriterSize(bufferFile, BufIOSize)
 		defer w.Flush() //nolint:errcheck
 
-=======
-		if doFsync {
-			defer bufferFile.Sync() //nolint:errcheck
-		}
-
-		w := bufio.NewWriterSize(bufferFile, BufIOSize)
-		defer w.Flush() //nolint:errcheck
-
->>>>>>> d85afcd5
 		if err = b.Write(w); err != nil {
 			return fmt.Errorf("error writing entries to disk: %w", err)
 		}
@@ -116,27 +96,12 @@
 }
 
 func (p *fileDataProvider) Wait() error { return p.wg.Wait() }
-<<<<<<< HEAD
-func (p *fileDataProvider) Dispose() uint64 {
-	if p.file == nil {
-		return 0
-	}
-	info, err := os.Stat(p.file.Name())
-	if err != nil {
-		panic(err)
-	}
-	_ = p.file.Close()
-	_ = os.Remove(p.file.Name())
-	if info == nil {
-		return 0
-=======
 func (p *fileDataProvider) Dispose() {
 	if p.file != nil { //invariant: safe to call multiple time
 		p.Wait()
 		_ = p.file.Close()
 		_ = os.Remove(p.file.Name())
 		p.file = nil
->>>>>>> d85afcd5
 	}
 }
 
@@ -204,13 +169,8 @@
 }
 
 func (p *memoryDataProvider) Wait() error { return nil }
-<<<<<<< HEAD
-func (p *memoryDataProvider) Dispose() uint64 {
-	return 0 /* doesn't take space on disk */
-}
-=======
+func (p *memoryDataProvider) Wait() error { return nil }
 func (p *memoryDataProvider) Dispose()    {}
->>>>>>> d85afcd5
 
 func (p *memoryDataProvider) String() string {
 	return fmt.Sprintf("%T(buffer.Len: %d)", p, p.buffer.Len())
