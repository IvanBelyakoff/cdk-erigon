package freezeblocks

import (
	"bytes"
	"context"
	"encoding/binary"
	"encoding/hex"
	"errors"
	"fmt"
	"os"
	"path"
	"path/filepath"
	"reflect"
	"runtime"
	"strings"
	"sync"
	"sync/atomic"
	"time"

	"github.com/holiman/uint256"
	"github.com/ledgerwatch/erigon-lib/chain"
	"github.com/ledgerwatch/erigon-lib/chain/snapcfg"
	common2 "github.com/ledgerwatch/erigon-lib/common"
	"github.com/ledgerwatch/erigon-lib/common/background"
	"github.com/ledgerwatch/erigon-lib/common/cmp"
	"github.com/ledgerwatch/erigon-lib/common/datadir"
	"github.com/ledgerwatch/erigon-lib/common/dbg"
	dir2 "github.com/ledgerwatch/erigon-lib/common/dir"
	"github.com/ledgerwatch/erigon-lib/common/hexutility"
	"github.com/ledgerwatch/erigon-lib/compress"
	"github.com/ledgerwatch/erigon-lib/downloader/snaptype"
	"github.com/ledgerwatch/erigon-lib/etl"
	"github.com/ledgerwatch/erigon-lib/kv"
	"github.com/ledgerwatch/erigon-lib/recsplit"
	types2 "github.com/ledgerwatch/erigon-lib/types"
	"github.com/ledgerwatch/erigon/cmd/hack/tool/fromdb"
	"github.com/ledgerwatch/erigon/core/rawdb"
	"github.com/ledgerwatch/erigon/core/rawdb/blockio"
	"github.com/ledgerwatch/erigon/core/types"
	"github.com/ledgerwatch/erigon/crypto"
	"github.com/ledgerwatch/erigon/crypto/cryptopool"
	"github.com/ledgerwatch/erigon/eth/ethconfig"
	"github.com/ledgerwatch/erigon/eth/ethconfig/estimate"
	"github.com/ledgerwatch/erigon/eth/stagedsync/stages"
	"github.com/ledgerwatch/erigon/params"
	"github.com/ledgerwatch/erigon/rlp"
	"github.com/ledgerwatch/erigon/turbo/services"
	"github.com/ledgerwatch/erigon/turbo/silkworm"
	"github.com/ledgerwatch/log/v3"
	"golang.org/x/exp/slices"
	"golang.org/x/sync/errgroup"
)

type HeaderSegment struct {
	seg           *compress.Decompressor // value: first_byte_of_header_hash + header_rlp
	idxHeaderHash *recsplit.Index        // header_hash       -> headers_segment_offset
	ranges        Range
}

type BodySegment struct {
	seg           *compress.Decompressor // value: rlp(types.BodyForStorage)
	idxBodyNumber *recsplit.Index        // block_num_u64     -> bodies_segment_offset
	ranges        Range
}

type TxnSegment struct {
	Seg                 *compress.Decompressor // value: first_byte_of_transaction_hash + sender_address + transaction_rlp
	IdxTxnHash          *recsplit.Index        // transaction_hash  -> transactions_segment_offset
	IdxTxnHash2BlockNum *recsplit.Index        // transaction_hash  -> block_number
	ranges              Range
}

func (sn *HeaderSegment) closeIdx() {
	if sn.idxHeaderHash != nil {
		sn.idxHeaderHash.Close()
		sn.idxHeaderHash = nil
	}
}
func (sn *HeaderSegment) closeSeg() {
	if sn.seg != nil {
		sn.seg.Close()
		sn.seg = nil
	}
}
func (sn *HeaderSegment) close() {
	sn.closeSeg()
	sn.closeIdx()
}
func (sn *HeaderSegment) reopenSeg(dir string) (err error) {
	sn.closeSeg()
	fileName := snaptype.SegmentFileName(sn.ranges.from, sn.ranges.to, snaptype.Headers)
	sn.seg, err = compress.NewDecompressor(path.Join(dir, fileName))
	if err != nil {
		return fmt.Errorf("%w, fileName: %s", err, fileName)
	}
	return nil
}
func (sn *HeaderSegment) reopenIdxIfNeed(dir string, optimistic bool) (err error) {
	if sn.idxHeaderHash != nil {
		return nil
	}
	err = sn.reopenIdx(dir)
	if err != nil {
		if !errors.Is(err, os.ErrNotExist) {
			if optimistic {
				log.Warn("[snapshots] open index", "err", err)
			} else {
				return err
			}
		}
	}
	return nil
}
func (sn *HeaderSegment) reopenIdx(dir string) (err error) {
	sn.closeIdx()
	if sn.seg == nil {
		return nil
	}
	fileName := snaptype.IdxFileName(sn.ranges.from, sn.ranges.to, snaptype.Headers.String())
	sn.idxHeaderHash, err = recsplit.OpenIndex(path.Join(dir, fileName))
	if err != nil {
		return fmt.Errorf("%w, fileName: %s", err, fileName)
	}

	return nil
}

func (sn *BodySegment) closeSeg() {
	if sn.seg != nil {
		sn.seg.Close()
		sn.seg = nil
	}
}
func (sn *BodySegment) closeIdx() {
	if sn.idxBodyNumber != nil {
		sn.idxBodyNumber.Close()
		sn.idxBodyNumber = nil
	}
}
func (sn *BodySegment) close() {
	sn.closeSeg()
	sn.closeIdx()
}

func (sn *BodySegment) reopenSeg(dir string) (err error) {
	sn.closeSeg()
	fileName := snaptype.SegmentFileName(sn.ranges.from, sn.ranges.to, snaptype.Bodies)
	sn.seg, err = compress.NewDecompressor(path.Join(dir, fileName))
	if err != nil {
		return fmt.Errorf("%w, fileName: %s", err, fileName)
	}
	return nil
}
func (sn *BodySegment) reopenIdxIfNeed(dir string, optimistic bool) (err error) {
	if sn.idxBodyNumber != nil {
		return nil
	}
	err = sn.reopenIdx(dir)
	if err != nil {
		if !errors.Is(err, os.ErrNotExist) {
			if optimistic {
				log.Warn("[snapshots] open index", "err", err)
			} else {
				return err
			}
		}
	}
	return nil
}

func (sn *BodySegment) reopenIdx(dir string) (err error) {
	sn.closeIdx()
	if sn.seg == nil {
		return nil
	}
	fileName := snaptype.IdxFileName(sn.ranges.from, sn.ranges.to, snaptype.Bodies.String())
	sn.idxBodyNumber, err = recsplit.OpenIndex(path.Join(dir, fileName))
	if err != nil {
		return fmt.Errorf("%w, fileName: %s", err, fileName)
	}
	return nil
}

func (sn *TxnSegment) closeIdx() {
	if sn.IdxTxnHash != nil {
		sn.IdxTxnHash.Close()
		sn.IdxTxnHash = nil
	}
	if sn.IdxTxnHash2BlockNum != nil {
		sn.IdxTxnHash2BlockNum.Close()
		sn.IdxTxnHash2BlockNum = nil
	}
}
func (sn *TxnSegment) closeSeg() {
	if sn.Seg != nil {
		sn.Seg.Close()
		sn.Seg = nil
	}
}
func (sn *TxnSegment) close() {
	sn.closeSeg()
	sn.closeIdx()
}
func (sn *TxnSegment) reopenSeg(dir string) (err error) {
	sn.closeSeg()
	fileName := snaptype.SegmentFileName(sn.ranges.from, sn.ranges.to, snaptype.Transactions)
	sn.Seg, err = compress.NewDecompressor(path.Join(dir, fileName))
	if err != nil {
		return fmt.Errorf("%w, fileName: %s", err, fileName)
	}
	return nil
}
func (sn *TxnSegment) reopenIdx(dir string) (err error) {
	sn.closeIdx()
	if sn.Seg == nil {
		return nil
	}
	fileName := snaptype.IdxFileName(sn.ranges.from, sn.ranges.to, snaptype.Transactions.String())
	sn.IdxTxnHash, err = recsplit.OpenIndex(path.Join(dir, fileName))
	if err != nil {
		return fmt.Errorf("%w, fileName: %s", err, fileName)
	}

	/*
		// Historically we had several times when:
		//  - erigon downloaded new version of .seg file
		//  - or didn't finish download and start indexing
		// this was a "quick-fix protection" against this cases
		// but now we have other protections for this cases
		// let's try to remove this one - because it's not compatible with "copy datadir" and "restore datadir from backup" scenarios
		if sn.IdxTxnHash.ModTime().Before(sn.Seg.ModTime()) {
			log.Trace("[snapshots] skip index because it modify time is ahead before .seg file", "name", sn.IdxTxnHash.FileName())
			//Index has been created before the segment file, needs to be ignored (and rebuilt) as inconsistent
			sn.IdxTxnHash.Close()
			sn.IdxTxnHash = nil
		}
	*/

	fileName = snaptype.IdxFileName(sn.ranges.from, sn.ranges.to, snaptype.Transactions2Block.String())
	sn.IdxTxnHash2BlockNum, err = recsplit.OpenIndex(path.Join(dir, fileName))
	if err != nil {
		return fmt.Errorf("%w, fileName: %s", err, fileName)
	}
	return nil
}

func (sn *TxnSegment) reopenIdxIfNeed(dir string, optimistic bool) (err error) {
	if sn.IdxTxnHash != nil && sn.IdxTxnHash2BlockNum != nil {
		return nil
	}
	err = sn.reopenIdx(dir)
	if err != nil {
		if !errors.Is(err, os.ErrNotExist) {
			if optimistic {
				log.Warn("[snapshots] open index", "err", err)
			} else {
				return err
			}
		}
	}
	return nil
}

type headerSegments struct {
	lock     sync.RWMutex
	segments []*HeaderSegment
}

func (s *headerSegments) View(f func(segments []*HeaderSegment) error) error {
	s.lock.RLock()
	defer s.lock.RUnlock()
	return f(s.segments)
}

type bodySegments struct {
	lock     sync.RWMutex
	segments []*BodySegment
}

func (s *bodySegments) View(f func([]*BodySegment) error) error {
	s.lock.RLock()
	defer s.lock.RUnlock()
	return f(s.segments)
}
func (s *bodySegments) ViewSegment(blockNum uint64, f func(*BodySegment) error) (found bool, err error) {
	s.lock.RLock()
	defer s.lock.RUnlock()
	for _, seg := range s.segments {
		if !(blockNum >= seg.ranges.from && blockNum < seg.ranges.to) {
			continue
		}
		return true, f(seg)
	}
	return false, nil
}

type txnSegments struct {
	lock     sync.RWMutex
	segments []*TxnSegment
}

func (s *txnSegments) View(f func([]*TxnSegment) error) error {
	s.lock.RLock()
	defer s.lock.RUnlock()
	return f(s.segments)
}
func (s *txnSegments) ViewSegment(blockNum uint64, f func(*TxnSegment) error) (found bool, err error) {
	s.lock.RLock()
	defer s.lock.RUnlock()
	for _, seg := range s.segments {
		if !(blockNum >= seg.ranges.from && blockNum < seg.ranges.to) {
			continue
		}
		return true, f(seg)
	}
	return false, nil
}

type RoSnapshots struct {
	indicesReady  atomic.Bool
	segmentsReady atomic.Bool

	Headers *headerSegments
	Bodies  *bodySegments
	Txs     *txnSegments

	dir         string
	segmentsMax atomic.Uint64 // all types of .seg files are available - up to this number
	idxMax      atomic.Uint64 // all types of .idx files are available - up to this number
	cfg         ethconfig.BlocksFreezing
	logger      log.Logger

	// allows for pruning segments - this is the min availible segment
	segmentsMin atomic.Uint64
}

// NewRoSnapshots - opens all snapshots. But to simplify everything:
//   - it opens snapshots only on App start and immutable after
//   - all snapshots of given blocks range must exist - to make this blocks range available
//   - gaps are not allowed
//   - segment have [from:to) semantic
func NewRoSnapshots(cfg ethconfig.BlocksFreezing, snapDir string, logger log.Logger) *RoSnapshots {
	return &RoSnapshots{dir: snapDir, cfg: cfg, Headers: &headerSegments{}, Bodies: &bodySegments{}, Txs: &txnSegments{}, logger: logger}
}

func (s *RoSnapshots) Cfg() ethconfig.BlocksFreezing { return s.cfg }
func (s *RoSnapshots) Dir() string                   { return s.dir }
func (s *RoSnapshots) SegmentsReady() bool           { return s.segmentsReady.Load() }
func (s *RoSnapshots) IndicesReady() bool            { return s.indicesReady.Load() }
func (s *RoSnapshots) IndicesMax() uint64            { return s.idxMax.Load() }
func (s *RoSnapshots) SegmentsMax() uint64           { return s.segmentsMax.Load() }
func (s *RoSnapshots) SegmentsMin() uint64           { return s.segmentsMin.Load() }
func (s *RoSnapshots) SetSegmentsMin(min uint64)     { s.segmentsMin.Store(min) }
func (s *RoSnapshots) BlocksAvailable() uint64       { return cmp.Min(s.segmentsMax.Load(), s.idxMax.Load()) }
func (s *RoSnapshots) LogStat() {
	var m runtime.MemStats
	dbg.ReadMemStats(&m)
	s.logger.Info("[snapshots] Blocks Stat",
		"blocks", fmt.Sprintf("%dk", (s.BlocksAvailable()+1)/1000),
		"indices", fmt.Sprintf("%dk", (s.IndicesMax()+1)/1000),
		"alloc", common2.ByteCount(m.Alloc), "sys", common2.ByteCount(m.Sys))
}

func (s *RoSnapshots) ScanDir() (map[string]struct{}, []*services.Range, error) {
	existingFiles, missingSnapshots, err := Segments(s.dir, s.segmentsMin.Load())
	if err != nil {
		return nil, nil, err
	}
	existingFilesMap := map[string]struct{}{}
	for _, existingFile := range existingFiles {
		_, fname := filepath.Split(existingFile.Path)
		existingFilesMap[fname] = struct{}{}
	}

	res := make([]*services.Range, 0, len(missingSnapshots))
	for _, sn := range missingSnapshots {
		res = append(res, &services.Range{From: sn.from, To: sn.to})
	}
	return existingFilesMap, res, nil
}

func (s *RoSnapshots) EnsureExpectedBlocksAreAvailable(cfg *snapcfg.Cfg) error {
	if s.BlocksAvailable() < cfg.ExpectBlocks {
		return fmt.Errorf("app must wait until all expected snapshots are available. Expected: %d, Available: %d", cfg.ExpectBlocks, s.BlocksAvailable())
	}
	return nil
}

// DisableReadAhead - usage: `defer d.EnableReadAhead().DisableReadAhead()`. Please don't use this funcs without `defer` to avoid leak.
func (s *RoSnapshots) DisableReadAhead() {
	s.Headers.lock.RLock()
	defer s.Headers.lock.RUnlock()
	s.Bodies.lock.RLock()
	defer s.Bodies.lock.RUnlock()
	s.Txs.lock.RLock()
	defer s.Txs.lock.RUnlock()
	for _, sn := range s.Headers.segments {
		sn.seg.DisableReadAhead()
	}
	for _, sn := range s.Bodies.segments {
		sn.seg.DisableReadAhead()
	}
	for _, sn := range s.Txs.segments {
		sn.Seg.DisableReadAhead()
	}
}
func (s *RoSnapshots) EnableReadAhead() *RoSnapshots {
	s.Headers.lock.RLock()
	defer s.Headers.lock.RUnlock()
	s.Bodies.lock.RLock()
	defer s.Bodies.lock.RUnlock()
	s.Txs.lock.RLock()
	defer s.Txs.lock.RUnlock()
	for _, sn := range s.Headers.segments {
		sn.seg.EnableReadAhead()
	}
	for _, sn := range s.Bodies.segments {
		sn.seg.EnableReadAhead()
	}
	for _, sn := range s.Txs.segments {
		sn.Seg.EnableReadAhead()
	}
	return s
}
func (s *RoSnapshots) EnableMadvWillNeed() *RoSnapshots {
	s.Headers.lock.RLock()
	defer s.Headers.lock.RUnlock()
	s.Bodies.lock.RLock()
	defer s.Bodies.lock.RUnlock()
	s.Txs.lock.RLock()
	defer s.Txs.lock.RUnlock()
	for _, sn := range s.Headers.segments {
		sn.seg.EnableWillNeed()
	}
	for _, sn := range s.Bodies.segments {
		sn.seg.EnableWillNeed()
	}
	for _, sn := range s.Txs.segments {
		sn.Seg.EnableWillNeed()
	}
	return s
}
func (s *RoSnapshots) EnableMadvNormal() *RoSnapshots {
	s.Headers.lock.RLock()
	defer s.Headers.lock.RUnlock()
	s.Bodies.lock.RLock()
	defer s.Bodies.lock.RUnlock()
	s.Txs.lock.RLock()
	defer s.Txs.lock.RUnlock()
	for _, sn := range s.Headers.segments {
		sn.seg.EnableMadvNormal()
	}
	for _, sn := range s.Bodies.segments {
		sn.seg.EnableMadvNormal()
	}
	for _, sn := range s.Txs.segments {
		sn.Seg.EnableMadvNormal()
	}
	return s
}

func (s *RoSnapshots) idxAvailability() uint64 {
	var headers, bodies, txs uint64
	for _, seg := range s.Headers.segments {
		if seg.idxHeaderHash == nil {
			break
		}
		headers = seg.ranges.to - 1
	}
	for _, seg := range s.Bodies.segments {
		if seg.idxBodyNumber == nil {
			break
		}
		bodies = seg.ranges.to - 1
	}
	for _, seg := range s.Txs.segments {
		if seg.IdxTxnHash == nil || seg.IdxTxnHash2BlockNum == nil {
			break
		}
		txs = seg.ranges.to - 1
	}
	return cmp.Min(headers, cmp.Min(bodies, txs))
}

// OptimisticReopenWithDB - optimistically open snapshots (ignoring error), useful at App startup because:
// - user must be able: delete any snapshot file and Erigon will self-heal by re-downloading
// - RPC return Nil for historical blocks if snapshots are not open
func (s *RoSnapshots) OptimisticReopenWithDB(db kv.RoDB) {
	_ = db.View(context.Background(), func(tx kv.Tx) error {
		snList, _, err := rawdb.ReadSnapshots(tx)
		if err != nil {
			return err
		}
		return s.ReopenList(snList, true)
	})
}

func (s *RoSnapshots) Files() (list []string) {
	s.Headers.lock.RLock()
	defer s.Headers.lock.RUnlock()
	s.Bodies.lock.RLock()
	defer s.Bodies.lock.RUnlock()
	s.Txs.lock.RLock()
	defer s.Txs.lock.RUnlock()
	max := s.BlocksAvailable()
	for _, seg := range s.Bodies.segments {
		if seg.seg == nil {
			continue
		}
		if seg.ranges.from > max {
			continue
		}
		_, fName := filepath.Split(seg.seg.FilePath())
		list = append(list, fName)
	}
	for _, seg := range s.Headers.segments {
		if seg.seg == nil {
			continue
		}
		if seg.ranges.from > max {
			continue
		}
		_, fName := filepath.Split(seg.seg.FilePath())
		list = append(list, fName)
	}
	for _, seg := range s.Txs.segments {
		if seg.Seg == nil {
			continue
		}
		if seg.ranges.from > max {
			continue
		}
		_, fName := filepath.Split(seg.Seg.FilePath())
		list = append(list, fName)
	}
	slices.Sort(list)
	return list
}

// ReopenList stops on optimistic=false, continue opening files on optimistic=true
func (s *RoSnapshots) ReopenList(fileNames []string, optimistic bool) error {
	s.Headers.lock.Lock()
	defer s.Headers.lock.Unlock()
	s.Bodies.lock.Lock()
	defer s.Bodies.lock.Unlock()
	s.Txs.lock.Lock()
	defer s.Txs.lock.Unlock()

	s.closeWhatNotInList(fileNames)
	var segmentsMax uint64
	var segmentsMaxSet bool
Loop:
	for _, fName := range fileNames {
		f, ok := snaptype.ParseFileName(s.dir, fName)
		if !ok {
			continue
		}
		var processed bool = true

		switch f.T {
		case snaptype.Headers:
			var sn *HeaderSegment
			var exists bool
			for _, sn2 := range s.Headers.segments {
				if sn2.seg == nil { // it's ok if some segment was not able to open
					continue
				}
				if fName == sn2.seg.FileName() {
					sn = sn2
					exists = true
					break
				}
			}
			if !exists {
				sn = &HeaderSegment{ranges: Range{f.From, f.To}}
			}
			if err := sn.reopenSeg(s.dir); err != nil {
				if errors.Is(err, os.ErrNotExist) {
					if optimistic {
						continue Loop
					} else {
						break Loop
					}
				}
				if optimistic {
					s.logger.Warn("[snapshots] open segment", "err", err)
					continue Loop
				} else {
					return err
				}
			}

			if !exists {
				// it's possible to iterate over .seg file even if you don't have index
				// then make segment available even if index open may fail
				s.Headers.segments = append(s.Headers.segments, sn)
			}
			if err := sn.reopenIdxIfNeed(s.dir, optimistic); err != nil {
				return err
			}
		case snaptype.Bodies:
			var sn *BodySegment
			var exists bool
			for _, sn2 := range s.Bodies.segments {
				if sn2.seg == nil { // it's ok if some segment was not able to open
					continue
				}
				if fName == sn2.seg.FileName() {
					sn = sn2
					exists = true
					break
				}
			}
			if !exists {
				sn = &BodySegment{ranges: Range{f.From, f.To}}
			}
			if err := sn.reopenSeg(s.dir); err != nil {
				if errors.Is(err, os.ErrNotExist) {
					if optimistic {
						continue Loop
					} else {
						break Loop
					}
				}
				if optimistic {
					s.logger.Warn("[snapshots] open segment", "err", err)
					continue Loop
				} else {
					return err
				}
			}
			if !exists {
				s.Bodies.segments = append(s.Bodies.segments, sn)
			}
			if err := sn.reopenIdxIfNeed(s.dir, optimistic); err != nil {
				return err
			}
		case snaptype.Transactions:
			var sn *TxnSegment
			var exists bool
			for _, sn2 := range s.Txs.segments {
				if sn2.Seg == nil { // it's ok if some segment was not able to open
					continue
				}
				if fName == sn2.Seg.FileName() {
					sn = sn2
					exists = true
					break
				}
			}
			if !exists {
				sn = &TxnSegment{ranges: Range{f.From, f.To}}
			}
			if err := sn.reopenSeg(s.dir); err != nil {
				if errors.Is(err, os.ErrNotExist) {
					if optimistic {
						continue Loop
					} else {
						break Loop
					}
				}
				if optimistic {
					s.logger.Warn("[snapshots] open segment", "err", err)
					continue Loop
				} else {
					return err
				}
			}
			if !exists {
				s.Txs.segments = append(s.Txs.segments, sn)
			}
			if err := sn.reopenIdxIfNeed(s.dir, optimistic); err != nil {
				return err
			}
		default:
			processed = false
		}

		if processed {
			if f.To > 0 {
				segmentsMax = f.To - 1
			} else {
				segmentsMax = 0
			}
			segmentsMaxSet = true
		}
	}
	if segmentsMaxSet {
		s.segmentsMax.Store(segmentsMax)
	}
	s.segmentsReady.Store(true)
	s.idxMax.Store(s.idxAvailability())
	s.indicesReady.Store(true)

	return nil
}

func (s *RoSnapshots) Ranges() (ranges []Range) {
	view := s.View()
	defer view.Close()

	for _, sn := range view.Headers() {
		ranges = append(ranges, sn.ranges)
	}
	return ranges
}

func (s *RoSnapshots) OptimisticalyReopenFolder()           { _ = s.ReopenFolder() }
func (s *RoSnapshots) OptimisticalyReopenWithDB(db kv.RoDB) { _ = s.ReopenWithDB(db) }
func (s *RoSnapshots) ReopenFolder() error {
	files, _, err := Segments(s.dir, s.segmentsMin.Load())
	if err != nil {
		return err
	}
	list := make([]string, 0, len(files))
	for _, f := range files {
		_, fName := filepath.Split(f.Path)
		list = append(list, fName)
	}
	return s.ReopenList(list, false)
}

func (s *RoSnapshots) ReopenWithDB(db kv.RoDB) error {
	if err := db.View(context.Background(), func(tx kv.Tx) error {
		snList, _, err := rawdb.ReadSnapshots(tx)
		if err != nil {
			return err
		}
		return s.ReopenList(snList, true)
	}); err != nil {
		return err
	}
	return nil
}

func (s *RoSnapshots) Close() {
	s.Headers.lock.Lock()
	defer s.Headers.lock.Unlock()
	s.Bodies.lock.Lock()
	defer s.Bodies.lock.Unlock()
	s.Txs.lock.Lock()
	defer s.Txs.lock.Unlock()
	s.closeWhatNotInList(nil)
}

func (s *RoSnapshots) closeWhatNotInList(l []string) {
Loop1:
	for i, sn := range s.Headers.segments {
		if sn.seg == nil {
			continue Loop1
		}
		_, name := filepath.Split(sn.seg.FilePath())
		for _, fName := range l {
			if fName == name {
				continue Loop1
			}
		}
		sn.close()
		s.Headers.segments[i] = nil
	}
Loop2:
	for i, sn := range s.Bodies.segments {
		if sn.seg == nil {
			continue Loop2
		}
		_, name := filepath.Split(sn.seg.FilePath())
		for _, fName := range l {
			if fName == name {
				continue Loop2
			}
		}
		sn.close()
		s.Bodies.segments[i] = nil
	}
Loop3:
	for i, sn := range s.Txs.segments {
		if sn.Seg == nil {
			continue Loop3
		}
		_, name := filepath.Split(sn.Seg.FilePath())
		for _, fName := range l {
			if fName == name {
				continue Loop3
			}
		}
		sn.close()
		s.Txs.segments[i] = nil
	}
	var i int
	for i = 0; i < len(s.Headers.segments) && s.Headers.segments[i] != nil && s.Headers.segments[i].seg != nil; i++ {
	}
	tail := s.Headers.segments[i:]
	s.Headers.segments = s.Headers.segments[:i]
	for i = 0; i < len(tail); i++ {
		if tail[i] != nil {
			tail[i].close()
			tail[i] = nil
		}
	}

	for i = 0; i < len(s.Bodies.segments) && s.Bodies.segments[i] != nil && s.Bodies.segments[i].seg != nil; i++ {
	}
	tailB := s.Bodies.segments[i:]
	s.Bodies.segments = s.Bodies.segments[:i]
	for i = 0; i < len(tailB); i++ {
		if tailB[i] != nil {
			tailB[i].close()
			tailB[i] = nil
		}
	}

	for i = 0; i < len(s.Txs.segments) && s.Txs.segments[i] != nil && s.Txs.segments[i].Seg != nil; i++ {
	}
	tailC := s.Txs.segments[i:]
	s.Txs.segments = s.Txs.segments[:i]
	for i = 0; i < len(tailC); i++ {
		if tailC[i] != nil {
			tailC[i].close()
			tailC[i] = nil
		}
	}
}

func (s *RoSnapshots) PrintDebug() {
	s.Headers.lock.RLock()
	defer s.Headers.lock.RUnlock()
	s.Bodies.lock.RLock()
	defer s.Bodies.lock.RUnlock()
	s.Txs.lock.RLock()
	defer s.Txs.lock.RUnlock()
	fmt.Println("    == Snapshots, Header")
	for _, sn := range s.Headers.segments {
		fmt.Printf("%d,  %t\n", sn.ranges.from, sn.idxHeaderHash == nil)
	}
	fmt.Println("    == Snapshots, Body")
	for _, sn := range s.Bodies.segments {
		fmt.Printf("%d,  %t\n", sn.ranges.from, sn.idxBodyNumber == nil)
	}
	fmt.Println("    == Snapshots, Txs")
	for _, sn := range s.Txs.segments {
		fmt.Printf("%d,  %t, %t\n", sn.ranges.from, sn.IdxTxnHash == nil, sn.IdxTxnHash2BlockNum == nil)
	}
}

func (s *RoSnapshots) AddSnapshotsToSilkworm(silkwormInstance *silkworm.Silkworm) error {
	mappedHeaderSnapshots := make([]*silkworm.MappedHeaderSnapshot, 0)
	err := s.Headers.View(func(segments []*HeaderSegment) error {
		for _, headerSegment := range segments {
			mappedHeaderSnapshots = append(mappedHeaderSnapshots, headerSegment.mappedSnapshot())
		}
		return nil
	})
	if err != nil {
		return err
	}

	mappedBodySnapshots := make([]*silkworm.MappedBodySnapshot, 0)
	err = s.Bodies.View(func(segments []*BodySegment) error {
		for _, bodySegment := range segments {
			mappedBodySnapshots = append(mappedBodySnapshots, bodySegment.mappedSnapshot())
		}
		return nil
	})
	if err != nil {
		return err
	}

	mappedTxnSnapshots := make([]*silkworm.MappedTxnSnapshot, 0)
	err = s.Txs.View(func(segments []*TxnSegment) error {
		for _, txnSegment := range segments {
			mappedTxnSnapshots = append(mappedTxnSnapshots, txnSegment.mappedSnapshot())
		}
		return nil
	})
	if err != nil {
		return err
	}

	if len(mappedHeaderSnapshots) != len(mappedBodySnapshots) || len(mappedBodySnapshots) != len(mappedTxnSnapshots) {
		return fmt.Errorf("addSnapshots: the number of headers/bodies/txs snapshots must be the same")
	}

	for i := 0; i < len(mappedHeaderSnapshots); i++ {
		mappedSnapshot := &silkworm.MappedChainSnapshot{
			Headers: mappedHeaderSnapshots[i],
			Bodies:  mappedBodySnapshots[i],
			Txs:     mappedTxnSnapshots[i],
		}
		err := silkwormInstance.AddSnapshot(mappedSnapshot)
		if err != nil {
			return err
		}
	}

	return nil
}

func buildIdx(ctx context.Context, sn snaptype.FileInfo, chainConfig *chain.Config, tmpDir string, p *background.Progress, lvl log.Lvl, logger log.Logger) error {
	//_, fName := filepath.Split(sn.Path)
	//log.Info("[snapshots] build idx", "file", fName)
	switch sn.T {
	case snaptype.Headers:
		if err := HeadersIdx(ctx, chainConfig, sn.Path, sn.From, tmpDir, p, lvl, logger); err != nil {
			return err
		}
	case snaptype.Bodies:
		if err := BodiesIdx(ctx, sn.Path, sn.From, tmpDir, p, lvl, logger); err != nil {
			return err
		}
	case snaptype.Transactions:
		dir, _ := filepath.Split(sn.Path)
		if err := TransactionsIdx(ctx, chainConfig, sn.From, sn.To, dir, tmpDir, p, lvl, logger); err != nil {
			return err
		}
	case snaptype.BorEvents:
		dir, _ := filepath.Split(sn.Path)
		if err := BorEventsIdx(ctx, sn.Path, sn.From, sn.To, dir, tmpDir, p, lvl, logger); err != nil {
			return err
		}
	case snaptype.BorSpans:
		dir, _ := filepath.Split(sn.Path)
		if err := BorSpansIdx(ctx, sn.Path, sn.From, sn.To, dir, tmpDir, p, lvl, logger); err != nil {
			return err
		}
	}
	//log.Info("[snapshots] finish build idx", "file", fName)
	return nil
}

func BuildMissedIndices(logPrefix string, ctx context.Context, dirs datadir.Dirs, chainConfig *chain.Config, workers int, logger log.Logger) error {
	dir, tmpDir := dirs.Snap, dirs.Tmp
	//log.Log(lvl, "[snapshots] Build indices", "from", min)

	segments, _, err := Segments(dir, 0)
	if err != nil {
		return err
	}
	ps := background.NewProgressSet()
	startIndexingTime := time.Now()

	logEvery := time.NewTicker(20 * time.Second)
	defer logEvery.Stop()

	g, gCtx := errgroup.WithContext(ctx)
	g.SetLimit(workers)
	finish := make(chan struct{})

	go func() {
		for {
			select {
			case <-logEvery.C:
				var m runtime.MemStats
				dbg.ReadMemStats(&m)
				logger.Info(fmt.Sprintf("[%s] Indexing", logPrefix), "progress", ps.String(), "total-indexing-time", time.Since(startIndexingTime).Round(time.Second).String(), "alloc", common2.ByteCount(m.Alloc), "sys", common2.ByteCount(m.Sys))
			case <-finish:
				return
			case <-ctx.Done():
				return
			}
		}
	}()

	for _, t := range snaptype.AllSnapshotTypes {
		for index := range segments {
			segment := segments[index]
			if segment.T != t {
				continue
			}
			if hasIdxFile(segment, logger) {
				continue
			}
			sn := segment
			g.Go(func() error {
				p := &background.Progress{}
				ps.Add(p)
				defer ps.Delete(p)
				return buildIdx(gCtx, sn, chainConfig, tmpDir, p, log.LvlInfo, logger)
			})
		}
	}
	go func() {
		defer close(finish)
		g.Wait()
	}()

	// Block main thread
	select {
	case <-finish:
		return g.Wait()
	case <-ctx.Done():
		return ctx.Err()
	}

}

func BuildBorMissedIndices(logPrefix string, ctx context.Context, dirs datadir.Dirs, chainConfig *chain.Config, workers int, logger log.Logger) error {
	dir, tmpDir := dirs.Snap, dirs.Tmp

	segments, _, err := BorSegments(dir, 0)
	if err != nil {
		return err
	}
	ps := background.NewProgressSet()
	startIndexingTime := time.Now()

	g, gCtx := errgroup.WithContext(ctx)
	g.SetLimit(workers)
	for _, t := range snaptype.BorSnapshotTypes {
		for _, segment := range segments {
			if segment.T != t {
				continue
			}
			if hasIdxFile(segment, logger) {
				continue
			}
			sn := segment
			g.Go(func() error {
				p := &background.Progress{}
				ps.Add(p)
				defer ps.Delete(p)
				return buildIdx(gCtx, sn, chainConfig, tmpDir, p, log.LvlInfo, logger)
			})
		}
	}
	finish := make(chan struct{})
	go func() {
		defer close(finish)
		g.Wait()
	}()

	logEvery := time.NewTicker(20 * time.Second)
	defer logEvery.Stop()
	for {
		select {
		case <-finish:
			return g.Wait()
		case <-ctx.Done():
			return ctx.Err()
		case <-logEvery.C:
			var m runtime.MemStats
			dbg.ReadMemStats(&m)
			logger.Info(fmt.Sprintf("[%s] Indexing", logPrefix), "progress", ps.String(), "total-indexing-time", time.Since(startIndexingTime).Round(time.Second).String(), "alloc", common2.ByteCount(m.Alloc), "sys", common2.ByteCount(m.Sys))
		}
	}
}

func noGaps(in []snaptype.FileInfo, from uint64) (out []snaptype.FileInfo, missingSnapshots []Range) {
	prevTo := from
	for _, f := range in {
		if f.To <= prevTo {
			continue
		}
		if f.From != prevTo { // no gaps
			missingSnapshots = append(missingSnapshots, Range{prevTo, f.From})
			continue
		}
		prevTo = f.To
		out = append(out, f)
	}
	return out, missingSnapshots
}

func allTypeOfSegmentsMustExist(dir string, in []snaptype.FileInfo) (res []snaptype.FileInfo) {
MainLoop:
	for _, f := range in {
		if f.From == f.To {
			continue
		}
		for _, t := range snaptype.AllSnapshotTypes {
			p := filepath.Join(dir, snaptype.SegmentFileName(f.From, f.To, t))
			if !dir2.FileExist(p) {
				continue MainLoop
			}
		}
		res = append(res, f)
	}
	return res
}

func borSegmentsMustExist(dir string, in []snaptype.FileInfo) (res []snaptype.FileInfo) {
MainLoop:
	for _, f := range in {
		if f.From == f.To {
			continue
		}
		for _, t := range snaptype.BorSnapshotTypes {
			p := filepath.Join(dir, snaptype.SegmentFileName(f.From, f.To, t))
			if !dir2.FileExist(p) {
				continue MainLoop
			}
		}
		res = append(res, f)
	}
	return res
}

// noOverlaps - keep largest ranges and avoid overlap
func noOverlaps(in []snaptype.FileInfo) (res []snaptype.FileInfo) {
	for i := range in {
		f := in[i]
		if f.From == f.To {
			continue
		}

		for j := i + 1; j < len(in); j++ { // if there is file with larger range - use it instead
			f2 := in[j]
			if f.From == f.To {
				continue
			}
			if f2.From > f.From {
				break
			}
			f = f2
			i++
		}

		res = append(res, f)
	}
	return res
}

<<<<<<< HEAD
func Segments(dir string, minBlock uint64) (res []snaptype.FileInfo, missingSnapshots []Range, err error) {
=======
func SegmentsCaplin(dir string) (res []snaptype.FileInfo, missingSnapshots []Range, err error) {
	list, err := snaptype.Segments(dir)
	if err != nil {
		return nil, missingSnapshots, err
	}

	{
		var l []snaptype.FileInfo
		var m []Range
		for _, f := range list {
			if f.T != snaptype.BeaconBlocks {
				continue
			}
			l = append(l, f)
		}
		l, m = noGaps(noOverlaps(l))
		res = append(res, l...)
		missingSnapshots = append(missingSnapshots, m...)
	}
	return res, missingSnapshots, nil
}

func Segments(dir string) (res []snaptype.FileInfo, missingSnapshots []Range, err error) {
>>>>>>> df46494e
	list, err := snaptype.Segments(dir)
	if err != nil {
		return nil, missingSnapshots, err
	}
	{
		var l []snaptype.FileInfo
		var m []Range
		for _, f := range list {
			if f.T != snaptype.Headers {
				continue
			}
			l = append(l, f)
		}
		l, m = noGaps(noOverlaps(allTypeOfSegmentsMustExist(dir, l)), minBlock)
		res = append(res, l...)
		missingSnapshots = append(missingSnapshots, m...)
	}
	{
		var l []snaptype.FileInfo
		for _, f := range list {
			if f.T != snaptype.Bodies {
				continue
			}
			l = append(l, f)
		}
		l, _ = noGaps(noOverlaps(allTypeOfSegmentsMustExist(dir, l)), minBlock)
		res = append(res, l...)
	}
	{
		var l []snaptype.FileInfo
		for _, f := range list {
			if f.T != snaptype.Transactions {
				continue
			}
			l = append(l, f)
		}
		l, _ = noGaps(noOverlaps(allTypeOfSegmentsMustExist(dir, l)), minBlock)
		res = append(res, l...)
	}

	return res, missingSnapshots, nil
}

func chooseSegmentEnd(from, to, blocksPerFile uint64) uint64 {
	next := (from/blocksPerFile + 1) * blocksPerFile
	to = cmp.Min(next, to)

	if to < snaptype.Erigon2MinSegmentSize {
		return to
	}

	return to - (to % snaptype.Erigon2MinSegmentSize) // round down to the nearest 1k
}

type BlockRetire struct {
	working               atomic.Bool
	needSaveFilesListInDB atomic.Bool

	workers int
	tmpDir  string
	db      kv.RoDB

	notifier    services.DBEventNotifier
	logger      log.Logger
	blockReader services.FullBlockReader
	blockWriter *blockio.BlockWriter
	dirs        datadir.Dirs
}

func NewBlockRetire(workers int, dirs datadir.Dirs, blockReader services.FullBlockReader, blockWriter *blockio.BlockWriter, db kv.RoDB, notifier services.DBEventNotifier, logger log.Logger) *BlockRetire {
	return &BlockRetire{workers: workers, tmpDir: dirs.Tmp, dirs: dirs, blockReader: blockReader, blockWriter: blockWriter, db: db, notifier: notifier, logger: logger}
}

func (br *BlockRetire) snapshots() *RoSnapshots { return br.blockReader.Snapshots().(*RoSnapshots) }

func (br *BlockRetire) borSnapshots() *BorRoSnapshots {
	return br.blockReader.BorSnapshots().(*BorRoSnapshots)
}

func (br *BlockRetire) HasNewFrozenFiles() bool {
	return br.needSaveFilesListInDB.CompareAndSwap(true, false)
}

func CanRetire(curBlockNum uint64, blocksInSnapshots uint64) (blockFrom, blockTo uint64, can bool) {
	if curBlockNum <= params.FullImmutabilityThreshold {
		return
	}
	blockFrom = blocksInSnapshots + 1
	return canRetire(blockFrom, curBlockNum-params.FullImmutabilityThreshold)
}

func canRetire(from, to uint64) (blockFrom, blockTo uint64, can bool) {
	if to <= from {
		return
	}
	blockFrom = (from / 1_000) * 1_000
	roundedTo1K := (to / 1_000) * 1_000
	var maxJump uint64 = 1_000
	if blockFrom%500_000 == 0 {
		maxJump = 500_000
	} else if blockFrom%100_000 == 0 {
		maxJump = 100_000
	} else if blockFrom%10_000 == 0 {
		maxJump = 10_000
	}
	//roundedTo1K := (to / 1_000) * 1_000
	jump := cmp.Min(maxJump, roundedTo1K-blockFrom)
	switch { // only next segment sizes are allowed
	case jump >= 500_000:
		blockTo = blockFrom + 500_000
	case jump >= 100_000:
		blockTo = blockFrom + 100_000
	case jump >= 10_000:
		blockTo = blockFrom + 10_000
	case jump >= 1_000:
		blockTo = blockFrom + 1_000
	default:
		blockTo = blockFrom
	}
	return blockFrom, blockTo, blockTo-blockFrom >= 1_000
}

func CanDeleteTo(curBlockNum uint64, blocksInSnapshots uint64) (blockTo uint64) {
	if curBlockNum+999 < params.FullImmutabilityThreshold {
		// To prevent overflow of uint64 below
		return blocksInSnapshots + 1
	}
	hardLimit := (curBlockNum/1_000)*1_000 - params.FullImmutabilityThreshold
	return cmp.Min(hardLimit, blocksInSnapshots+1)
}

func (br *BlockRetire) RetireBlocks(ctx context.Context, blockFrom, blockTo uint64, lvl log.Lvl, seedNewSnapshots func(downloadRequest []services.DownloadRequest) error) error {
	chainConfig := fromdb.ChainConfig(br.db)
	notifier, logger, blockReader, tmpDir, db, workers := br.notifier, br.logger, br.blockReader, br.tmpDir, br.db, br.workers
	logger.Log(lvl, "[snapshots] Retire Blocks", "range", fmt.Sprintf("%dk-%dk", blockFrom/1000, blockTo/1000))
	snapshots := br.snapshots()
	firstTxNum := blockReader.(*BlockReader).FirstTxNumNotInSnapshots()

	// in future we will do it in background
	if err := DumpBlocks(ctx, blockFrom, blockTo, snaptype.Erigon2SegmentSize, tmpDir, snapshots.Dir(), firstTxNum, db, workers, lvl, logger, blockReader); err != nil {
		return fmt.Errorf("DumpBlocks: %w", err)
	}
	if err := snapshots.ReopenFolder(); err != nil {
		return fmt.Errorf("reopen: %w", err)
	}
	snapshots.LogStat()
	if notifier != nil && !reflect.ValueOf(notifier).IsNil() { // notify about new snapshots of any size
		notifier.OnNewSnapshot()
	}
	merger := NewMerger(tmpDir, workers, lvl, db, chainConfig, notifier, logger)
	rangesToMerge := merger.FindMergeRanges(snapshots.Ranges())
	if len(rangesToMerge) == 0 {
		return nil
	}
	err := merger.Merge(ctx, snapshots, rangesToMerge, snapshots.Dir(), true /* doIndex */)
	if err != nil {
		return err
	}
	if err := snapshots.ReopenFolder(); err != nil {
		return fmt.Errorf("reopen: %w", err)
	}
	snapshots.LogStat()
	if notifier != nil && !reflect.ValueOf(notifier).IsNil() { // notify about new snapshots of any size
		notifier.OnNewSnapshot()
	}

	downloadRequest := make([]services.DownloadRequest, 0, len(rangesToMerge))
	for i := range rangesToMerge {
		r := &services.Range{From: rangesToMerge[i].from, To: rangesToMerge[i].to}
		downloadRequest = append(downloadRequest, services.NewDownloadRequest(r, "", "", false /* Bor */))
	}

	if seedNewSnapshots != nil {
		if err := seedNewSnapshots(downloadRequest); err != nil {
			return err
		}
	}
	return nil
}

func (br *BlockRetire) PruneAncientBlocks(tx kv.RwTx, limit int, includeBor bool) error {
	if br.blockReader.FreezingCfg().KeepBlocks {
		return nil
	}
	currentProgress, err := stages.GetStageProgress(tx, stages.Senders)
	if err != nil {
		return err
	}
	canDeleteTo := CanDeleteTo(currentProgress, br.blockReader.FrozenBlocks())
	if err := br.blockWriter.PruneBlocks(context.Background(), tx, canDeleteTo, limit); err != nil {
		return nil
	}
	if includeBor {
		canDeleteTo := CanDeleteTo(currentProgress, br.blockReader.FrozenBorBlocks())
		if err := br.blockWriter.PruneBorBlocks(context.Background(), tx, canDeleteTo, limit); err != nil {
			return nil
		}
	}
	return nil
}

func (br *BlockRetire) RetireBlocksInBackground(ctx context.Context, minBlockNum uint64, maxBlockNum uint64, includeBor bool, lvl log.Lvl, seedNewSnapshots func(downloadRequest []services.DownloadRequest) error) {
	ok := br.working.CompareAndSwap(false, true)
	if !ok {
		// go-routine is still working
		return
	}
	go func() {
		defer br.working.Store(false)

		if frozen := br.blockReader.FrozenBlocks(); frozen > minBlockNum {
			minBlockNum = frozen
		}

		blockFrom, blockTo, ok := CanRetire(maxBlockNum, minBlockNum)
		if ok {
			if err := br.RetireBlocks(ctx, blockFrom, blockTo, lvl, seedNewSnapshots); err != nil {
				br.logger.Warn("[snapshots] retire blocks", "err", err, "fromBlock", blockFrom, "toBlock", blockTo)
			}
		}

		if includeBor {
			blockFrom, blockTo, ok = CanRetire(maxBlockNum, br.blockReader.FrozenBorBlocks())
			if ok {
				if err := br.RetireBorBlocks(ctx, blockFrom, blockTo, lvl, seedNewSnapshots); err != nil {
					br.logger.Warn("[bor snapshots] retire blocks", "err", err, "fromBlock", blockFrom, "toBlock", blockTo)
				}
			}
		}
	}()
}

func (br *BlockRetire) BuildMissedIndicesIfNeed(ctx context.Context, logPrefix string, notifier services.DBEventNotifier, cc *chain.Config) error {
	snapshots := br.snapshots()
	snapshots.LogStat()

	// Create .idx files
	if snapshots.IndicesMax() < snapshots.SegmentsMax() {

		if !snapshots.Cfg().Produce && snapshots.IndicesMax() == 0 {
			return fmt.Errorf("please remove --snap.stop, erigon can't work without creating basic indices")
		}
		if snapshots.Cfg().Produce {
			if !snapshots.SegmentsReady() {
				return fmt.Errorf("not all snapshot segments are available")
			}

			// wait for Downloader service to download all expected snapshots
			if snapshots.IndicesMax() < snapshots.SegmentsMax() {
				indexWorkers := estimate.IndexSnapshot.Workers()
				if err := BuildMissedIndices(logPrefix, ctx, br.dirs, cc, indexWorkers, br.logger); err != nil {
					return fmt.Errorf("BuildMissedIndices: %w", err)
				}
			}

			if err := snapshots.ReopenFolder(); err != nil {
				return err
			}
			snapshots.LogStat()
			if notifier != nil {
				notifier.OnNewSnapshot()
			}
		}
	}
	if cc.Bor != nil {
		borSnapshots := br.borSnapshots()
		borSnapshots.LogStat()

		// Create .idx files
		if borSnapshots.IndicesMax() < borSnapshots.SegmentsMax() {

			if !borSnapshots.Cfg().Produce && borSnapshots.IndicesMax() == 0 {
				return fmt.Errorf("please remove --snap.stop, erigon can't work without creating basic indices")
			}
			if borSnapshots.Cfg().Produce {
				if !borSnapshots.SegmentsReady() {
					return fmt.Errorf("not all bor snapshot segments are available")
				}

				// wait for Downloader service to download all expected snapshots
				if borSnapshots.IndicesMax() < borSnapshots.SegmentsMax() {
					indexWorkers := estimate.IndexSnapshot.Workers()
					if err := BuildBorMissedIndices(logPrefix, ctx, br.dirs, cc, indexWorkers, br.logger); err != nil {
						return fmt.Errorf("BuildBorMissedIndices: %w", err)
					}
				}

				if err := borSnapshots.ReopenFolder(); err != nil {
					return err
				}
				borSnapshots.LogStat()
				if notifier != nil {
					notifier.OnNewSnapshot()
				}
			}
		}
	}
	return nil
}

func DumpBlocks(ctx context.Context, blockFrom, blockTo, blocksPerFile uint64, tmpDir, snapDir string, firstTxNum uint64, chainDB kv.RoDB, workers int, lvl log.Lvl, logger log.Logger, blockReader services.FullBlockReader) error {
	if blocksPerFile == 0 {
		return nil
	}
	chainConfig := fromdb.ChainConfig(chainDB)

	for i := blockFrom; i < blockTo; i = chooseSegmentEnd(i, blockTo, blocksPerFile) {
		if err := dumpBlocksRange(ctx, i, chooseSegmentEnd(i, blockTo, blocksPerFile), tmpDir, snapDir, firstTxNum, chainDB, *chainConfig, workers, lvl, logger, blockReader); err != nil {
			return err
		}
	}
	return nil
}

func dumpBlocksRange(ctx context.Context, blockFrom, blockTo uint64, tmpDir, snapDir string, firstTxNum uint64, chainDB kv.RoDB, chainConfig chain.Config, workers int, lvl log.Lvl, logger log.Logger, blockReader services.FullBlockReader) error {
	logEvery := time.NewTicker(20 * time.Second)
	defer logEvery.Stop()

	{
		segName := snaptype.SegmentFileName(blockFrom, blockTo, snaptype.Headers)
		f, _ := snaptype.ParseFileName(snapDir, segName)

		sn, err := compress.NewCompressor(ctx, "Snapshot Headers", f.Path, tmpDir, compress.MinPatternScore, workers, log.LvlTrace, logger)
		if err != nil {
			return err
		}
		defer sn.Close()
		if err := DumpHeaders(ctx, chainDB, blockFrom, blockTo, workers, lvl, logger, func(v []byte) error {
			return sn.AddWord(v)
		}); err != nil {
			return fmt.Errorf("DumpHeaders: %w", err)
		}
		if err := sn.Compress(); err != nil {
			return fmt.Errorf("compress: %w", err)
		}

		p := &background.Progress{}
		if err := buildIdx(ctx, f, &chainConfig, tmpDir, p, lvl, logger); err != nil {
			return err
		}
	}

	{
		segName := snaptype.SegmentFileName(blockFrom, blockTo, snaptype.Bodies)
		f, _ := snaptype.ParseFileName(snapDir, segName)

		sn, err := compress.NewCompressor(ctx, "Snapshot Bodies", f.Path, tmpDir, compress.MinPatternScore, workers, log.LvlTrace, logger)
		if err != nil {
			return err
		}
		defer sn.Close()
		if err := DumpBodies(ctx, chainDB, blockFrom, blockTo, firstTxNum, workers, lvl, logger, func(v []byte) error {
			return sn.AddWord(v)
		}); err != nil {
			return fmt.Errorf("DumpBodies: %w", err)
		}
		if err := sn.Compress(); err != nil {
			return fmt.Errorf("compress: %w", err)
		}

		p := &background.Progress{}
		if err := buildIdx(ctx, f, &chainConfig, tmpDir, p, lvl, logger); err != nil {
			return err
		}
	}

	{
		segName := snaptype.SegmentFileName(blockFrom, blockTo, snaptype.Transactions)
		f, _ := snaptype.ParseFileName(snapDir, segName)

		sn, err := compress.NewCompressor(ctx, "Snapshot Txs", f.Path, tmpDir, compress.MinPatternScore, workers, log.LvlTrace, logger)
		if err != nil {
			return fmt.Errorf("NewCompressor: %w, %s", err, f.Path)
		}
		defer sn.Close()

		expectedCount, err := DumpTxs(ctx, chainDB, blockFrom, blockTo, &chainConfig, workers, lvl, logger, func(v []byte) error {
			return sn.AddWord(v)
		})
		if err != nil {
			return fmt.Errorf("DumpTxs: %w", err)
		}
		if expectedCount != sn.Count() {
			return fmt.Errorf("incorrect tx count: %d, expected from db: %d", sn.Count(), expectedCount)
		}
		snapDir, fileName := filepath.Split(f.Path)
		ext := filepath.Ext(fileName)
		logger.Log(lvl, "[snapshots] Compression", "ratio", sn.Ratio.String(), "file", fileName[:len(fileName)-len(ext)])

		_, expectedCount, err = txsAmountBasedOnBodiesSnapshots(snapDir, blockFrom, blockTo)
		if err != nil {
			return err
		}
		if expectedCount != sn.Count() {
			return fmt.Errorf("incorrect tx count: %d, expected from snapshots: %d", sn.Count(), expectedCount)
		}
		if err := sn.Compress(); err != nil {
			return fmt.Errorf("compress: %w", err)
		}

		p := &background.Progress{}
		if err := buildIdx(ctx, f, &chainConfig, tmpDir, p, lvl, logger); err != nil {
			return err
		}
	}

	return nil
}

func hasIdxFile(sn snaptype.FileInfo, logger log.Logger) bool {
	dir, _ := filepath.Split(sn.Path)
	fName := snaptype.IdxFileName(sn.From, sn.To, sn.T.String())
	var result = true
	switch sn.T {
	case snaptype.Headers, snaptype.Bodies, snaptype.BorEvents, snaptype.BorSpans:
		idx, err := recsplit.OpenIndex(path.Join(dir, fName))
		if err != nil {
			return false
		}
		idx.Close()
	case snaptype.Transactions:
		idx, err := recsplit.OpenIndex(path.Join(dir, fName))
		if err != nil {
			return false
		}
		idx.Close()

		fName = snaptype.IdxFileName(sn.From, sn.To, snaptype.Transactions2Block.String())
		idx, err = recsplit.OpenIndex(path.Join(dir, fName))
		if err != nil {
			return false
		}
		idx.Close()
	}
	return result
}

// DumpTxs - [from, to)
// Format: hash[0]_1byte + sender_address_2bytes + txnRlp
func DumpTxs(ctx context.Context, db kv.RoDB, blockFrom, blockTo uint64, chainConfig *chain.Config, workers int, lvl log.Lvl, logger log.Logger, collect func([]byte) error) (expectedCount int, err error) {
	logEvery := time.NewTicker(20 * time.Second)
	defer logEvery.Stop()
	warmupCtx, cancel := context.WithCancel(ctx)
	defer cancel()

	chainID, _ := uint256.FromBig(chainConfig.ChainID)

	numBuf := make([]byte, 8)
	parseCtx := types2.NewTxParseContext(*chainID)
	parseCtx.WithSender(false)
	slot := types2.TxSlot{}
	var sender [20]byte
	parse := func(v, valueBuf []byte, senders []common2.Address, j int) ([]byte, error) {
		if _, err := parseCtx.ParseTransaction(v, 0, &slot, sender[:], false /* hasEnvelope */, false /* wrappedWithBlobs */, nil); err != nil {
			return valueBuf, err
		}
		if len(senders) > 0 {
			sender = senders[j]
		}

		valueBuf = valueBuf[:0]
		valueBuf = append(valueBuf, slot.IDHash[:1]...)
		valueBuf = append(valueBuf, sender[:]...)
		valueBuf = append(valueBuf, v...)
		return valueBuf, nil
	}
	valueBuf := make([]byte, 16*4096)
	addSystemTx := func(tx kv.Tx, txId uint64) error {
		binary.BigEndian.PutUint64(numBuf, txId)
		tv, err := tx.GetOne(kv.EthTx, numBuf)
		if err != nil {
			return err
		}
		if tv == nil {
			if err := collect(nil); err != nil {
				return err
			}
			return nil
		}

		parseCtx.WithSender(false)
		valueBuf, err = parse(tv, valueBuf, nil, 0)
		if err != nil {
			return err
		}
		if err := collect(valueBuf); err != nil {
			return err
		}
		return nil
	}

	doWarmup, warmupTxs, warmupSenders := blockTo-blockFrom >= 100_000 && workers > 4, &atomic.Bool{}, &atomic.Bool{}
	from := hexutility.EncodeTs(blockFrom)
	if err := kv.BigChunks(db, kv.HeaderCanonical, from, func(tx kv.Tx, k, v []byte) (bool, error) {
		blockNum := binary.BigEndian.Uint64(k)
		if blockNum >= blockTo { // [from, to)
			return false, nil
		}

		h := common2.BytesToHash(v)
		dataRLP := rawdb.ReadStorageBodyRLP(tx, h, blockNum)
		if dataRLP == nil {
			return false, fmt.Errorf("body not found: %d, %x", blockNum, h)
		}
		var body types.BodyForStorage
		if e := rlp.DecodeBytes(dataRLP, &body); e != nil {
			return false, e
		}
		if body.TxAmount == 0 {
			return true, nil
		}
		expectedCount += int(body.TxAmount)

		if doWarmup && !warmupSenders.Load() && blockNum%1_000 == 0 {
			clean := kv.ReadAhead(warmupCtx, db, warmupSenders, kv.Senders, hexutility.EncodeTs(blockNum), 10_000)
			defer clean()
		}
		if doWarmup && !warmupTxs.Load() && blockNum%1_000 == 0 {
			clean := kv.ReadAhead(warmupCtx, db, warmupTxs, kv.EthTx, hexutility.EncodeTs(body.BaseTxId), 100*10_000)
			defer clean()
		}
		senders, err := rawdb.ReadSenders(tx, h, blockNum)
		if err != nil {
			return false, err
		}

		j := 0

		if err := addSystemTx(tx, body.BaseTxId); err != nil {
			return false, err
		}
		binary.BigEndian.PutUint64(numBuf, body.BaseTxId+1)
		if err := tx.ForAmount(kv.EthTx, numBuf, body.TxAmount-2, func(_, tv []byte) error {
			parseCtx.WithSender(len(senders) == 0)
			valueBuf, err = parse(tv, valueBuf, senders, j)
			if err != nil {
				return fmt.Errorf("%w, block: %d", err, blockNum)
			}
			// first tx byte => sender adress => tx rlp
			if err := collect(valueBuf); err != nil {
				return err
			}
			j++

			return nil
		}); err != nil {
			return false, fmt.Errorf("ForAmount: %w", err)
		}

		if err := addSystemTx(tx, body.BaseTxId+uint64(body.TxAmount)-1); err != nil {
			return false, err
		}

		select {
		case <-ctx.Done():
			return false, ctx.Err()
		case <-logEvery.C:
			var m runtime.MemStats
			if lvl >= log.LvlInfo {
				dbg.ReadMemStats(&m)
			}
			logger.Log(lvl, "[snapshots] Dumping txs", "block num", blockNum,
				"alloc", common2.ByteCount(m.Alloc), "sys", common2.ByteCount(m.Sys),
			)
		default:
		}
		return true, nil
	}); err != nil {
		return 0, fmt.Errorf("BigChunks: %w", err)
	}
	return expectedCount, nil
}

// DumpHeaders - [from, to)
func DumpHeaders(ctx context.Context, db kv.RoDB, blockFrom, blockTo uint64, workers int, lvl log.Lvl, logger log.Logger, collect func([]byte) error) error {
	logEvery := time.NewTicker(20 * time.Second)
	defer logEvery.Stop()

	key := make([]byte, 8+32)
	from := hexutility.EncodeTs(blockFrom)
	if err := kv.BigChunks(db, kv.HeaderCanonical, from, func(tx kv.Tx, k, v []byte) (bool, error) {
		blockNum := binary.BigEndian.Uint64(k)
		if blockNum >= blockTo {
			return false, nil
		}
		copy(key, k)
		copy(key[8:], v)
		dataRLP, err := tx.GetOne(kv.Headers, key)
		if err != nil {
			return false, err
		}
		if dataRLP == nil {
			return false, fmt.Errorf("header missed in db: block_num=%d,  hash=%x", blockNum, v)
		}
		h := types.Header{}
		if err := rlp.DecodeBytes(dataRLP, &h); err != nil {
			return false, err
		}

		value := make([]byte, len(dataRLP)+1) // first_byte_of_header_hash + header_rlp
		value[0] = h.Hash()[0]
		copy(value[1:], dataRLP)
		if err := collect(value); err != nil {
			return false, err
		}

		select {
		case <-ctx.Done():
			return false, ctx.Err()
		case <-logEvery.C:
			var m runtime.MemStats
			if lvl >= log.LvlInfo {
				dbg.ReadMemStats(&m)
			}
			logger.Log(lvl, "[snapshots] Dumping headers", "block num", blockNum,
				"alloc", common2.ByteCount(m.Alloc), "sys", common2.ByteCount(m.Sys),
			)
		default:
		}
		return true, nil
	}); err != nil {
		return err
	}
	return nil
}

// DumpBodies - [from, to)
func DumpBodies(ctx context.Context, db kv.RoDB, blockFrom, blockTo uint64, firstTxNum uint64, workers int, lvl log.Lvl, logger log.Logger, collect func([]byte) error) error {
	logEvery := time.NewTicker(20 * time.Second)
	defer logEvery.Stop()

	blockNumByteLength := 8
	blockHashByteLength := 32
	key := make([]byte, blockNumByteLength+blockHashByteLength)
	from := hexutility.EncodeTs(blockFrom)
	if err := kv.BigChunks(db, kv.HeaderCanonical, from, func(tx kv.Tx, k, v []byte) (bool, error) {
		blockNum := binary.BigEndian.Uint64(k)
		if blockNum >= blockTo {
			return false, nil
		}
		copy(key, k)
		copy(key[8:], v)

		// Important: DB does store canonical and non-canonical txs in same table. And using same body.BaseTxID
		// But snapshots using canonical TxNum in field body.BaseTxID
		// So, we manually calc this field here and serialize again.
		//
		// FYI: we also have other table to map canonical BlockNum->TxNum: kv.MaxTxNum
		body, err := rawdb.ReadBodyForStorageByKey(tx, key)
		if err != nil {
			return false, err
		}
		if body == nil {
			logger.Warn("body missed", "block_num", blockNum, "hash", hex.EncodeToString(v))
			return true, nil
		}

		body.BaseTxId = firstTxNum
		firstTxNum += uint64(body.TxAmount)

		dataRLP, err := rlp.EncodeToBytes(body)
		if err != nil {
			return false, err
		}

		if err := collect(dataRLP); err != nil {
			return false, err
		}

		select {
		case <-ctx.Done():
			return false, ctx.Err()
		case <-logEvery.C:
			var m runtime.MemStats
			if lvl >= log.LvlInfo {
				dbg.ReadMemStats(&m)
			}
			logger.Log(lvl, "[snapshots] Wrote into file", "block num", blockNum,
				"alloc", common2.ByteCount(m.Alloc), "sys", common2.ByteCount(m.Sys),
			)
		default:
		}
		return true, nil
	}); err != nil {
		return err
	}

	return nil
}

var EmptyTxHash = common2.Hash{}

func txsAmountBasedOnBodiesSnapshots(snapDir string, blockFrom, blockTo uint64) (firstTxID uint64, expectedCount int, err error) {
	bodySegmentPath := filepath.Join(snapDir, snaptype.SegmentFileName(blockFrom, blockTo, snaptype.Bodies))
	bodiesSegment, err := compress.NewDecompressor(bodySegmentPath)
	if err != nil {
		return
	}
	defer bodiesSegment.Close()

	gg := bodiesSegment.MakeGetter()
	buf, _ := gg.Next(nil)
	firstBody := &types.BodyForStorage{}
	if err = rlp.DecodeBytes(buf, firstBody); err != nil {
		return
	}
	firstTxID = firstBody.BaseTxId

	lastBody := new(types.BodyForStorage)
	i := uint64(0)
	for gg.HasNext() {
		i++
		if i == blockTo-blockFrom-1 {
			buf, _ = gg.Next(buf[:0])
			if err = rlp.DecodeBytes(buf, lastBody); err != nil {
				return
			}
			if gg.HasNext() {
				panic(1)
			}
		} else {
			gg.Skip()
		}
	}

	expectedCount = int(lastBody.BaseTxId+uint64(lastBody.TxAmount)) - int(firstBody.BaseTxId)
	return
}

func TransactionsIdx(ctx context.Context, chainConfig *chain.Config, blockFrom, blockTo uint64, snapDir string, tmpDir string, p *background.Progress, lvl log.Lvl, logger log.Logger) (err error) {
	defer func() {
		if rec := recover(); rec != nil {
			err = fmt.Errorf("TransactionsIdx: at=%d-%d, %v, %s", blockFrom, blockTo, rec, dbg.Stack())
		}
	}()
	firstBlockNum := blockFrom
	firstTxID, expectedCount, err := txsAmountBasedOnBodiesSnapshots(snapDir, blockFrom, blockTo)
	if err != nil {
		return err
	}
	bodySegmentPath := filepath.Join(snapDir, snaptype.SegmentFileName(blockFrom, blockTo, snaptype.Bodies))
	bodiesSegment, err := compress.NewDecompressor(bodySegmentPath)
	if err != nil {
		return
	}
	defer bodiesSegment.Close()

	segFileName := snaptype.SegmentFileName(blockFrom, blockTo, snaptype.Transactions)
	segmentFilePath := filepath.Join(snapDir, segFileName)
	d, err := compress.NewDecompressor(segmentFilePath)
	if err != nil {
		return err
	}
	defer d.Close()
	if d.Count() != expectedCount {
		return fmt.Errorf("TransactionsIdx: at=%d-%d, pre index building, expect: %d, got %d", blockFrom, blockTo, expectedCount, d.Count())
	}
	p.Name.Store(&segFileName)
	p.Total.Store(uint64(d.Count() * 2))

	txnHashIdx, err := recsplit.NewRecSplit(recsplit.RecSplitArgs{
		KeyCount:    d.Count(),
		Enums:       true,
		BucketSize:  2000,
		LeafSize:    8,
		TmpDir:      tmpDir,
		IndexFile:   filepath.Join(snapDir, snaptype.IdxFileName(blockFrom, blockTo, snaptype.Transactions.String())),
		BaseDataID:  firstTxID,
		EtlBufLimit: etl.BufferOptimalSize / 2,
	}, logger)
	if err != nil {
		return err
	}

	txnHash2BlockNumIdx, err := recsplit.NewRecSplit(recsplit.RecSplitArgs{
		KeyCount:    d.Count(),
		Enums:       false,
		BucketSize:  2000,
		LeafSize:    8,
		TmpDir:      tmpDir,
		IndexFile:   filepath.Join(snapDir, snaptype.IdxFileName(blockFrom, blockTo, snaptype.Transactions2Block.String())),
		BaseDataID:  firstBlockNum,
		EtlBufLimit: etl.BufferOptimalSize / 2,
	}, logger)
	if err != nil {
		return err
	}
	txnHashIdx.LogLvl(log.LvlDebug)
	txnHash2BlockNumIdx.LogLvl(log.LvlDebug)

	chainId, _ := uint256.FromBig(chainConfig.ChainID)

	parseCtx := types2.NewTxParseContext(*chainId)
	parseCtx.WithSender(false)
	slot := types2.TxSlot{}
	bodyBuf, word := make([]byte, 0, 4096), make([]byte, 0, 4096)

	defer d.EnableMadvNormal().DisableReadAhead()
	defer bodiesSegment.EnableMadvNormal().DisableReadAhead()

RETRY:
	g, bodyGetter := d.MakeGetter(), bodiesSegment.MakeGetter()
	var i, offset, nextPos uint64
	blockNum := firstBlockNum
	body := &types.BodyForStorage{}

	bodyBuf, _ = bodyGetter.Next(bodyBuf[:0])
	if err := rlp.DecodeBytes(bodyBuf, body); err != nil {
		return err
	}

	for g.HasNext() {
		p.Processed.Add(1)
		word, nextPos = g.Next(word[:0])
		select {
		case <-ctx.Done():
			return ctx.Err()
		default:
		}

		for body.BaseTxId+uint64(body.TxAmount) <= firstTxID+i { // skip empty blocks
			if !bodyGetter.HasNext() {
				return fmt.Errorf("not enough bodies")
			}

			bodyBuf, _ = bodyGetter.Next(bodyBuf[:0])
			if err := rlp.DecodeBytes(bodyBuf, body); err != nil {
				return err
			}

			blockNum++
		}

		firstTxByteAndlengthOfAddress := 21
		isSystemTx := len(word) == 0
		if isSystemTx { // system-txs hash:pad32(txnID)
			binary.BigEndian.PutUint64(slot.IDHash[:], firstTxID+i)
		} else {
			if _, err = parseCtx.ParseTransaction(word[firstTxByteAndlengthOfAddress:], 0, &slot, nil, true /* hasEnvelope */, false /* wrappedWithBlobs */, nil /* validateHash */); err != nil {
				return fmt.Errorf("ParseTransaction: %w, blockNum: %d, i: %d", err, blockNum, i)
			}
		}

		if err := txnHashIdx.AddKey(slot.IDHash[:], offset); err != nil {
			return err
		}
		if err := txnHash2BlockNumIdx.AddKey(slot.IDHash[:], blockNum); err != nil {
			return err
		}

		i++
		offset = nextPos
	}

	if int(i) != expectedCount {
		return fmt.Errorf("TransactionsIdx: at=%d-%d, post index building, expect: %d, got %d", blockFrom, blockTo, expectedCount, i)
	}

	if err := txnHashIdx.Build(ctx); err != nil {
		if errors.Is(err, recsplit.ErrCollision) {
			logger.Warn("Building recsplit. Collision happened. It's ok. Restarting with another salt...", "err", err)
			txnHashIdx.ResetNextSalt()
			txnHash2BlockNumIdx.ResetNextSalt()
			goto RETRY
		}
		return fmt.Errorf("txnHashIdx: %w", err)
	}
	if err := txnHash2BlockNumIdx.Build(ctx); err != nil {
		if errors.Is(err, recsplit.ErrCollision) {
			logger.Warn("Building recsplit. Collision happened. It's ok. Restarting with another salt...", "err", err)
			txnHashIdx.ResetNextSalt()
			txnHash2BlockNumIdx.ResetNextSalt()
			goto RETRY
		}
		return fmt.Errorf("txnHash2BlockNumIdx: %w", err)
	}

	return nil
}

// HeadersIdx - headerHash -> offset (analog of kv.HeaderNumber)
func HeadersIdx(ctx context.Context, chainConfig *chain.Config, segmentFilePath string, firstBlockNumInSegment uint64, tmpDir string, p *background.Progress, lvl log.Lvl, logger log.Logger) (err error) {
	defer func() {
		if rec := recover(); rec != nil {
			_, fName := filepath.Split(segmentFilePath)
			err = fmt.Errorf("HeadersIdx: at=%s, %v, %s", fName, rec, dbg.Stack())
		}
	}()

	d, err := compress.NewDecompressor(segmentFilePath)
	if err != nil {
		return err
	}
	defer d.Close()

	_, fname := filepath.Split(segmentFilePath)
	p.Name.Store(&fname)
	p.Total.Store(uint64(d.Count()))

	hasher := crypto.NewKeccakState()
	defer cryptopool.ReturnToPoolKeccak256(hasher)
	var h common2.Hash
	if err := Idx(ctx, d, firstBlockNumInSegment, tmpDir, log.LvlDebug, func(idx *recsplit.RecSplit, i, offset uint64, word []byte) error {
		p.Processed.Add(1)
		headerRlp := word[1:]
		hasher.Reset()
		hasher.Write(headerRlp)
		hasher.Read(h[:])
		if err := idx.AddKey(h[:], offset); err != nil {
			return err
		}
		return nil
	}, logger); err != nil {
		return fmt.Errorf("HeadersIdx: %w", err)
	}
	return nil
}

func BodiesIdx(ctx context.Context, segmentFilePath string, firstBlockNumInSegment uint64, tmpDir string, p *background.Progress, lvl log.Lvl, logger log.Logger) (err error) {
	defer func() {
		if rec := recover(); rec != nil {
			_, fName := filepath.Split(segmentFilePath)
			err = fmt.Errorf("BodiesIdx: at=%s, %v, %s", fName, rec, dbg.Stack())
		}
	}()

	num := make([]byte, 8)

	d, err := compress.NewDecompressor(segmentFilePath)
	if err != nil {
		return err
	}
	defer d.Close()

	_, fname := filepath.Split(segmentFilePath)
	p.Name.Store(&fname)
	p.Total.Store(uint64(d.Count()))

	if err := Idx(ctx, d, firstBlockNumInSegment, tmpDir, log.LvlDebug, func(idx *recsplit.RecSplit, i, offset uint64, word []byte) error {
		p.Processed.Add(1)
		n := binary.PutUvarint(num, i)
		if err := idx.AddKey(num[:n], offset); err != nil {
			return err
		}
		return nil
	}, logger); err != nil {
		return fmt.Errorf("BodyNumberIdx: %w", err)
	}
	return nil
}

// Idx - iterate over segment and building .idx file
func Idx(ctx context.Context, d *compress.Decompressor, firstDataID uint64, tmpDir string, lvl log.Lvl, walker func(idx *recsplit.RecSplit, i, offset uint64, word []byte) error, logger log.Logger) error {
	segmentFileName := d.FilePath()
	var extension = filepath.Ext(segmentFileName)
	var idxFilePath = segmentFileName[0:len(segmentFileName)-len(extension)] + ".idx"

	rs, err := recsplit.NewRecSplit(recsplit.RecSplitArgs{
		KeyCount:    d.Count(),
		Enums:       true,
		BucketSize:  2000,
		LeafSize:    8,
		TmpDir:      tmpDir,
		IndexFile:   idxFilePath,
		BaseDataID:  firstDataID,
		EtlBufLimit: etl.BufferOptimalSize / 2,
	}, logger)
	if err != nil {
		return err
	}
	rs.LogLvl(log.LvlDebug)

	defer d.EnableMadvNormal().DisableReadAhead()

RETRY:
	g := d.MakeGetter()
	var i, offset, nextPos uint64
	word := make([]byte, 0, 4096)
	for g.HasNext() {
		word, nextPos = g.Next(word[:0])
		if err := walker(rs, i, offset, word); err != nil {
			return err
		}
		i++
		offset = nextPos

		select {
		case <-ctx.Done():
			return ctx.Err()
		default:
		}
	}
	if err = rs.Build(ctx); err != nil {
		if errors.Is(err, recsplit.ErrCollision) {
			logger.Info("Building recsplit. Collision happened. It's ok. Restarting with another salt...", "err", err)
			rs.ResetNextSalt()
			goto RETRY
		}
		return err
	}
	return nil
}

func ForEachHeader(ctx context.Context, s *RoSnapshots, walker func(header *types.Header) error) error {
	r := bytes.NewReader(nil)
	word := make([]byte, 0, 2*4096)

	view := s.View()
	defer view.Close()

	for _, sn := range view.Headers() {
		if err := sn.seg.WithReadAhead(func() error {
			g := sn.seg.MakeGetter()
			for g.HasNext() {
				word, _ = g.Next(word[:0])
				var header types.Header
				r.Reset(word[1:])
				if err := rlp.Decode(r, &header); err != nil {
					return err
				}
				if err := walker(&header); err != nil {
					return err
				}
			}
			return nil
		}); err != nil {
			return err
		}
	}

	return nil
}

type Merger struct {
	lvl             log.Lvl
	compressWorkers int
	tmpDir          string
	chainConfig     *chain.Config
	chainDB         kv.RoDB
	notifier        services.DBEventNotifier
	logger          log.Logger
}

func NewMerger(tmpDir string, compressWorkers int, lvl log.Lvl, chainDB kv.RoDB, chainConfig *chain.Config, notifier services.DBEventNotifier, logger log.Logger) *Merger {
	return &Merger{tmpDir: tmpDir, compressWorkers: compressWorkers, lvl: lvl, chainDB: chainDB, chainConfig: chainConfig, notifier: notifier, logger: logger}
}

type Range struct {
	from, to uint64
}

func (r Range) From() uint64 { return r.from }
func (r Range) To() uint64   { return r.to }

func (*Merger) FindMergeRanges(currentRanges []Range) (toMerge []Range) {
	for i := len(currentRanges) - 1; i > 0; i-- {
		r := currentRanges[i]
		if r.to-r.from >= snaptype.Erigon2SegmentSize { // is complete .seg
			continue
		}

		for _, span := range []uint64{500_000, 100_000, 10_000} {
			if r.to%span != 0 {
				continue
			}
			if r.to-r.from == span {
				break
			}
			aggFrom := r.to - span
			toMerge = append(toMerge, Range{from: aggFrom, to: r.to})
			for currentRanges[i].from > aggFrom {
				i--
			}
			break
		}
	}
	slices.SortFunc(toMerge, func(i, j Range) int { return cmp.Compare(i.from, j.from) })
	return toMerge
}

type View struct {
	s      *RoSnapshots
	closed bool
}

func (s *RoSnapshots) View() *View {
	v := &View{s: s}
	v.s.Headers.lock.RLock()
	v.s.Bodies.lock.RLock()
	v.s.Txs.lock.RLock()
	return v
}

func (v *View) Close() {
	if v.closed {
		return
	}
	v.closed = true
	v.s.Headers.lock.RUnlock()
	v.s.Bodies.lock.RUnlock()
	v.s.Txs.lock.RUnlock()
}
func (v *View) Headers() []*HeaderSegment { return v.s.Headers.segments }
func (v *View) Bodies() []*BodySegment    { return v.s.Bodies.segments }
func (v *View) Txs() []*TxnSegment        { return v.s.Txs.segments }
func (v *View) HeadersSegment(blockNum uint64) (*HeaderSegment, bool) {
	for _, seg := range v.Headers() {
		if !(blockNum >= seg.ranges.from && blockNum < seg.ranges.to) {
			continue
		}
		return seg, true
	}
	return nil, false
}
func (v *View) BodiesSegment(blockNum uint64) (*BodySegment, bool) {
	for _, seg := range v.Bodies() {
		if !(blockNum >= seg.ranges.from && blockNum < seg.ranges.to) {
			continue
		}
		return seg, true
	}
	return nil, false
}
func (v *View) TxsSegment(blockNum uint64) (*TxnSegment, bool) {
	for _, seg := range v.Txs() {
		if !(blockNum >= seg.ranges.from && blockNum < seg.ranges.to) {
			continue
		}
		return seg, true
	}
	return nil, false
}

func (m *Merger) filesByRange(snapshots *RoSnapshots, from, to uint64) (map[snaptype.Type][]string, error) {
	toMerge := map[snaptype.Type][]string{}
	view := snapshots.View()
	defer view.Close()

	hSegments := view.Headers()
	bSegments := view.Bodies()
	tSegments := view.Txs()

	for i, sn := range hSegments {
		if sn.ranges.from < from {
			continue
		}
		if sn.ranges.to > to {
			break
		}
		toMerge[snaptype.Headers] = append(toMerge[snaptype.Headers], hSegments[i].seg.FilePath())
		toMerge[snaptype.Bodies] = append(toMerge[snaptype.Bodies], bSegments[i].seg.FilePath())
		toMerge[snaptype.Transactions] = append(toMerge[snaptype.Transactions], tSegments[i].Seg.FilePath())
	}

	return toMerge, nil
}

// Merge does merge segments in given ranges
func (m *Merger) Merge(ctx context.Context, snapshots *RoSnapshots, mergeRanges []Range, snapDir string, doIndex bool) error {
	if len(mergeRanges) == 0 {
		return nil
	}
	logEvery := time.NewTicker(30 * time.Second)
	defer logEvery.Stop()
	for _, r := range mergeRanges {
		toMerge, err := m.filesByRange(snapshots, r.from, r.to)
		if err != nil {
			return err
		}

		for _, t := range snaptype.AllSnapshotTypes {
			segName := snaptype.SegmentFileName(r.from, r.to, t)
			f, ok := snaptype.ParseFileName(snapDir, segName)
			if !ok {
				continue
			}
			if err := m.merge(ctx, toMerge[t], f.Path, logEvery); err != nil {
				return fmt.Errorf("mergeByAppendSegments: %w", err)
			}
			if doIndex {
				p := &background.Progress{}
				if err := buildIdx(ctx, f, m.chainConfig, m.tmpDir, p, m.lvl, m.logger); err != nil {
					return err
				}
			}
		}
		if err := snapshots.ReopenFolder(); err != nil {
			return fmt.Errorf("ReopenSegments: %w", err)
		}
		snapshots.LogStat()
		if m.notifier != nil { // notify about new snapshots of any size
			m.notifier.OnNewSnapshot()
			time.Sleep(1 * time.Second) // i working on blocking API - to ensure client does not use old snapsthos - and then delete them
		}
		for _, t := range snaptype.AllSnapshotTypes {
			m.removeOldFiles(toMerge[t], snapDir)
		}
	}
	m.logger.Log(m.lvl, "[snapshots] Merge done", "from", mergeRanges[0].from)
	return nil
}

func (m *Merger) merge(ctx context.Context, toMerge []string, targetFile string, logEvery *time.Ticker) error {
	var word = make([]byte, 0, 4096)
	var expectedTotal int
	cList := make([]*compress.Decompressor, len(toMerge))
	for i, cFile := range toMerge {
		d, err := compress.NewDecompressor(cFile)
		if err != nil {
			return err
		}
		defer d.Close()
		cList[i] = d
		expectedTotal += d.Count()
	}

	f, err := compress.NewCompressor(ctx, "Snapshots merge", targetFile, m.tmpDir, compress.MinPatternScore, m.compressWorkers, log.LvlTrace, m.logger)
	if err != nil {
		return err
	}
	defer f.Close()

	for _, d := range cList {
		if err := d.WithReadAhead(func() error {
			g := d.MakeGetter()
			for g.HasNext() {
				word, _ = g.Next(word[:0])
				if err := f.AddWord(word); err != nil {
					return err
				}
			}
			return nil
		}); err != nil {
			return err
		}
	}
	if f.Count() != expectedTotal {
		return fmt.Errorf("unexpected amount after segments merge. got: %d, expected: %d", f.Count(), expectedTotal)
	}
	if err = f.Compress(); err != nil {
		return err
	}
	return nil
}

func (m *Merger) removeOldFiles(toDel []string, snapDir string) {
	for _, f := range toDel {
		_ = os.Remove(f)
		ext := filepath.Ext(f)
		withoutExt := f[:len(f)-len(ext)]
		_ = os.Remove(withoutExt + ".idx")
		isTxnType := strings.HasSuffix(withoutExt, snaptype.Transactions.String())
		if isTxnType {
			_ = os.Remove(withoutExt + "-to-block.idx")
		}
	}
	tmpFiles, err := snaptype.TmpFiles(snapDir)
	if err != nil {
		return
	}
	for _, f := range tmpFiles {
		_ = os.Remove(f)
	}
}

func (sn *HeaderSegment) mappedSnapshot() *silkworm.MappedHeaderSnapshot {
	segmentRegion := silkworm.NewMemoryMappedRegion(sn.seg.FilePath(), sn.seg.DataHandle(), sn.seg.Size())
	idxRegion := silkworm.NewMemoryMappedRegion(sn.idxHeaderHash.FilePath(), sn.idxHeaderHash.DataHandle(), sn.idxHeaderHash.Size())
	return silkworm.NewMappedHeaderSnapshot(segmentRegion, idxRegion)
}

func (sn *BodySegment) mappedSnapshot() *silkworm.MappedBodySnapshot {
	segmentRegion := silkworm.NewMemoryMappedRegion(sn.seg.FilePath(), sn.seg.DataHandle(), sn.seg.Size())
	idxRegion := silkworm.NewMemoryMappedRegion(sn.idxBodyNumber.FilePath(), sn.idxBodyNumber.DataHandle(), sn.idxBodyNumber.Size())
	return silkworm.NewMappedBodySnapshot(segmentRegion, idxRegion)
}

func (sn *TxnSegment) mappedSnapshot() *silkworm.MappedTxnSnapshot {
	segmentRegion := silkworm.NewMemoryMappedRegion(sn.Seg.FilePath(), sn.Seg.DataHandle(), sn.Seg.Size())
	idxTxnHashRegion := silkworm.NewMemoryMappedRegion(sn.IdxTxnHash.FilePath(), sn.IdxTxnHash.DataHandle(), sn.IdxTxnHash.Size())
	idxTxnHash2BlockRegion := silkworm.NewMemoryMappedRegion(sn.IdxTxnHash2BlockNum.FilePath(), sn.IdxTxnHash2BlockNum.DataHandle(), sn.IdxTxnHash2BlockNum.Size())
	return silkworm.NewMappedTxnSnapshot(segmentRegion, idxTxnHashRegion, idxTxnHash2BlockRegion)
}<|MERGE_RESOLUTION|>--- conflicted
+++ resolved
@@ -1119,10 +1119,7 @@
 	return res
 }
 
-<<<<<<< HEAD
-func Segments(dir string, minBlock uint64) (res []snaptype.FileInfo, missingSnapshots []Range, err error) {
-=======
-func SegmentsCaplin(dir string) (res []snaptype.FileInfo, missingSnapshots []Range, err error) {
+func SegmentsCaplin(dir string, minBlock uint64) (res []snaptype.FileInfo, missingSnapshots []Range, err error) {
 	list, err := snaptype.Segments(dir)
 	if err != nil {
 		return nil, missingSnapshots, err
@@ -1137,15 +1134,14 @@
 			}
 			l = append(l, f)
 		}
-		l, m = noGaps(noOverlaps(l))
+		l, m = noGaps(noOverlaps(l), minBlock)
 		res = append(res, l...)
 		missingSnapshots = append(missingSnapshots, m...)
 	}
 	return res, missingSnapshots, nil
 }
 
-func Segments(dir string) (res []snaptype.FileInfo, missingSnapshots []Range, err error) {
->>>>>>> df46494e
+func Segments(dir string, minBlock uint64) (res []snaptype.FileInfo, missingSnapshots []Range, err error) {
 	list, err := snaptype.Segments(dir)
 	if err != nil {
 		return nil, missingSnapshots, err
