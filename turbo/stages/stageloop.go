--- conflicted
+++ resolved
@@ -4,6 +4,7 @@
 	"context"
 	"errors"
 	"fmt"
+	"runtime"
 	"time"
 
 	lru "github.com/hashicorp/golang-lru/arc/v2"
@@ -150,10 +151,10 @@
 		return err
 	}
 	logCtx := sync.PrintTimings()
-	var tableSizes []interface{}
+	// var tableSizes []interface{}
 	var commitTime time.Duration
 	if canRunCycleInOneTransaction && !externalTx {
-		tableSizes = stagedsync.PrintTables(db, txc.Tx) // Need to do this before commit to access tx
+		// tableSizes = stagedsync.PrintTables(db, txc.Tx) // Need to do this before commit to access tx
 		commitStart := time.Now()
 		errTx := txc.Tx.Commit()
 		txc.Tx = nil
@@ -172,12 +173,12 @@
 	if canRunCycleInOneTransaction && !externalTx && commitTime > 500*time.Millisecond {
 		logger.Info("Commit cycle", "in", commitTime)
 	}
-	if len(logCtx) > 0 { // No printing of timings or table sizes if there were no progress
-		logger.Info("Timings (slower than 50ms)", logCtx...)
-		if len(tableSizes) > 0 {
-			logger.Info("Tables", tableSizes...)
-		}
-	}
+	//if len(logCtx) > 0 { // No printing of timings or table sizes if there were no progress
+	var m runtime.MemStats
+	dbg.ReadMemStats(&m)
+	logCtx = append(logCtx, "alloc", libcommon.ByteCount(m.Alloc), "sys", libcommon.ByteCount(m.Sys))
+	logger.Info("Timings (slower than 50ms)", logCtx...)
+
 	// -- send notifications END
 
 	// -- Prune+commit(sync)
@@ -309,21 +310,9 @@
 			pendingBlobFee = f.Uint64()
 		}
 
-<<<<<<< HEAD
 		var finalizedBlock uint64
 		if fb := rawdb.ReadHeaderNumber(tx, rawdb.ReadForkchoiceFinalized(tx)); fb != nil {
 			finalizedBlock = *fb
-=======
-		headBlockHash = rawdb.ReadHeadBlockHash(tx)
-		return nil
-	}); err != nil {
-		return headBlockHash, err
-	}
-	if notifications != nil && notifications.Accumulator != nil && currentHeder != nil {
-		pendingBaseFee := misc.CalcBaseFeeZk(chainConfig, currentHeder)
-		if currentHeder.Number.Uint64() == 0 {
-			notifications.Accumulator.StartChange(0, currentHeder.Hash(), nil, false)
->>>>>>> f0a5af47
 		}
 
 		//h.logger.Debug("[hook] Sending state changes", "currentBlock", currentHeader.Number.Uint64(), "finalizedBlock", finalizedBlock)
