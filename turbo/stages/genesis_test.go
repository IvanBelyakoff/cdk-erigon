--- conflicted
+++ resolved
@@ -116,15 +116,9 @@
 		{
 			name: "incompatible config in DB",
 			fn: func(t *testing.T, db kv.RwDB) (*chain.Config, *types.Block, error) {
-<<<<<<< HEAD
-				if ethconfig.EnableHistoryV4InTest {
-					t.Skip("fix me")
-				}
-=======
 				//if ethconfig.EnableHistoryV4InTest {
 				//	t.Skip("fix me")
 				//}
->>>>>>> 08304d9b
 				// Commit the 'old' genesis block with Homestead transition at #2.
 				// Advance to block #4, past the homestead transition block of customg.
 				key, _ := crypto.HexToECDSA("b71c71a67e1177ad4e901695e1b4b9ee17ae16c6668d313eac2f96dbcda3f291")
