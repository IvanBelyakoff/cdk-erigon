--- conflicted
+++ resolved
@@ -86,11 +86,7 @@
 	db := contractBackend.DB()
 	engine := contractBackend.Engine()
 	api := NewEthAPI(NewBaseApi(nil, stateCache, contractBackend.BlockReader(), contractBackend.Agg(), false, rpccfg.DefaultEvmCallTimeout, engine,
-<<<<<<< HEAD
-		datadir.New(t.TempDir())), db, nil, nil, nil, 5000000, 100_000, &ethconfig.Defaults, false, 100_000, log.New())
-=======
-		datadir.New(t.TempDir())), db, nil, nil, nil, 5000000, 100_000, false, 100_000, 128, log.New())
->>>>>>> b29d1377
+		datadir.New(t.TempDir())), db, nil, nil, nil, 5000000, 100_000, &ethconfig.Defaults, false, 100_000, 128, log.New())
 
 	callArgAddr1 := ethapi.CallArgs{From: &address, To: &tokenAddr, Nonce: &nonce,
 		MaxPriorityFeePerGas: (*hexutil.Big)(big.NewInt(1e9)),
