package jsonrpc

import (
	"math/big"
	"testing"
	"time"

	"github.com/ledgerwatch/erigon/consensus/ethash"
	"github.com/ledgerwatch/erigon/eth/ethconfig"
	"github.com/ledgerwatch/erigon/rpc/rpccfg"

	"github.com/ledgerwatch/log/v3"
	"github.com/stretchr/testify/require"

	"github.com/ledgerwatch/erigon-lib/gointerfaces/txpool"

	"github.com/ledgerwatch/erigon-lib/kv/kvcache"
	"github.com/ledgerwatch/erigon/cmd/rpcdaemon/rpcdaemontest"
	"github.com/ledgerwatch/erigon/core/types"
	"github.com/ledgerwatch/erigon/rlp"
	"github.com/ledgerwatch/erigon/turbo/rpchelper"
	"github.com/ledgerwatch/erigon/turbo/stages/mock"
)

func TestPendingBlock(t *testing.T) {
	m := mock.Mock(t)
	ctx, conn := rpcdaemontest.CreateTestGrpcConn(t, mock.Mock(t))
	mining := txpool.NewMiningClient(conn)
	ff := rpchelper.New(ctx, nil, nil, mining, func() {}, m.Log)
	stateCache := kvcache.New(kvcache.DefaultCoherentConfig)
	engine := ethash.NewFaker()
	api := NewEthAPI(NewBaseApi(ff, stateCache, m.BlockReader, nil, false, rpccfg.DefaultEvmCallTimeout, engine,
<<<<<<< HEAD
		m.Dirs), nil, nil, nil, mining, 5000000, 100_000, &ethconfig.Defaults, false, 100_000, 128, log.New())
=======
		m.Dirs), nil, nil, nil, mining, 5000000, 1e18, 100_000, false, 100_000, 128, log.New())
>>>>>>> aa591fd0
	expect := uint64(12345)
	b, err := rlp.EncodeToBytes(types.NewBlockWithHeader(&types.Header{Number: big.NewInt(int64(expect))}))
	require.NoError(t, err)
	ch, id := ff.SubscribePendingBlock(1)
	defer ff.UnsubscribePendingBlock(id)

	ff.HandlePendingBlock(&txpool.OnPendingBlockReply{RplBlock: b})
	block := api.pendingBlock()

	require.Equal(t, block.NumberU64(), expect)
	select {
	case got := <-ch:
		require.Equal(t, expect, got.NumberU64())
	case <-time.After(100 * time.Millisecond):
		t.Fatalf("timeout waiting for  expected notification")
	}
}

func TestPendingLogs(t *testing.T) {
	m := mock.Mock(t)
	ctx, conn := rpcdaemontest.CreateTestGrpcConn(t, m)
	mining := txpool.NewMiningClient(conn)
	ff := rpchelper.New(ctx, nil, nil, mining, func() {}, m.Log)
	expect := []byte{211}

	ch, id := ff.SubscribePendingLogs(1)
	defer ff.UnsubscribePendingLogs(id)

	b, err := rlp.EncodeToBytes([]*types.Log{{Data: expect}})
	require.NoError(t, err)
	ff.HandlePendingLogs(&txpool.OnPendingLogsReply{RplLogs: b})
	select {
	case logs := <-ch:
		require.Equal(t, expect, logs[0].Data)
	case <-time.After(100 * time.Millisecond):
		t.Fatalf("timeout waiting for  expected notification")
	}
}<|MERGE_RESOLUTION|>--- conflicted
+++ resolved
@@ -30,11 +30,7 @@
 	stateCache := kvcache.New(kvcache.DefaultCoherentConfig)
 	engine := ethash.NewFaker()
 	api := NewEthAPI(NewBaseApi(ff, stateCache, m.BlockReader, nil, false, rpccfg.DefaultEvmCallTimeout, engine,
-<<<<<<< HEAD
-		m.Dirs), nil, nil, nil, mining, 5000000, 100_000, &ethconfig.Defaults, false, 100_000, 128, log.New())
-=======
-		m.Dirs), nil, nil, nil, mining, 5000000, 1e18, 100_000, false, 100_000, 128, log.New())
->>>>>>> aa591fd0
+		m.Dirs), nil, nil, nil, mining, 5000000, 1e18, 100_000, &ethconfig.Defaults, false, 100_000, 128, log.New())
 	expect := uint64(12345)
 	b, err := rlp.EncodeToBytes(types.NewBlockWithHeader(&types.Header{Number: big.NewInt(int64(expect))}))
 	require.NoError(t, err)
