--- conflicted
+++ resolved
@@ -131,14 +131,13 @@
 		badBatches = append(badBatches, val)
 	}
 
-<<<<<<< HEAD
 	// witness cache flags
 	// if dicabled, set limit to 0 and only check for it to be 0 or not
 	witnessCacheEnabled := ctx.Bool(utils.WitnessCacheEnable.Name)
 	witnessCacheLimit := ctx.Uint64(utils.WitnessCacheLimit.Name)
 	if !witnessCacheEnabled {
 		witnessCacheLimit = 0
-=======
+	}
 	var witnessInclusion []libcommon.Address
 	for _, s := range strings.Split(ctx.String(utils.WitnessContractInclusion.Name), ",") {
 		if s == "" {
@@ -146,7 +145,6 @@
 			continue
 		}
 		witnessInclusion = append(witnessInclusion, libcommon.HexToAddress(s))
->>>>>>> 1e2977c5
 	}
 
 	cfg.Zk = &ethconfig.Zk{
@@ -228,11 +226,8 @@
 		InfoTreeUpdateInterval:                 ctx.Duration(utils.InfoTreeUpdateInterval.Name),
 		SealBatchImmediatelyOnOverflow:         ctx.Bool(utils.SealBatchImmediatelyOnOverflow.Name),
 		MockWitnessGeneration:                  ctx.Bool(utils.MockWitnessGeneration.Name),
-<<<<<<< HEAD
 		WitnessCacheLimit:                      witnessCacheLimit,
-=======
 		WitnessContractInclusion:               witnessInclusion,
->>>>>>> 1e2977c5
 	}
 
 	utils2.EnableTimer(cfg.DebugTimers)
