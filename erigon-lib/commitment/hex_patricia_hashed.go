/*
   Copyright 2022 The Erigon contributors

   Licensed under the Apache License, Version 2.0 (the "License");
   you may not use this file except in compliance with the License.
   You may obtain a copy of the License at

       http://www.apache.org/licenses/LICENSE-2.0

   Unless required by applicable law or agreed to in writing, software
   distributed under the License is distributed on an "AS IS" BASIS,
   WITHOUT WARRANTIES OR CONDITIONS OF ANY KIND, either express or implied.
   See the License for the specific language governing permissions and
   limitations under the License.
*/

package commitment

import (
	"bytes"
	"context"
	"encoding/binary"
	"encoding/hex"
	"fmt"
	"hash"
	"io"
	"math/bits"
	"sort"
	"strings"

	"github.com/ledgerwatch/log/v3"

	"github.com/ledgerwatch/erigon-lib/common/hexutility"

	"github.com/holiman/uint256"
	"golang.org/x/crypto/sha3"

	"github.com/ledgerwatch/erigon-lib/common"
	"github.com/ledgerwatch/erigon-lib/common/length"
	"github.com/ledgerwatch/erigon-lib/rlp"
)

// keccakState wraps sha3.state. In addition to the usual hash methods, it also supports
// Read to get a variable amount of data from the hash state. Read is faster than Sum
// because it doesn't copy the internal state, but also modifies the internal state.
type keccakState interface {
	hash.Hash
	Read([]byte) (int, error)
}

// HexPatriciaHashed implements commitment based on patricia merkle tree with radix 16,
// with keys pre-hashed by keccak256
type HexPatriciaHashed struct {
	root Cell // Root cell of the tree
	// How many rows (starting from row 0) are currently active and have corresponding selected columns
	// Last active row does not have selected column
	activeRows int
	// Length of the key that reflects current positioning of the grid. It maybe larger than number of active rows,
	// if an account leaf cell represents multiple nibbles in the key
	currentKeyLen int
	accountKeyLen int
	// Rows of the grid correspond to the level of depth in the patricia tree
	// Columns of the grid correspond to pointers to the nodes further from the root
	grid         [128][16]Cell // First 64 rows of this grid are for account trie, and next 64 rows are for storage trie
	currentKey   [128]byte     // For each row indicates which column is currently selected
	depths       [128]int      // For each row, the depth of cells in that row
	branchBefore [128]bool     // For each row, whether there was a branch node in the database loaded in unfold
	touchMap     [128]uint16   // For each row, bitmap of cells that were either present before modification, or modified or deleted
	afterMap     [128]uint16   // For each row, bitmap of cells that were present after modification
	keccak       keccakState
	keccak2      keccakState
	rootChecked  bool // Set to false if it is not known whether the root is empty, set to true if it is checked
	rootTouched  bool
	rootPresent  bool
	trace        bool
	// Function used to load branch node and fill up the cells
	// For each cell, it sets the cell type, clears the modified flag, fills the hash,
	// and for the extension, account, and leaf type, the `l` and `k`
	branchFn func(prefix []byte) ([]byte, error)
	// Function used to fetch account with given plain key
	accountFn func(plainKey []byte, cell *Cell) error
	// Function used to fetch storage with given plain key
	storageFn func(plainKey []byte, cell *Cell) error

	hashAuxBuffer [128]byte     // buffer to compute cell hash or write hash-related things
	auxBuffer     *bytes.Buffer // auxiliary buffer used during branch updates encoding
}

func NewHexPatriciaHashed(accountKeyLen int,
	branchFn func(prefix []byte) ([]byte, error),
	accountFn func(plainKey []byte, cell *Cell) error,
	storageFn func(plainKey []byte, cell *Cell) error,
) *HexPatriciaHashed {
	return &HexPatriciaHashed{
		keccak:        sha3.NewLegacyKeccak256().(keccakState),
		keccak2:       sha3.NewLegacyKeccak256().(keccakState),
		accountKeyLen: accountKeyLen,
		branchFn:      branchFn,
		accountFn:     accountFn,
		storageFn:     storageFn,
		auxBuffer:     bytes.NewBuffer(make([]byte, 8192)),
	}
}

type Cell struct {
	Balance       uint256.Int
	Nonce         uint64
	hl            int // Length of the hash (or embedded)
	StorageLen    int
	apl           int // length of account plain key
	spl           int // length of the storage plain key
	downHashedLen int
	extLen        int
	downHashedKey [128]byte
	extension     [64]byte
	spk           [length.Addr + length.Hash]byte // storage plain key
	h             [length.Hash]byte               // cell hash
	CodeHash      [length.Hash]byte               // hash of the bytecode
	Storage       [length.Hash]byte
	apk           [length.Addr]byte // account plain key
	Delete        bool
}

var (
	EmptyRootHash      = hexutility.MustDecodeHex("56e81f171bcc55a6ff8345e692c0f86e5b48e01b996cadc001622fb5e363b421")
	EmptyCodeHash      = hexutility.MustDecodeHex("c5d2460186f7233c927e7db2dcc703c0e500b653ca82273b7bfad8045d85a470")
	EmptyCodeHashArray = *(*[length.Hash]byte)(EmptyCodeHash)
)

func (cell *Cell) reset() {
	cell.apl = 0
	cell.spl = 0
	cell.downHashedLen = 0
	cell.extLen = 0
	cell.hl = 0
	cell.Nonce = 0
	cell.Balance.Clear()
	copy(cell.CodeHash[:], EmptyCodeHash)
	cell.StorageLen = 0
	cell.Delete = false
}

func (cell *Cell) fillFromUpperCell(upCell *Cell, depth, depthIncrement int) {
	if upCell.downHashedLen >= depthIncrement {
		cell.downHashedLen = upCell.downHashedLen - depthIncrement
	} else {
		cell.downHashedLen = 0
	}
	if upCell.downHashedLen > depthIncrement {
		copy(cell.downHashedKey[:], upCell.downHashedKey[depthIncrement:upCell.downHashedLen])
	}
	if upCell.extLen >= depthIncrement {
		cell.extLen = upCell.extLen - depthIncrement
	} else {
		cell.extLen = 0
	}
	if upCell.extLen > depthIncrement {
		copy(cell.extension[:], upCell.extension[depthIncrement:upCell.extLen])
	}
	if depth <= 64 {
		cell.apl = upCell.apl
		if upCell.apl > 0 {
			copy(cell.apk[:], upCell.apk[:cell.apl])
			cell.Balance.Set(&upCell.Balance)
			cell.Nonce = upCell.Nonce
			copy(cell.CodeHash[:], upCell.CodeHash[:])
			cell.extLen = upCell.extLen
			if upCell.extLen > 0 {
				copy(cell.extension[:], upCell.extension[:upCell.extLen])
			}
		}
	} else {
		cell.apl = 0
	}
	cell.spl = upCell.spl
	if upCell.spl > 0 {
		copy(cell.spk[:], upCell.spk[:upCell.spl])
		cell.StorageLen = upCell.StorageLen
		if upCell.StorageLen > 0 {
			copy(cell.Storage[:], upCell.Storage[:upCell.StorageLen])
		}
	}
	cell.hl = upCell.hl
	if upCell.hl > 0 {
		copy(cell.h[:], upCell.h[:upCell.hl])
	}
}

func (cell *Cell) fillFromLowerCell(lowCell *Cell, lowDepth int, preExtension []byte, nibble int) {
	if lowCell.apl > 0 || lowDepth < 64 {
		cell.apl = lowCell.apl
	}
	if lowCell.apl > 0 {
		copy(cell.apk[:], lowCell.apk[:cell.apl])
		cell.Balance.Set(&lowCell.Balance)
		cell.Nonce = lowCell.Nonce
		copy(cell.CodeHash[:], lowCell.CodeHash[:])
	}
	cell.spl = lowCell.spl
	if lowCell.spl > 0 {
		copy(cell.spk[:], lowCell.spk[:cell.spl])
		cell.StorageLen = lowCell.StorageLen
		if lowCell.StorageLen > 0 {
			copy(cell.Storage[:], lowCell.Storage[:lowCell.StorageLen])
		}
	}
	if lowCell.hl > 0 {
		if (lowCell.apl == 0 && lowDepth < 64) || (lowCell.spl == 0 && lowDepth > 64) {
			// Extension is related to either accounts branch node, or storage branch node, we prepend it by preExtension | nibble
			if len(preExtension) > 0 {
				copy(cell.extension[:], preExtension)
			}
			cell.extension[len(preExtension)] = byte(nibble)
			if lowCell.extLen > 0 {
				copy(cell.extension[1+len(preExtension):], lowCell.extension[:lowCell.extLen])
			}
			cell.extLen = lowCell.extLen + 1 + len(preExtension)
		} else {
			// Extension is related to a storage branch node, so we copy it upwards as is
			cell.extLen = lowCell.extLen
			if lowCell.extLen > 0 {
				copy(cell.extension[:], lowCell.extension[:lowCell.extLen])
			}
		}
	}
	cell.hl = lowCell.hl
	if lowCell.hl > 0 {
		copy(cell.h[:], lowCell.h[:lowCell.hl])
	}
}

func hashKey(keccak keccakState, plainKey []byte, dest []byte, hashedKeyOffset int) error {
	keccak.Reset()
	var hashBufBack [length.Hash]byte
	hashBuf := hashBufBack[:]
	if _, err := keccak.Write(plainKey); err != nil {
		return err
	}
	if _, err := keccak.Read(hashBuf); err != nil {
		return err
	}
	hashBuf = hashBuf[hashedKeyOffset/2:]
	var k int
	if hashedKeyOffset%2 == 1 {
		dest[0] = hashBuf[0] & 0xf
		k++
		hashBuf = hashBuf[1:]
	}
	for _, c := range hashBuf {
		dest[k] = (c >> 4) & 0xf
		k++
		dest[k] = c & 0xf
		k++
	}
	return nil
}

func minInt(a, b int) int {
	if a < b {
		return a
	}
	return b
}

func (cell *Cell) deriveHashedKeys(depth int, keccak keccakState, accountKeyLen int) error {
	extraLen := 0
	if cell.apl > 0 {
		if depth > 64 {
			return fmt.Errorf("deriveHashedKeys accountPlainKey present at depth > 64")
		}
		extraLen = 64 - depth
	}
	if cell.spl > 0 {
		if depth >= 64 {
			extraLen = 128 - depth
		} else {
			extraLen += 64
		}
	}
	if extraLen > 0 {
		if cell.downHashedLen > 0 {
			copy(cell.downHashedKey[extraLen:], cell.downHashedKey[:cell.downHashedLen])
		}
		cell.downHashedLen = minInt(extraLen+cell.downHashedLen, len(cell.downHashedKey))
		var hashedKeyOffset, downOffset int
		if cell.apl > 0 {
			if err := hashKey(keccak, cell.apk[:cell.apl], cell.downHashedKey[:], depth); err != nil {
				return err
			}
			downOffset = 64 - depth
		}
		if cell.spl > 0 {
			if depth >= 64 {
				hashedKeyOffset = depth - 64
			}
			if depth == 0 {
				accountKeyLen = 0
			}
			if err := hashKey(keccak, cell.spk[accountKeyLen:cell.spl], cell.downHashedKey[downOffset:], hashedKeyOffset); err != nil {
				return err
			}
		}
	}
	return nil
}

func (cell *Cell) fillFromFields(data []byte, pos int, fieldBits PartFlags) (int, error) {
	if fieldBits&HashedKeyPart != 0 {
		l, n := binary.Uvarint(data[pos:])
		if n == 0 {
			return 0, fmt.Errorf("fillFromFields buffer too small for hashedKey len")
		} else if n < 0 {
			return 0, fmt.Errorf("fillFromFields value overflow for hashedKey len")
		}
		pos += n
		if len(data) < pos+int(l) {
			return 0, fmt.Errorf("fillFromFields buffer too small for hashedKey exp %d got %d", pos+int(l), len(data))
		}
		cell.downHashedLen = int(l)
		cell.extLen = int(l)
		if l > 0 {
			copy(cell.downHashedKey[:], data[pos:pos+int(l)])
			copy(cell.extension[:], data[pos:pos+int(l)])
			pos += int(l)
		}
	} else {
		cell.downHashedLen = 0
		cell.extLen = 0
	}
	if fieldBits&AccountPlainPart != 0 {
		l, n := binary.Uvarint(data[pos:])
		if n == 0 {
			return 0, fmt.Errorf("fillFromFields buffer too small for accountPlainKey len")
		} else if n < 0 {
			return 0, fmt.Errorf("fillFromFields value overflow for accountPlainKey len")
		}
		pos += n
		if len(data) < pos+int(l) {
			return 0, fmt.Errorf("fillFromFields buffer too small for accountPlainKey")
		}
		cell.apl = int(l)
		if l > 0 {
			copy(cell.apk[:], data[pos:pos+int(l)])
			pos += int(l)
		}
	} else {
		cell.apl = 0
	}
	if fieldBits&StoragePlainPart != 0 {
		l, n := binary.Uvarint(data[pos:])
		if n == 0 {
			return 0, fmt.Errorf("fillFromFields buffer too small for storagePlainKey len")
		} else if n < 0 {
			return 0, fmt.Errorf("fillFromFields value overflow for storagePlainKey len")
		}
		pos += n
		if len(data) < pos+int(l) {
			return 0, fmt.Errorf("fillFromFields buffer too small for storagePlainKey")
		}
		cell.spl = int(l)
		if l > 0 {
			copy(cell.spk[:], data[pos:pos+int(l)])
			pos += int(l)
		}
	} else {
		cell.spl = 0
	}
	if fieldBits&HashPart != 0 {
		l, n := binary.Uvarint(data[pos:])
		if n == 0 {
			return 0, fmt.Errorf("fillFromFields buffer too small for hash len")
		} else if n < 0 {
			return 0, fmt.Errorf("fillFromFields value overflow for hash len")
		}
		pos += n
		if len(data) < pos+int(l) {
			return 0, fmt.Errorf("fillFromFields buffer too small for hash")
		}
		cell.hl = int(l)
		if l > 0 {
			copy(cell.h[:], data[pos:pos+int(l)])
			pos += int(l)
		}
	} else {
		cell.hl = 0
	}
	return pos, nil
}

func (cell *Cell) setStorage(value []byte) {
	cell.StorageLen = len(value)
	if len(value) > 0 {
		copy(cell.Storage[:], value)
	}
}

func (cell *Cell) setAccountFields(codeHash []byte, balance *uint256.Int, nonce uint64) {
	if len(codeHash) == 0 {
		codeHash = common.Copy(EmptyCodeHash)
	}
	copy(cell.CodeHash[:], codeHash)

	cell.Balance.SetBytes(balance.Bytes())
	cell.Nonce = nonce
}

func (cell *Cell) accountForHashing(buffer []byte, storageRootHash [length.Hash]byte) int {
	balanceBytes := 0
	if !cell.Balance.LtUint64(128) {
		balanceBytes = cell.Balance.ByteLen()
	}

	var nonceBytes int
	if cell.Nonce < 128 && cell.Nonce != 0 {
		nonceBytes = 0
	} else {
		nonceBytes = common.BitLenToByteLen(bits.Len64(cell.Nonce))
	}

	var structLength = uint(balanceBytes + nonceBytes + 2)
	structLength += 66 // Two 32-byte arrays + 2 prefixes

	var pos int
	if structLength < 56 {
		buffer[0] = byte(192 + structLength)
		pos = 1
	} else {
		lengthBytes := common.BitLenToByteLen(bits.Len(structLength))
		buffer[0] = byte(247 + lengthBytes)

		for i := lengthBytes; i > 0; i-- {
			buffer[i] = byte(structLength)
			structLength >>= 8
		}

		pos = lengthBytes + 1
	}

	// Encoding nonce
	if cell.Nonce < 128 && cell.Nonce != 0 {
		buffer[pos] = byte(cell.Nonce)
	} else {
		buffer[pos] = byte(128 + nonceBytes)
		var nonce = cell.Nonce
		for i := nonceBytes; i > 0; i-- {
			buffer[pos+i] = byte(nonce)
			nonce >>= 8
		}
	}
	pos += 1 + nonceBytes

	// Encoding balance
	if cell.Balance.LtUint64(128) && !cell.Balance.IsZero() {
		buffer[pos] = byte(cell.Balance.Uint64())
		pos++
	} else {
		buffer[pos] = byte(128 + balanceBytes)
		pos++
		cell.Balance.WriteToSlice(buffer[pos : pos+balanceBytes])
		pos += balanceBytes
	}

	// Encoding Root and CodeHash
	buffer[pos] = 128 + 32
	pos++
	copy(buffer[pos:], storageRootHash[:])
	pos += 32
	buffer[pos] = 128 + 32
	pos++
	copy(buffer[pos:], cell.CodeHash[:])
	pos += 32
	return pos
}

func (hph *HexPatriciaHashed) completeLeafHash(buf, keyPrefix []byte, kp, kl, compactLen int, key []byte, compact0 byte, ni int, val rlp.RlpSerializable, singleton bool) ([]byte, error) {
	totalLen := kp + kl + val.DoubleRLPLen()
	var lenPrefix [4]byte
	pt := rlp.GenerateStructLen(lenPrefix[:], totalLen)
	embedded := !singleton && totalLen+pt < length.Hash
	var writer io.Writer
	if embedded {
		//hph.byteArrayWriter.Setup(buf)
		hph.auxBuffer.Reset()
		writer = hph.auxBuffer
	} else {
		hph.keccak.Reset()
		writer = hph.keccak
	}
	if _, err := writer.Write(lenPrefix[:pt]); err != nil {
		return nil, err
	}
	if _, err := writer.Write(keyPrefix[:kp]); err != nil {
		return nil, err
	}
	var b [1]byte
	b[0] = compact0
	if _, err := writer.Write(b[:]); err != nil {
		return nil, err
	}
	for i := 1; i < compactLen; i++ {
		b[0] = key[ni]*16 + key[ni+1]
		if _, err := writer.Write(b[:]); err != nil {
			return nil, err
		}
		ni += 2
	}
	var prefixBuf [8]byte
	if err := val.ToDoubleRLP(writer, prefixBuf[:]); err != nil {
		return nil, err
	}
	if embedded {
		buf = hph.auxBuffer.Bytes()
	} else {
		var hashBuf [33]byte
		hashBuf[0] = 0x80 + length.Hash
		if _, err := hph.keccak.Read(hashBuf[1:]); err != nil {
			return nil, err
		}
		buf = append(buf, hashBuf[:]...)
	}
	return buf, nil
}

func (hph *HexPatriciaHashed) leafHashWithKeyVal(buf, key []byte, val rlp.RlpSerializableBytes, singleton bool) ([]byte, error) {
	// Compute the total length of binary representation
	var kp, kl int
	// Write key
	var compactLen int
	var ni int
	var compact0 byte
	compactLen = (len(key)-1)/2 + 1
	if len(key)&1 == 0 {
		compact0 = 0x30 + key[0] // Odd: (3<<4) + first nibble
		ni = 1
	} else {
		compact0 = 0x20
	}
	var keyPrefix [1]byte
	if compactLen > 1 {
		keyPrefix[0] = 0x80 + byte(compactLen)
		kp = 1
		kl = compactLen
	} else {
		kl = 1
	}
	return hph.completeLeafHash(buf, keyPrefix[:], kp, kl, compactLen, key, compact0, ni, val, singleton)
}

func (hph *HexPatriciaHashed) accountLeafHashWithKey(buf, key []byte, val rlp.RlpSerializable) ([]byte, error) {
	// Compute the total length of binary representation
	var kp, kl int
	// Write key
	var compactLen int
	var ni int
	var compact0 byte
	if hasTerm(key) {
		compactLen = (len(key)-1)/2 + 1
		if len(key)&1 == 0 {
			compact0 = 48 + key[0] // Odd (1<<4) + first nibble
			ni = 1
		} else {
			compact0 = 32
		}
	} else {
		compactLen = len(key)/2 + 1
		if len(key)&1 == 1 {
			compact0 = 16 + key[0] // Odd (1<<4) + first nibble
			ni = 1
		}
	}
	var keyPrefix [1]byte
	if compactLen > 1 {
		keyPrefix[0] = byte(128 + compactLen)
		kp = 1
		kl = compactLen
	} else {
		kl = 1
	}
	return hph.completeLeafHash(buf, keyPrefix[:], kp, kl, compactLen, key, compact0, ni, val, true)
}

func (hph *HexPatriciaHashed) extensionHash(key []byte, hash []byte) ([length.Hash]byte, error) {
	var hashBuf [length.Hash]byte

	// Compute the total length of binary representation
	var kp, kl int
	// Write key
	var compactLen int
	var ni int
	var compact0 byte
	if hasTerm(key) {
		compactLen = (len(key)-1)/2 + 1
		if len(key)&1 == 0 {
			compact0 = 0x30 + key[0] // Odd: (3<<4) + first nibble
			ni = 1
		} else {
			compact0 = 0x20
		}
	} else {
		compactLen = len(key)/2 + 1
		if len(key)&1 == 1 {
			compact0 = 0x10 + key[0] // Odd: (1<<4) + first nibble
			ni = 1
		}
	}
	var keyPrefix [1]byte
	if compactLen > 1 {
		keyPrefix[0] = 0x80 + byte(compactLen)
		kp = 1
		kl = compactLen
	} else {
		kl = 1
	}
	totalLen := kp + kl + 33
	var lenPrefix [4]byte
	pt := rlp.GenerateStructLen(lenPrefix[:], totalLen)
	hph.keccak.Reset()
	if _, err := hph.keccak.Write(lenPrefix[:pt]); err != nil {
		return hashBuf, err
	}
	if _, err := hph.keccak.Write(keyPrefix[:kp]); err != nil {
		return hashBuf, err
	}
	var b [1]byte
	b[0] = compact0
	if _, err := hph.keccak.Write(b[:]); err != nil {
		return hashBuf, err
	}
	for i := 1; i < compactLen; i++ {
		b[0] = key[ni]*16 + key[ni+1]
		if _, err := hph.keccak.Write(b[:]); err != nil {
			return hashBuf, err
		}
		ni += 2
	}
	b[0] = 0x80 + length.Hash
	if _, err := hph.keccak.Write(b[:]); err != nil {
		return hashBuf, err
	}
	if _, err := hph.keccak.Write(hash); err != nil {
		return hashBuf, err
	}
	// Replace previous hash with the new one
	if _, err := hph.keccak.Read(hashBuf[:]); err != nil {
		return hashBuf, err
	}
	return hashBuf, nil
}

func (hph *HexPatriciaHashed) computeCellHashLen(cell *Cell, depth int) int {
	if cell.spl > 0 && depth >= 64 {
		keyLen := 128 - depth + 1 // Length of hex key with terminator character
		var kp, kl int
		compactLen := (keyLen-1)/2 + 1
		if compactLen > 1 {
			kp = 1
			kl = compactLen
		} else {
			kl = 1
		}
		val := rlp.RlpSerializableBytes(cell.Storage[:cell.StorageLen])
		totalLen := kp + kl + val.DoubleRLPLen()
		var lenPrefix [4]byte
		pt := rlp.GenerateStructLen(lenPrefix[:], totalLen)
		if totalLen+pt < length.Hash {
			return totalLen + pt
		}
	}
	return length.Hash + 1
}

func (hph *HexPatriciaHashed) computeCellHash(cell *Cell, depth int, buf []byte) ([]byte, error) {
	var err error
	var storageRootHash [length.Hash]byte
	storageRootHashIsSet := false
	if cell.spl > 0 {
		var hashedKeyOffset int
		if depth >= 64 {
			hashedKeyOffset = depth - 64
		}
		singleton := depth <= 64
		koffset := hph.accountKeyLen
		if depth == 0 {
			koffset = 0
		}
		if err := hashKey(hph.keccak, cell.spk[koffset:cell.spl], cell.downHashedKey[:], hashedKeyOffset); err != nil {
			return nil, err
		}
		cell.downHashedKey[64-hashedKeyOffset] = 16 // Add terminator
		if singleton {
			if hph.trace {
				fmt.Printf("leafHashWithKeyVal(singleton) for [%x]=>[%x]\n", cell.downHashedKey[:64-hashedKeyOffset+1], cell.Storage[:cell.StorageLen])
			}
			aux := make([]byte, 0, 33)
			if aux, err = hph.leafHashWithKeyVal(aux, cell.downHashedKey[:64-hashedKeyOffset+1], cell.Storage[:cell.StorageLen], true); err != nil {
				return nil, err
			}
			storageRootHash = *(*[length.Hash]byte)(aux[1:])
			storageRootHashIsSet = true
		} else {
			if hph.trace {
				fmt.Printf("leafHashWithKeyVal for [%x]=>[%x]\n", cell.downHashedKey[:64-hashedKeyOffset+1], cell.Storage[:cell.StorageLen])
			}
			return hph.leafHashWithKeyVal(buf, cell.downHashedKey[:64-hashedKeyOffset+1], cell.Storage[:cell.StorageLen], false)
		}
	}
	if cell.apl > 0 {
		if err := hashKey(hph.keccak, cell.apk[:cell.apl], cell.downHashedKey[:], depth); err != nil {
			return nil, err
		}
		cell.downHashedKey[64-depth] = 16 // Add terminator
		if !storageRootHashIsSet {
			if cell.extLen > 0 {
				// Extension
				if cell.hl > 0 {
					if hph.trace {
						fmt.Printf("extensionHash for [%x]=>[%x]\n", cell.extension[:cell.extLen], cell.h[:cell.hl])
					}
					if storageRootHash, err = hph.extensionHash(cell.extension[:cell.extLen], cell.h[:cell.hl]); err != nil {
						return nil, err
					}
				} else {
					return nil, fmt.Errorf("computeCellHash extension without hash")
				}
			} else if cell.hl > 0 {
				storageRootHash = cell.h
			} else {
				storageRootHash = *(*[length.Hash]byte)(EmptyRootHash)
			}
		}
		var valBuf [128]byte
		valLen := cell.accountForHashing(valBuf[:], storageRootHash)
		if hph.trace {
			fmt.Printf("accountLeafHashWithKey for [%x]=>[%x]\n", cell.downHashedKey[:65-depth], rlp.RlpEncodedBytes(valBuf[:valLen]))
		}
		return hph.accountLeafHashWithKey(buf, cell.downHashedKey[:65-depth], rlp.RlpEncodedBytes(valBuf[:valLen]))
	}
	buf = append(buf, 0x80+32)
	if cell.extLen > 0 {
		// Extension
		if cell.hl > 0 {
			if hph.trace {
				fmt.Printf("extensionHash for [%x]=>[%x]\n", cell.extension[:cell.extLen], cell.h[:cell.hl])
			}
			var hash [length.Hash]byte
			if hash, err = hph.extensionHash(cell.extension[:cell.extLen], cell.h[:cell.hl]); err != nil {
				return nil, err
			}
			buf = append(buf, hash[:]...)
		} else {
			return nil, fmt.Errorf("computeCellHash extension without hash")
		}
	} else if cell.hl > 0 {
		buf = append(buf, cell.h[:cell.hl]...)
		//} else if storageRootHashIsSet {
		//	buf = append(buf, storageRootHash[:]...)
		//	copy(cell.h[:], storageRootHash[:])
	} else {
		buf = append(buf, EmptyRootHash...)
	}
	return buf, nil
}

func (hph *HexPatriciaHashed) needUnfolding(hashedKey []byte) int {
	var cell *Cell
	var depth int
	if hph.activeRows == 0 {
		if hph.trace {
			fmt.Printf("needUnfolding root, rootChecked = %t\n", hph.rootChecked)
		}
		if hph.root.downHashedLen == 0 && hph.root.hl == 0 {
			if hph.rootChecked {
				// Previously checked, empty root, no unfolding needed
				return 0
			}
			// Need to attempt to unfold the root
			return 1
		}
		cell = &hph.root
	} else {
		col := int(hashedKey[hph.currentKeyLen])
		cell = &hph.grid[hph.activeRows-1][col]
		depth = hph.depths[hph.activeRows-1]
		if hph.trace {
			fmt.Printf("needUnfolding cell (%d, %x), currentKey=[%x], depth=%d, cell.h=[%x]\n", hph.activeRows-1, col, hph.currentKey[:hph.currentKeyLen], depth, cell.h[:cell.hl])
		}
	}
	if len(hashedKey) <= depth {
		return 0
	}
	if cell.downHashedLen == 0 {
		if cell.hl == 0 {
			// cell is empty, no need to unfold further
			return 0
		}
		// unfold branch node
		return 1
	}
	cpl := commonPrefixLen(hashedKey[depth:], cell.downHashedKey[:cell.downHashedLen-1])
	if hph.trace {
		fmt.Printf("cpl=%d, cell.downHashedKey=[%x], depth=%d, hashedKey[depth:]=[%x]\n", cpl, cell.downHashedKey[:cell.downHashedLen], depth, hashedKey[depth:])
	}
	unfolding := cpl + 1
	if depth < 64 && depth+unfolding > 64 {
		// This is to make sure that unfolding always breaks at the level where storage subtrees start
		unfolding = 64 - depth
		if hph.trace {
			fmt.Printf("adjusted unfolding=%d\n", unfolding)
		}
	}
	return unfolding
}

// unfoldBranchNode returns true if unfolding has been done
func (hph *HexPatriciaHashed) unfoldBranchNode(row int, deleted bool, depth int) (bool, error) {
	branchData, err := hph.branchFn(hexToCompact(hph.currentKey[:hph.currentKeyLen]))
	if err != nil {
		return false, err
	}
	if hph.trace {
		fmt.Printf("unfoldBranchNode [%x] depth %d, afterMap[%016b] touchMap[%016b]\n", hph.currentKey[:hph.currentKeyLen], depth, hph.afterMap[row], hph.touchMap[row])
	}
	if !hph.rootChecked && hph.currentKeyLen == 0 && len(branchData) == 0 {
		// Special case - empty or deleted root
		hph.rootChecked = true
		return false, nil
	}
	if len(branchData) == 0 {
		log.Warn("got empty branch data during unfold", "key", hex.EncodeToString(hexToCompact(hph.currentKey[:hph.currentKeyLen])), "row", row, "depth", depth, "deleted", deleted)
		return false, fmt.Errorf("empty branch data read during unfold")
	}
	hph.branchBefore[row] = true
	bitmap := binary.BigEndian.Uint16(branchData[0:])
	pos := 2
	if deleted {
		// All cells come as deleted (touched but not present after)
		hph.afterMap[row] = 0
		hph.touchMap[row] = bitmap
	} else {
		hph.afterMap[row] = bitmap
		hph.touchMap[row] = 0
	}
	//fmt.Printf("unfoldBranchNode [%x], afterMap = [%016b], touchMap = [%016b]\n", branchData, hph.afterMap[row], hph.touchMap[row])
	// Loop iterating over the set bits of modMask
	for bitset, j := bitmap, 0; bitset != 0; j++ {
		bit := bitset & -bitset
		nibble := bits.TrailingZeros16(bit)
		cell := &hph.grid[row][nibble]
		fieldBits := branchData[pos]
		pos++
		var err error
		if pos, err = cell.fillFromFields(branchData, pos, PartFlags(fieldBits)); err != nil {
			return false, fmt.Errorf("prefix [%x], branchData[%x]: %w", hph.currentKey[:hph.currentKeyLen], branchData, err)
		}
		if hph.trace {
			fmt.Printf("cell (%d, %x) depth=%d, hash=[%x], a=[%x], s=[%x], ex=[%x]\n", row, nibble, depth, cell.h[:cell.hl], cell.apk[:cell.apl], cell.spk[:cell.spl], cell.extension[:cell.extLen])
		}
		if cell.apl > 0 {
			if err = hph.accountFn(cell.apk[:cell.apl], cell); err != nil {
				return false, fmt.Errorf("unfoldBranchNode accountFn: %w", err)
			}
			if hph.trace {
				fmt.Printf("accountFn[%x] return balance=%d, nonce=%d code=%x\n", cell.apk[:cell.apl], &cell.Balance, cell.Nonce, cell.CodeHash[:])
			}
		}
		if cell.spl > 0 {
			if err = hph.storageFn(cell.spk[:cell.spl], cell); err != nil {
				return false, fmt.Errorf("unfoldBranchNode accountFn: %w", err)
			}
		}
		if err = cell.deriveHashedKeys(depth, hph.keccak, hph.accountKeyLen); err != nil {
			return false, err
		}
		bitset ^= bit
	}
	return true, nil
}

func (hph *HexPatriciaHashed) unfold(hashedKey []byte, unfolding int) error {
	if hph.trace {
		fmt.Printf("unfold %d: activeRows: %d\n", unfolding, hph.activeRows)
	}
	var upCell *Cell
	var touched, present bool
	var col byte
	var upDepth, depth int
	if hph.activeRows == 0 {
		if hph.rootChecked && hph.root.hl == 0 && hph.root.downHashedLen == 0 {
			// No unfolding for empty root
			return nil
		}
		upCell = &hph.root
		touched = hph.rootTouched
		present = hph.rootPresent
		if hph.trace {
			fmt.Printf("unfold root, touched %t, present %t, column %d downHashedKey %x\n", touched, present, col, upCell.downHashedKey[:upCell.downHashedLen])
		}
	} else {
		upDepth = hph.depths[hph.activeRows-1]
		col = hashedKey[upDepth-1]
		upCell = &hph.grid[hph.activeRows-1][col]
		touched = hph.touchMap[hph.activeRows-1]&(uint16(1)<<col) != 0
		present = hph.afterMap[hph.activeRows-1]&(uint16(1)<<col) != 0
		if hph.trace {
			fmt.Printf("upCell (%d, %x), touched %t, present %t\n", hph.activeRows-1, col, touched, present)
		}
		hph.currentKey[hph.currentKeyLen] = col
		hph.currentKeyLen++
	}
	row := hph.activeRows
	for i := 0; i < 16; i++ {
		hph.grid[row][i].reset()
	}
	hph.touchMap[row] = 0
	hph.afterMap[row] = 0
	hph.branchBefore[row] = false

	if upCell.downHashedLen == 0 {
		// root unfolded
		depth = upDepth + 1
		if unfolded, err := hph.unfoldBranchNode(row, touched && !present /* deleted */, depth); err != nil {
			return err
		} else if !unfolded {
			// Return here to prevent activeRow from being incremented
			return nil
		}
	} else if upCell.downHashedLen >= unfolding {
		depth = upDepth + unfolding
		nibble := upCell.downHashedKey[unfolding-1]
		if touched {
			hph.touchMap[row] = uint16(1) << nibble
		}
		if present {
			hph.afterMap[row] = uint16(1) << nibble
		}
		cell := &hph.grid[row][nibble]
		cell.fillFromUpperCell(upCell, depth, unfolding)
		if hph.trace {
			fmt.Printf("cell (%d, %x) depth=%d\n", row, nibble, depth)
		}
		if row >= 64 {
			cell.apl = 0
		}
		if unfolding > 1 {
			copy(hph.currentKey[hph.currentKeyLen:], upCell.downHashedKey[:unfolding-1])
		}
		hph.currentKeyLen += unfolding - 1
	} else {
		// upCell.downHashedLen < unfolding
		depth = upDepth + upCell.downHashedLen
		nibble := upCell.downHashedKey[upCell.downHashedLen-1]
		if touched {
			hph.touchMap[row] = uint16(1) << nibble
		}
		if present {
			hph.afterMap[row] = uint16(1) << nibble
		}
		cell := &hph.grid[row][nibble]
		cell.fillFromUpperCell(upCell, depth, upCell.downHashedLen)
		if hph.trace {
			fmt.Printf("cell (%d, %x) depth=%d\n", row, nibble, depth)
		}
		if row >= 64 {
			cell.apl = 0
		}
		if upCell.downHashedLen > 1 {
			copy(hph.currentKey[hph.currentKeyLen:], upCell.downHashedKey[:upCell.downHashedLen-1])
		}
		hph.currentKeyLen += upCell.downHashedLen - 1
	}
	hph.depths[hph.activeRows] = depth
	hph.activeRows++
	return nil
}

func (hph *HexPatriciaHashed) needFolding(hashedKey []byte) bool {
	return !bytes.HasPrefix(hashedKey, hph.currentKey[:hph.currentKeyLen])
}

// The purpose of fold is to reduce hph.currentKey[:hph.currentKeyLen]. It should be invoked
// until that current key becomes a prefix of hashedKey that we will proccess next
// (in other words until the needFolding function returns 0)
func (hph *HexPatriciaHashed) fold() (branchData BranchData, updateKey []byte, err error) {
	updateKeyLen := hph.currentKeyLen
	if hph.activeRows == 0 {
		return nil, nil, fmt.Errorf("cannot fold - no active rows")
	}
	if hph.trace {
		fmt.Printf("fold: activeRows: %d, currentKey: [%x], touchMap: %016b, afterMap: %016b\n", hph.activeRows, hph.currentKey[:hph.currentKeyLen], hph.touchMap[hph.activeRows-1], hph.afterMap[hph.activeRows-1])
	}
	// Move information to the row above
	var upCell *Cell
	var col, upDepth int
	row := hph.activeRows - 1
	if row == 0 {
		if hph.trace {
			fmt.Printf("upcell is root\n")
		}
		upCell = &hph.root
	} else {
		upDepth = hph.depths[hph.activeRows-2]
		col = int(hph.currentKey[upDepth-1])
		if hph.trace {
			fmt.Printf("upcell is (%d x %x), upDepth=%d\n", row-1, col, upDepth)
		}
		upCell = &hph.grid[row-1][col]
	}

	depth := hph.depths[row]
	updateKey = hexToCompact(hph.currentKey[:updateKeyLen])
	partsCount := bits.OnesCount16(hph.afterMap[row])

	if hph.trace {
		fmt.Printf("current key %x touchMap[%d]=%016b, afterMap[%d]=%016b\n", hph.currentKey[:hph.currentKeyLen], row, hph.touchMap[row], row, hph.afterMap[row])
	}
	switch partsCount {
	case 0:
		// Everything deleted
		if hph.touchMap[row] != 0 {
			if row == 0 {
				// Root is deleted because the tree is empty
				hph.rootTouched = true
				hph.rootPresent = false
			} else if upDepth == 64 {
				// Special case - all storage items of an account have been deleted, but it does not automatically delete the account, just makes it empty storage
				// Therefore we are not propagating deletion upwards, but turn it into a modification
				hph.touchMap[row-1] |= (uint16(1) << col)
			} else {
				// Deletion is propagated upwards
				hph.touchMap[row-1] |= (uint16(1) << col)
				hph.afterMap[row-1] &^= (uint16(1) << col)
			}
		}
		upCell.hl = 0
		upCell.apl = 0
		upCell.spl = 0
		upCell.extLen = 0
		upCell.downHashedLen = 0
		if hph.branchBefore[row] {
			branchData, _, err = EncodeBranch(0, hph.touchMap[row], 0, func(nibble int, skip bool) (*Cell, error) { return nil, nil })
			if err != nil {
				return nil, updateKey, fmt.Errorf("failed to encode leaf node update: %w", err)
			}
		}
		hph.activeRows--
		if upDepth > 0 {
			hph.currentKeyLen = upDepth - 1
		} else {
			hph.currentKeyLen = 0
		}
	case 1:
		// Leaf or extension node
		if hph.touchMap[row] != 0 {
			// any modifications
			if row == 0 {
				hph.rootTouched = true
			} else {
				// Modifiction is propagated upwards
				hph.touchMap[row-1] |= (uint16(1) << col)
			}
		}
		nibble := bits.TrailingZeros16(hph.afterMap[row])
		cell := &hph.grid[row][nibble]
		upCell.extLen = 0
		upCell.fillFromLowerCell(cell, depth, hph.currentKey[upDepth:hph.currentKeyLen], nibble)
		// Delete if it existed
		if hph.branchBefore[row] {
			branchData, _, err = EncodeBranch(0, hph.touchMap[row], 0, func(nibble int, skip bool) (*Cell, error) { return nil, nil })
			// branchData, _, err = EncodeBranch(0, hph.touchMap[row], hph.afterMap[row], func(nb int, skip bool) (*Cell, error) {
			// 	if skip || nb != nibble {
			// 		return nil, nil
			// 	}
			// 	cell := &hph.grid[row][nibble]
			// 	_, err := hph.computeCellHash(cell, depth, hph.hashAuxBuffer[:0])
			// 	if err != nil {
			// 		return nil, err
			// 	}
			// 	return cell, nil
			// })
			if err != nil {
				return nil, updateKey, fmt.Errorf("failed to encode leaf node update: %w", err)
			}
		}
		hph.activeRows--
		if upDepth > 0 {
			hph.currentKeyLen = upDepth - 1
		} else {
			hph.currentKeyLen = 0
		}
	default:
		// Branch node
		if hph.touchMap[row] != 0 {
			// any modifications
			if row == 0 {
				hph.rootTouched = true
			} else {
				// Modifiction is propagated upwards
				hph.touchMap[row-1] |= (uint16(1) << col)
			}
		}
		bitmap := hph.touchMap[row] & hph.afterMap[row]
		if !hph.branchBefore[row] {
			// There was no branch node before, so we need to touch even the singular child that existed
			hph.touchMap[row] |= hph.afterMap[row]
			bitmap |= hph.afterMap[row]
		}
		// Calculate total length of all hashes
		totalBranchLen := 17 - partsCount // For every empty cell, one byte
		for bitset, j := hph.afterMap[row], 0; bitset != 0; j++ {
			bit := bitset & -bitset
			nibble := bits.TrailingZeros16(bit)
			cell := &hph.grid[row][nibble]
			totalBranchLen += hph.computeCellHashLen(cell, depth)
			bitset ^= bit
		}

		hph.keccak2.Reset()
		pt := rlp.GenerateStructLen(hph.hashAuxBuffer[:], totalBranchLen)
		if _, err := hph.keccak2.Write(hph.hashAuxBuffer[:pt]); err != nil {
			return nil, nil, err
		}

		b := [...]byte{0x80}
		cellGetter := func(nibble int, skip bool) (*Cell, error) {
			if skip {
				if _, err := hph.keccak2.Write(b[:]); err != nil {
					return nil, fmt.Errorf("failed to write empty nibble to hash: %w", err)
				}
				if hph.trace {
					fmt.Printf("%x: empty(%d,%x)\n", nibble, row, nibble)
				}
				return nil, nil
			}
			cell := &hph.grid[row][nibble]
			cellHash, err := hph.computeCellHash(cell, depth, hph.hashAuxBuffer[:0])
			if err != nil {
				return nil, err
			}
			if hph.trace {
				fmt.Printf("%x: computeCellHash(%d,%x,depth=%d)=[%x]\n", nibble, row, nibble, depth, cellHash)
			}
			if _, err := hph.keccak2.Write(cellHash); err != nil {
				return nil, err
			}

			return cell, nil
		}

		var lastNibble int
		var err error

		//branchData, lastNibble, err = hph.EncodeBranchDirectAccess(bitmap, row, depth, branchData)
		branchData, lastNibble, err = EncodeBranch(bitmap, hph.touchMap[row], hph.afterMap[row], cellGetter)
		if err != nil {
			return nil, nil, fmt.Errorf("failed to encode branch update: %w", err)
		}
		for i := lastNibble; i < 17; i++ {
			if _, err := hph.keccak2.Write(b[:]); err != nil {
				return nil, nil, err
			}
			if hph.trace {
				fmt.Printf("%x: empty(%d,%x)\n", i, row, i)
			}
		}
		upCell.extLen = depth - upDepth - 1
		upCell.downHashedLen = upCell.extLen
		if upCell.extLen > 0 {
			copy(upCell.extension[:], hph.currentKey[upDepth:hph.currentKeyLen])
			copy(upCell.downHashedKey[:], hph.currentKey[upDepth:hph.currentKeyLen])
		}
		if depth < 64 {
			upCell.apl = 0
		}
		upCell.spl = 0
		upCell.hl = 32
		if _, err := hph.keccak2.Read(upCell.h[:]); err != nil {
			return nil, nil, err
		}
		if hph.trace {
			fmt.Printf("} [%x]\n", upCell.h[:])
		}
		hph.activeRows--
		if upDepth > 0 {
			hph.currentKeyLen = upDepth - 1
		} else {
			hph.currentKeyLen = 0
		}
	}
	if branchData != nil {
		if hph.trace {
			hh := CompactedKeyToHex(updateKey)
			fmt.Printf("fold: update key: '%x' (len %d), branchData: [%x]\n", hh, len(hh), branchData)
		}
	}
	return branchData, updateKey, nil
}

func (hph *HexPatriciaHashed) deleteCell(hashedKey []byte) {
	if hph.trace {
		fmt.Printf("deleteCell, activeRows = %d\n", hph.activeRows)
	}
	var cell *Cell
	if hph.activeRows == 0 {
		// Remove the root
		cell = &hph.root
		hph.rootTouched = true
		hph.rootPresent = false
	} else {
		row := hph.activeRows - 1
		if hph.depths[row] < len(hashedKey) {
			if hph.trace {
				fmt.Printf("deleteCell skipping spurious delete depth=%d, len(hashedKey)=%d\n", hph.depths[row], len(hashedKey))
			}
			return
		}
		col := int(hashedKey[hph.currentKeyLen])
		cell = &hph.grid[row][col]
		if hph.afterMap[row]&(uint16(1)<<col) != 0 {
			// Prevent "spurios deletions", i.e. deletion of absent items
			hph.touchMap[row] |= (uint16(1) << col)
			hph.afterMap[row] &^= (uint16(1) << col)
			if hph.trace {
				fmt.Printf("deleteCell setting (%d, %x)\n", row, col)
			}
		} else {
			if hph.trace {
				fmt.Printf("deleteCell ignoring (%d, %x)\n", row, col)
			}
		}
	}
	cell.reset()
}

// fetches cell by key and set touch/after maps
func (hph *HexPatriciaHashed) updateCell(plainKey, hashedKey []byte) *Cell {
	var cell *Cell
	var col, depth int
	if hph.activeRows == 0 {
		cell = &hph.root
		hph.rootTouched, hph.rootPresent = true, true
	} else {
		row := hph.activeRows - 1
		depth = hph.depths[row]
		col = int(hashedKey[hph.currentKeyLen])
		cell = &hph.grid[row][col]
		hph.touchMap[row] |= (uint16(1) << col)
		hph.afterMap[row] |= (uint16(1) << col)
		if hph.trace {
			fmt.Printf("updateCell setting (%d, %x), depth=%d\n", row, col, depth)
		}
	}
	if cell.downHashedLen == 0 {
		copy(cell.downHashedKey[:], hashedKey[depth:])
		cell.downHashedLen = len(hashedKey) - depth
		if hph.trace {
			fmt.Printf("set downHasheKey=[%x]\n", cell.downHashedKey[:cell.downHashedLen])
		}
	} else {
		if hph.trace {
			fmt.Printf("left downHasheKey=[%x]\n", cell.downHashedKey[:cell.downHashedLen])
		}
	}
	if len(plainKey) == hph.accountKeyLen {
		cell.apl = len(plainKey)
		copy(cell.apk[:], plainKey)
		copy(cell.CodeHash[:], EmptyCodeHash)
	} else { // set storage key
		cell.spl = len(plainKey)
		copy(cell.spk[:], plainKey)
	}
	return cell
}

func (hph *HexPatriciaHashed) RootHash() ([]byte, error) {
	rh, err := hph.computeCellHash(&hph.root, 0, nil)
	if err != nil {
		return nil, err
	}
	return rh[1:], nil // first byte is 128+hash_len
}

func (hph *HexPatriciaHashed) ProcessKeys(ctx context.Context, plainKeys [][]byte) (rootHash []byte, branchNodeUpdates map[string]BranchData, err error) {
	branchNodeUpdates = make(map[string]BranchData)

	pks := make(map[string]int, len(plainKeys))
	hashedKeys := make([][]byte, len(plainKeys))
	for i, pk := range plainKeys {
		hashedKeys[i] = hph.hashAndNibblizeKey(pk)
		pks[string(hashedKeys[i])] = i
	}

	sort.Slice(hashedKeys, func(i, j int) bool {
		return bytes.Compare(hashedKeys[i], hashedKeys[j]) < 0
	})

	stagedCell := new(Cell)
	for i, hashedKey := range hashedKeys {
		select {
		case <-ctx.Done():
			return nil, nil, ctx.Err()
		default:
		}
		plainKey := plainKeys[pks[string(hashedKey)]]
		if hph.trace {
			fmt.Printf("\n%d/%d) plainKey=[%x], hashedKey=[%x], currentKey=[%x]\n", i+1, len(hashedKeys), plainKey, hashedKey, hph.currentKey[:hph.currentKeyLen])
		}
		// Keep folding until the currentKey is the prefix of the key we modify
		for hph.needFolding(hashedKey) {
			if branchData, updateKey, err := hph.fold(); err != nil {
				return nil, nil, fmt.Errorf("fold: %w", err)
			} else if branchData != nil {
				branchNodeUpdates[string(updateKey)] = branchData
			}
		}
		// Now unfold until we step on an empty cell
		for unfolding := hph.needUnfolding(hashedKey); unfolding > 0; unfolding = hph.needUnfolding(hashedKey) {
			if err := hph.unfold(hashedKey, unfolding); err != nil {
				return nil, nil, fmt.Errorf("unfold: %w", err)
			}
		}

		// Update the cell
		stagedCell.reset()
		if len(plainKey) == hph.accountKeyLen {
			if err := hph.accountFn(plainKey, stagedCell); err != nil {
				return nil, nil, fmt.Errorf("accountFn for key %x failed: %w", plainKey, err)
			}
			if !stagedCell.Delete {
				cell := hph.updateCell(plainKey, hashedKey)
				cell.setAccountFields(stagedCell.CodeHash[:], &stagedCell.Balance, stagedCell.Nonce)

				if hph.trace {
					fmt.Printf("accountFn update key %x => balance=%d nonce=%v codeHash=%x\n", cell.apk, &cell.Balance, cell.Nonce, cell.CodeHash)
				}
			}
		} else {
			if err = hph.storageFn(plainKey, stagedCell); err != nil {
				return nil, nil, fmt.Errorf("storageFn for key %x failed: %w", plainKey, err)
			}
			if !stagedCell.Delete {
				hph.updateCell(plainKey, hashedKey).setStorage(stagedCell.Storage[:stagedCell.StorageLen])
				if hph.trace {
					fmt.Printf("storageFn reading key %x => %x\n", plainKey, stagedCell.Storage[:stagedCell.StorageLen])
				}
			}
		}

		if stagedCell.Delete {
			if hph.trace {
				fmt.Printf("delete cell %x hash %x\n", plainKey, hashedKey)
			}
			hph.deleteCell(hashedKey)
		}
	}
	// Folding everything up to the root
	for hph.activeRows > 0 {
		if branchData, updateKey, err := hph.fold(); err != nil {
			return nil, nil, fmt.Errorf("final fold: %w", err)
		} else if branchData != nil {
			branchNodeUpdates[string(updateKey)] = branchData
		}
	}

	rootHash, err = hph.RootHash()
	if err != nil {
		return nil, branchNodeUpdates, fmt.Errorf("root hash evaluation failed: %w", err)
	}
	return rootHash, branchNodeUpdates, nil
}

func (hph *HexPatriciaHashed) ProcessUpdates(ctx context.Context, plainKeys [][]byte, updates []Update) (rootHash []byte, branchNodeUpdates map[string]BranchData, err error) {
	branchNodeUpdates = make(map[string]BranchData)

	for i, pk := range plainKeys {
		updates[i].hashedKey = hph.hashAndNibblizeKey(pk)
		updates[i].plainKey = pk
	}

	sort.Slice(updates, func(i, j int) bool {
		return bytes.Compare(updates[i].hashedKey, updates[j].hashedKey) < 0
	})

	for i, update := range updates {
<<<<<<< HEAD
		if hph.trace {
			fmt.Printf("(%d/%d) key=[%x] %s hashedKey=[%x] currentKey=[%x]\n",
				i+1, len(updates), update.plainKey, update.String(), update.hashedKey, hph.currentKey[:hph.currentKeyLen])
		}
=======
		select {
		case <-ctx.Done():
			return nil, nil, ctx.Err()
		default:
		}
		// if hph.trace {
		fmt.Printf("(%d/%d) key=[%x] %s hashedKey=[%x] currentKey=[%x]\n",
			i+1, len(updates), update.plainKey, update.String(), update.hashedKey, hph.currentKey[:hph.currentKeyLen])
		// }
>>>>>>> aae4f56b
		// Keep folding until the currentKey is the prefix of the key we modify
		for hph.needFolding(update.hashedKey) {
			if branchData, updateKey, err := hph.fold(); err != nil {
				return nil, nil, fmt.Errorf("fold: %w", err)
			} else if branchData != nil {
				branchNodeUpdates[string(updateKey)] = branchData
			}
		}
		// Now unfold until we step on an empty cell
		for unfolding := hph.needUnfolding(update.hashedKey); unfolding > 0; unfolding = hph.needUnfolding(update.hashedKey) {
			if err := hph.unfold(update.hashedKey, unfolding); err != nil {
				return nil, nil, fmt.Errorf("unfold: %w", err)
			}
		}

		// Update the cell
		if update.Flags == DeleteUpdate {
			hph.deleteCell(update.hashedKey)
			if hph.trace {
				fmt.Printf("delete cell %x hash %x\n", update.plainKey, update.hashedKey)
			}
		} else {
			cell := hph.updateCell(update.plainKey, update.hashedKey)
			if hph.trace && len(update.plainKey) == hph.accountKeyLen {
				fmt.Printf("accountFn updated key %x =>", update.plainKey)
			}
			if update.Flags&BalanceUpdate != 0 {
				if hph.trace {
					fmt.Printf(" balance=%d", &update.Balance)
				}
				cell.Balance.Set(&update.Balance)
			}
			if update.Flags&NonceUpdate != 0 {
				if hph.trace {
					fmt.Printf(" nonce=%d", update.Nonce)
				}
				cell.Nonce = update.Nonce
			}
			if update.Flags&CodeUpdate != 0 {
				if hph.trace {
					fmt.Printf(" codeHash=%x", update.CodeHashOrStorage)
				}
				copy(cell.CodeHash[:], update.CodeHashOrStorage[:update.ValLength])
			}
			if hph.trace {
				fmt.Printf("\n")
			}
			if update.Flags&StorageUpdate != 0 {
				cell.setStorage(update.CodeHashOrStorage[:update.ValLength])
				if hph.trace {
					fmt.Printf("\rstorage set %x => %x\n", update.plainKey, update.CodeHashOrStorage[:update.ValLength])
				}
			}
		}
	}
	// Folding everything up to the root
	for hph.activeRows > 0 {
		if branchData, updateKey, err := hph.fold(); err != nil {
			return nil, nil, fmt.Errorf("final fold: %w", err)
		} else if branchData != nil {
			branchNodeUpdates[string(updateKey)] = branchData
		}
	}

	rootHash, err = hph.RootHash()
	if err != nil {
		return nil, branchNodeUpdates, fmt.Errorf("root hash evaluation failed: %w", err)
	}
	return rootHash, branchNodeUpdates, nil
}

func (hph *HexPatriciaHashed) SetTrace(trace bool) { hph.trace = trace }

func (hph *HexPatriciaHashed) Variant() TrieVariant { return VariantHexPatriciaTrie }

// Reset allows HexPatriciaHashed instance to be reused for the new commitment calculation
func (hph *HexPatriciaHashed) Reset() {
	hph.rootChecked = false
	hph.root.hl = 0
	hph.root.downHashedLen = 0
	hph.root.apl = 0
	hph.root.spl = 0
	hph.root.extLen = 0
	copy(hph.root.CodeHash[:], EmptyCodeHash)
	hph.root.StorageLen = 0
	hph.root.Balance.Clear()
	hph.root.Nonce = 0
	hph.rootTouched = false
	hph.rootPresent = true
}

func (hph *HexPatriciaHashed) ResetFns(
	branchFn func(prefix []byte) ([]byte, error),
	accountFn func(plainKey []byte, cell *Cell) error,
	storageFn func(plainKey []byte, cell *Cell) error,
) {
	hph.branchFn = branchFn
	hph.accountFn = accountFn
	hph.storageFn = storageFn
}

type stateRootFlag int8

var (
	stateRootPresent stateRootFlag = 1
	stateRootChecked stateRootFlag = 2
	stateRootTouched stateRootFlag = 4
)

// represents state of the tree
type state struct {
	Root         []byte      // encoded root cell
	Depths       [128]int    // For each row, the depth of cells in that row
	TouchMap     [128]uint16 // For each row, bitmap of cells that were either present before modification, or modified or deleted
	AfterMap     [128]uint16 // For each row, bitmap of cells that were present after modification
	BranchBefore [128]bool   // For each row, whether there was a branch node in the database loaded in unfold
	RootChecked  bool        // Set to false if it is not known whether the root is empty, set to true if it is checked
	RootTouched  bool
	RootPresent  bool
}

func (s *state) Encode(buf []byte) ([]byte, error) {
	var rootFlags stateRootFlag
	if s.RootPresent {
		rootFlags |= stateRootPresent
	}
	if s.RootChecked {
		rootFlags |= stateRootChecked
	}
	if s.RootTouched {
		rootFlags |= stateRootTouched
	}

	ee := bytes.NewBuffer(buf)
	if err := binary.Write(ee, binary.BigEndian, int8(rootFlags)); err != nil {
		return nil, fmt.Errorf("encode rootFlags: %w", err)
	}
	if err := binary.Write(ee, binary.BigEndian, uint16(len(s.Root))); err != nil {
		return nil, fmt.Errorf("encode root len: %w", err)
	}
	if n, err := ee.Write(s.Root); err != nil || n != len(s.Root) {
		return nil, fmt.Errorf("encode root: %w", err)
	}
	d := make([]byte, len(s.Depths))
	for i := 0; i < len(s.Depths); i++ {
		d[i] = byte(s.Depths[i])
	}
	if n, err := ee.Write(d); err != nil || n != len(s.Depths) {
		return nil, fmt.Errorf("encode depths: %w", err)
	}
	if err := binary.Write(ee, binary.BigEndian, s.TouchMap); err != nil {
		return nil, fmt.Errorf("encode touchMap: %w", err)
	}
	if err := binary.Write(ee, binary.BigEndian, s.AfterMap); err != nil {
		return nil, fmt.Errorf("encode afterMap: %w", err)
	}

	var before1, before2 uint64
	for i := 0; i < 64; i++ {
		if s.BranchBefore[i] {
			before1 |= 1 << i
		}
	}
	for i, j := 64, 0; i < 128; i, j = i+1, j+1 {
		if s.BranchBefore[i] {
			before2 |= 1 << j
		}
	}
	if err := binary.Write(ee, binary.BigEndian, before1); err != nil {
		return nil, fmt.Errorf("encode branchBefore_1: %w", err)
	}
	if err := binary.Write(ee, binary.BigEndian, before2); err != nil {
		return nil, fmt.Errorf("encode branchBefore_2: %w", err)
	}
	return ee.Bytes(), nil
}

func (s *state) Decode(buf []byte) error {
	aux := bytes.NewBuffer(buf)
	var rootFlags stateRootFlag
	if err := binary.Read(aux, binary.BigEndian, &rootFlags); err != nil {
		return fmt.Errorf("rootFlags: %w", err)
	}

	if rootFlags&stateRootPresent != 0 {
		s.RootPresent = true
	}
	if rootFlags&stateRootTouched != 0 {
		s.RootTouched = true
	}
	if rootFlags&stateRootChecked != 0 {
		s.RootChecked = true
	}

	var rootSize uint16
	if err := binary.Read(aux, binary.BigEndian, &rootSize); err != nil {
		return fmt.Errorf("root size: %w", err)
	}
	s.Root = make([]byte, rootSize)
	if _, err := aux.Read(s.Root); err != nil {
		return fmt.Errorf("root: %w", err)
	}
	d := make([]byte, len(s.Depths))
	if err := binary.Read(aux, binary.BigEndian, &d); err != nil {
		return fmt.Errorf("depths: %w", err)
	}
	for i := 0; i < len(s.Depths); i++ {
		s.Depths[i] = int(d[i])
	}
	if err := binary.Read(aux, binary.BigEndian, &s.TouchMap); err != nil {
		return fmt.Errorf("touchMap: %w", err)
	}
	if err := binary.Read(aux, binary.BigEndian, &s.AfterMap); err != nil {
		return fmt.Errorf("afterMap: %w", err)
	}
	var branch1, branch2 uint64
	if err := binary.Read(aux, binary.BigEndian, &branch1); err != nil {
		return fmt.Errorf("branchBefore1: %w", err)
	}
	if err := binary.Read(aux, binary.BigEndian, &branch2); err != nil {
		return fmt.Errorf("branchBefore2: %w", err)
	}

	for i := 0; i < 64; i++ {
		if branch1&(1<<i) != 0 {
			s.BranchBefore[i] = true
		}
	}
	for i, j := 64, 0; i < 128; i, j = i+1, j+1 {
		if branch2&(1<<j) != 0 {
			s.BranchBefore[i] = true
		}
	}
	return nil
}

func (c *Cell) Encode() []byte {
	var pos = 1
	size := pos + 5 + c.hl + c.apl + c.spl + c.downHashedLen + c.extLen // max size
	buf := make([]byte, size)

	var flags uint8
	if c.hl != 0 {
		flags |= cellFlagHash
		buf[pos] = byte(c.hl)
		pos++
		copy(buf[pos:pos+c.hl], c.h[:])
		pos += c.hl
	}
	if c.apl != 0 {
		flags |= cellFlagAccount
		buf[pos] = byte(c.apl)
		pos++
		copy(buf[pos:pos+c.apl], c.apk[:])
		pos += c.apl
	}
	if c.spl != 0 {
		flags |= cellFlagStorage
		buf[pos] = byte(c.spl)
		pos++
		copy(buf[pos:pos+c.spl], c.spk[:])
		pos += c.spl
	}
	if c.downHashedLen != 0 {
		flags |= cellFlagDownHash
		buf[pos] = byte(c.downHashedLen)
		pos++
		copy(buf[pos:pos+c.downHashedLen], c.downHashedKey[:c.downHashedLen])
		pos += c.downHashedLen
	}
	if c.extLen != 0 {
		flags |= cellFlagExtension
		buf[pos] = byte(c.extLen)
		pos++
		copy(buf[pos:pos+c.extLen], c.extension[:])
		pos += c.extLen //nolint
	}
	if c.Delete {
		flags |= cellFlagDelete
	}
	buf[0] = flags
	return buf
}

const (
	cellFlagHash = uint8(1 << iota)
	cellFlagAccount
	cellFlagStorage
	cellFlagDownHash
	cellFlagExtension
	cellFlagDelete
)

func (c *Cell) Decode(buf []byte) error {
	if len(buf) < 1 {
		return fmt.Errorf("invalid buffer size to contain Cell (at least 1 byte expected)")
	}
	c.reset()

	var pos int
	flags := buf[pos]
	pos++

	if flags&cellFlagHash != 0 {
		c.hl = int(buf[pos])
		pos++
		copy(c.h[:], buf[pos:pos+c.hl])
		pos += c.hl
	}
	if flags&cellFlagAccount != 0 {
		c.apl = int(buf[pos])
		pos++
		copy(c.apk[:], buf[pos:pos+c.apl])
		pos += c.apl
	}
	if flags&cellFlagStorage != 0 {
		c.spl = int(buf[pos])
		pos++
		copy(c.spk[:], buf[pos:pos+c.spl])
		pos += c.spl
	}
	if flags&cellFlagDownHash != 0 {
		c.downHashedLen = int(buf[pos])
		pos++
		copy(c.downHashedKey[:], buf[pos:pos+c.downHashedLen])
		pos += c.downHashedLen
	}
	if flags&cellFlagExtension != 0 {
		c.extLen = int(buf[pos])
		pos++
		copy(c.extension[:], buf[pos:pos+c.extLen])
		pos += c.extLen //nolint
	}
	if flags&cellFlagDelete != 0 {
		c.Delete = true
	}
	return nil
}

// Encode current state of hph into bytes
func (hph *HexPatriciaHashed) EncodeCurrentState(buf []byte) ([]byte, error) {
	s := state{
		RootChecked: hph.rootChecked,
		RootTouched: hph.rootTouched,
		RootPresent: hph.rootPresent,
	}
	if hph.currentKeyLen > 0 {
		panic("currentKeyLen > 0")
	}

	s.Root = hph.root.Encode()
	copy(s.Depths[:], hph.depths[:])
	copy(s.BranchBefore[:], hph.branchBefore[:])
	copy(s.TouchMap[:], hph.touchMap[:])
	copy(s.AfterMap[:], hph.afterMap[:])

	return s.Encode(buf)
}

// buf expected to be encoded hph state. Decode state and set up hph to that state.
func (hph *HexPatriciaHashed) SetState(buf []byte) error {
	if buf == nil {
		// reset state to 'empty'
		hph.currentKeyLen = 0
		hph.rootChecked = false
		hph.rootTouched = false
		hph.rootPresent = false
		hph.activeRows = 0

		for i := 0; i < len(hph.depths); i++ {
			hph.depths[i] = 0
			hph.branchBefore[i] = false
			hph.touchMap[i] = 0
			hph.afterMap[i] = 0
		}
		hph.root = Cell{}
		return nil
	}
	if hph.activeRows != 0 {
		return fmt.Errorf("has active rows, could not reset state")
	}

	var s state
	if err := s.Decode(buf); err != nil {
		return err
	}

	hph.Reset()

	if err := hph.root.Decode(s.Root); err != nil {
		return err
	}
	hph.rootChecked = s.RootChecked
	hph.rootTouched = s.RootTouched
	hph.rootPresent = s.RootPresent

	copy(hph.depths[:], s.Depths[:])
	copy(hph.branchBefore[:], s.BranchBefore[:])
	copy(hph.touchMap[:], s.TouchMap[:])
	copy(hph.afterMap[:], s.AfterMap[:])

	if hph.root.apl > 0 {
		if err := hph.accountFn(hph.root.apk[:hph.root.apl], &hph.root); err != nil {
			return err
		}
	} else if hph.root.spl > 0 {
		if err := hph.storageFn(hph.root.spk[:hph.root.spl], &hph.root); err != nil {
			return err
		}
	}

	return nil
}

func bytesToUint64(buf []byte) (x uint64) {
	for i, b := range buf {
		x = x<<8 + uint64(b)
		if i == 7 {
			return
		}
	}
	return
}

func hexToCompact(key []byte) []byte {
	zeroByte, keyPos, keyLen := makeCompactZeroByte(key)
	bufLen := keyLen/2 + 1 // always > 0
	buf := make([]byte, bufLen)
	buf[0] = zeroByte
	return decodeKey(key[keyPos:], buf)
}

func makeCompactZeroByte(key []byte) (compactZeroByte byte, keyPos, keyLen int) {
	keyLen = len(key)
	if hasTerm(key) {
		keyLen--
		compactZeroByte = 0x20
	}
	var firstNibble byte
	if len(key) > 0 {
		firstNibble = key[0]
	}
	if keyLen&1 == 1 {
		compactZeroByte |= 0x10 | firstNibble // Odd: (1<<4) + first nibble
		keyPos++
	}

	return
}

func decodeKey(key, buf []byte) []byte {
	keyLen := len(key)
	if hasTerm(key) {
		keyLen--
	}
	for keyIndex, bufIndex := 0, 1; keyIndex < keyLen; keyIndex, bufIndex = keyIndex+2, bufIndex+1 {
		if keyIndex == keyLen-1 {
			buf[bufIndex] = buf[bufIndex] & 0x0f
		} else {
			buf[bufIndex] = key[keyIndex+1]
		}
		buf[bufIndex] |= key[keyIndex] << 4
	}
	return buf
}

func CompactedKeyToHex(compact []byte) []byte {
	if len(compact) == 0 {
		return compact
	}
	base := keybytesToHexNibbles(compact)
	// delete terminator flag
	if base[0] < 2 {
		base = base[:len(base)-1]
	}
	// apply odd flag
	chop := 2 - base[0]&1
	return base[chop:]
}

func keybytesToHexNibbles(str []byte) []byte {
	l := len(str)*2 + 1
	var nibbles = make([]byte, l)
	for i, b := range str {
		nibbles[i*2] = b / 16
		nibbles[i*2+1] = b % 16
	}
	nibbles[l-1] = 16
	return nibbles
}

// hasTerm returns whether a hex key has the terminator flag.
func hasTerm(s []byte) bool {
	return len(s) > 0 && s[len(s)-1] == 16
}

func commonPrefixLen(b1, b2 []byte) int {
	var i int
	for i = 0; i < len(b1) && i < len(b2); i++ {
		if b1[i] != b2[i] {
			break
		}
	}
	return i
}

// nolint
// Hashes provided key and expands resulting hash into nibbles (each byte split into two nibbles by 4 bits)
func (hph *HexPatriciaHashed) hashAndNibblizeKey(key []byte) []byte {
	hashedKey := make([]byte, length.Hash)

	hph.keccak.Reset()
	fp := length.Addr
	if len(key) < length.Addr {
		fp = len(key)
	}
	hph.keccak.Write(key[:fp])
	hph.keccak.Read(hashedKey[:length.Hash])

	if len(key[fp:]) > 0 {
		hashedKey = append(hashedKey, make([]byte, length.Hash)...)
		hph.keccak.Reset()
		hph.keccak.Write(key[fp:])
		hph.keccak.Read(hashedKey[length.Hash:])
	}

	nibblized := make([]byte, len(hashedKey)*2)
	for i, b := range hashedKey {
		nibblized[i*2] = (b >> 4) & 0xf
		nibblized[i*2+1] = b & 0xf
	}
	return nibblized
}

type UpdateFlags uint8

const (
	CodeUpdate    UpdateFlags = 1
	DeleteUpdate  UpdateFlags = 2
	BalanceUpdate UpdateFlags = 4
	NonceUpdate   UpdateFlags = 8
	StorageUpdate UpdateFlags = 16
)

func (uf UpdateFlags) String() string {
	var sb strings.Builder
	if uf == DeleteUpdate {
		sb.WriteString("Delete")
	} else {
		if uf&BalanceUpdate != 0 {
			sb.WriteString("+Balance")
		}
		if uf&NonceUpdate != 0 {
			sb.WriteString("+Nonce")
		}
		if uf&CodeUpdate != 0 {
			sb.WriteString("+Code")
		}
		if uf&StorageUpdate != 0 {
			sb.WriteString("+Storage")
		}
	}
	return sb.String()
}

type Update struct {
	hashedKey         []byte
	plainKey          []byte
	Flags             UpdateFlags
	Balance           uint256.Int
	Nonce             uint64
	ValLength         int
	CodeHashOrStorage [length.Hash]byte
}

func (u *Update) Reset() {
	u.Flags = 0
	u.Balance.Clear()
	u.Nonce = 0
	u.ValLength = 0
	copy(u.CodeHashOrStorage[:], EmptyCodeHash)
}

func (u *Update) Merge(b *Update) {
	if b.Flags == DeleteUpdate {
		u.Flags = DeleteUpdate
		return
	}
	if b.Flags&BalanceUpdate != 0 {
		u.Flags |= BalanceUpdate
		u.Balance.Set(&b.Balance)
	}
	if b.Flags&NonceUpdate != 0 {
		u.Flags |= NonceUpdate
		u.Nonce = b.Nonce
	}
	if b.Flags&CodeUpdate != 0 {
		u.Flags |= CodeUpdate
		copy(u.CodeHashOrStorage[:], b.CodeHashOrStorage[:])
		u.ValLength = b.ValLength
	}
	if b.Flags&StorageUpdate != 0 {
		u.Flags |= StorageUpdate
		copy(u.CodeHashOrStorage[:], b.CodeHashOrStorage[:])
		u.ValLength = b.ValLength
	}
}

func (u *Update) DecodeForStorage(enc []byte) {
	//u.Reset()

	//balance := new(uint256.Int)
	//
	//if len(enc) > 0 {
	//	pos := 0
	//	nonceBytes := int(enc[pos])
	//	pos++
	//	if nonceBytes > 0 {
	//		nonce := bytesToUint64(enc[pos : pos+nonceBytes])
	//		if u.Nonce != nonce {
	//			u.Flags |= NonceUpdate
	//		}
	//		u.Nonce = nonce
	//		pos += nonceBytes
	//	}
	//	balanceBytes := int(enc[pos])
	//	pos++
	//	if balanceBytes > 0 {
	//		balance.SetBytes(enc[pos : pos+balanceBytes])
	//		if u.Balance.Cmp(balance) != 0 {
	//			u.Flags |= BalanceUpdate
	//		}
	//		u.Balance.Set(balance)
	//		pos += balanceBytes
	//	}
	//	codeHashBytes := int(enc[pos])
	//	pos++
	//
	//	if codeHashBytes > 0 {
	//		if !bytes.Equal(u.CodeHashOrStorage[:], enc[pos:pos+codeHashBytes]) {
	//			u.Flags |= CodeUpdate
	//		copy(u.CodeHashOrStorage[:], enc[pos:pos+codeHashBytes])
	//		u.ValLength = length.Hash
	//		}
	//	}
	//}
	//return

	pos := 0
	nonceBytes := int(enc[pos])
	pos++
	if nonceBytes > 0 {
		u.Nonce = bytesToUint64(enc[pos : pos+nonceBytes])
		u.Flags |= NonceUpdate
		pos += nonceBytes
	}
	balanceBytes := int(enc[pos])
	pos++
	if balanceBytes > 0 {
		u.Balance.SetBytes(enc[pos : pos+balanceBytes])
		u.Flags |= BalanceUpdate
		pos += balanceBytes
	}
	codeHashBytes := int(enc[pos])
	pos++
	if codeHashBytes > 0 {
		copy(u.CodeHashOrStorage[:], enc[pos:pos+codeHashBytes])
		u.ValLength = length.Hash
		u.Flags |= CodeUpdate
	}
}

func (u *Update) Encode(buf []byte, numBuf []byte) []byte {
	buf = append(buf, byte(u.Flags))
	if u.Flags&BalanceUpdate != 0 {
		buf = append(buf, byte(u.Balance.ByteLen()))
		buf = append(buf, u.Balance.Bytes()...)
	}
	if u.Flags&NonceUpdate != 0 {
		n := binary.PutUvarint(numBuf, u.Nonce)
		buf = append(buf, numBuf[:n]...)
	}
	if u.Flags&CodeUpdate != 0 {
		buf = append(buf, u.CodeHashOrStorage[:]...)
	}
	if u.Flags&StorageUpdate != 0 {
		n := binary.PutUvarint(numBuf, uint64(u.ValLength))
		buf = append(buf, numBuf[:n]...)
		if u.ValLength > 0 {
			buf = append(buf, u.CodeHashOrStorage[:u.ValLength]...)
		}
	}
	return buf
}

func (u *Update) Decode(buf []byte, pos int) (int, error) {
	if len(buf) < pos+1 {
		return 0, fmt.Errorf("decode Update: buffer too small for flags")
	}
	u.Flags = UpdateFlags(buf[pos])
	pos++
	if u.Flags&BalanceUpdate != 0 {
		if len(buf) < pos+1 {
			return 0, fmt.Errorf("decode Update: buffer too small for balance len")
		}
		balanceLen := int(buf[pos])
		pos++
		if len(buf) < pos+balanceLen {
			return 0, fmt.Errorf("decode Update: buffer too small for balance")
		}
		u.Balance.SetBytes(buf[pos : pos+balanceLen])
		pos += balanceLen
	}
	if u.Flags&NonceUpdate != 0 {
		var n int
		u.Nonce, n = binary.Uvarint(buf[pos:])
		if n == 0 {
			return 0, fmt.Errorf("decode Update: buffer too small for nonce")
		}
		if n < 0 {
			return 0, fmt.Errorf("decode Update: nonce overflow")
		}
		pos += n
	}
	if u.Flags&CodeUpdate != 0 {
		if len(buf) < pos+length.Hash {
			return 0, fmt.Errorf("decode Update: buffer too small for codeHash")
		}
		copy(u.CodeHashOrStorage[:], buf[pos:pos+32])
		pos += length.Hash
		u.ValLength = length.Hash
	}
	if u.Flags&StorageUpdate != 0 {
		l, n := binary.Uvarint(buf[pos:])
		if n == 0 {
			return 0, fmt.Errorf("decode Update: buffer too small for storage len")
		}
		if n < 0 {
			return 0, fmt.Errorf("decode Update: storage pos overflow")
		}
		pos += n
		if len(buf) < pos+int(l) {
			return 0, fmt.Errorf("decode Update: buffer too small for storage")
		}
		u.ValLength = int(l)
		copy(u.CodeHashOrStorage[:], buf[pos:pos+int(l)])
		pos += int(l)
	}
	return pos, nil
}

func (u *Update) String() string {
	var sb strings.Builder
	sb.WriteString(fmt.Sprintf("Flags: [%s]", u.Flags))
	if u.Flags&BalanceUpdate != 0 {
		sb.WriteString(fmt.Sprintf(", Balance: [%d]", &u.Balance))
	}
	if u.Flags&NonceUpdate != 0 {
		sb.WriteString(fmt.Sprintf(", Nonce: [%d]", u.Nonce))
	}
	if u.Flags&CodeUpdate != 0 {
		sb.WriteString(fmt.Sprintf(", CodeHash: [%x]", u.CodeHashOrStorage))
	}
	if u.Flags&StorageUpdate != 0 {
		sb.WriteString(fmt.Sprintf(", Storage: [%x]", u.CodeHashOrStorage[:u.ValLength]))
	}
	return sb.String()
}<|MERGE_RESOLUTION|>--- conflicted
+++ resolved
@@ -1381,22 +1381,15 @@
 	})
 
 	for i, update := range updates {
-<<<<<<< HEAD
-		if hph.trace {
-			fmt.Printf("(%d/%d) key=[%x] %s hashedKey=[%x] currentKey=[%x]\n",
-				i+1, len(updates), update.plainKey, update.String(), update.hashedKey, hph.currentKey[:hph.currentKeyLen])
-		}
-=======
 		select {
 		case <-ctx.Done():
 			return nil, nil, ctx.Err()
 		default:
 		}
-		// if hph.trace {
-		fmt.Printf("(%d/%d) key=[%x] %s hashedKey=[%x] currentKey=[%x]\n",
-			i+1, len(updates), update.plainKey, update.String(), update.hashedKey, hph.currentKey[:hph.currentKeyLen])
-		// }
->>>>>>> aae4f56b
+		if hph.trace {
+			fmt.Printf("(%d/%d) key=[%x] %s hashedKey=[%x] currentKey=[%x]\n",
+				i+1, len(updates), update.plainKey, update.String(), update.hashedKey, hph.currentKey[:hph.currentKeyLen])
+		}
 		// Keep folding until the currentKey is the prefix of the key we modify
 		for hph.needFolding(update.hashedKey) {
 			if branchData, updateKey, err := hph.fold(); err != nil {
