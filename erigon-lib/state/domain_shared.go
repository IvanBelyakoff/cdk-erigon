package state

import (
	"bytes"
	"container/heap"
	"context"
	"encoding/binary"
	"fmt"
	"math"
	"sync"
	"sync/atomic"
	"time"
	"unsafe"

	btree2 "github.com/tidwall/btree"

	"github.com/ledgerwatch/erigon-lib/kv/membatch"

	"github.com/ledgerwatch/erigon-lib/commitment"
	"github.com/ledgerwatch/erigon-lib/common"
	"github.com/ledgerwatch/erigon-lib/kv"
	"github.com/ledgerwatch/erigon-lib/kv/order"
	"github.com/ledgerwatch/erigon-lib/kv/rawdbv3"
	"github.com/ledgerwatch/erigon-lib/types"
)

// KvList sort.Interface to sort write list by keys
type KvList struct {
	Keys []string
	Vals [][]byte
}

func (l *KvList) Push(key string, val []byte) {
	l.Keys = append(l.Keys, key)
	l.Vals = append(l.Vals, val)
}

func (l *KvList) Len() int {
	return len(l.Keys)
}

func (l *KvList) Less(i, j int) bool {
	return l.Keys[i] < l.Keys[j]
}

func (l *KvList) Swap(i, j int) {
	l.Keys[i], l.Keys[j] = l.Keys[j], l.Keys[i]
	l.Vals[i], l.Vals[j] = l.Vals[j], l.Vals[i]
}

type SharedDomains struct {
	*membatch.Mapmutation
	aggCtx *AggregatorV3Context
	roTx   kv.Tx

	txNum    uint64
	blockNum atomic.Uint64
	estSize  int
	trace    bool //nolint
	//muMaps   sync.RWMutex
	walLock sync.RWMutex

	account    map[string][]byte
	code       map[string][]byte
	storage    *btree2.Map[string, []byte]
	commitment map[string][]byte
	Account    *Domain
	Storage    *Domain
	Code       *Domain
	Commitment *DomainCommitted
	TracesTo   *InvertedIndex
	LogAddrs   *InvertedIndex
	LogTopics  *InvertedIndex
	TracesFrom *InvertedIndex
}

type HasAggCtx interface {
	AggCtx() *AggregatorV3Context
}

func NewSharedDomains(tx kv.Tx) *SharedDomains {
	var ac *AggregatorV3Context
	if casted, ok := tx.(HasAggCtx); ok {
		ac = casted.AggCtx()
	} else {
		panic(fmt.Sprintf("type %T need AggCtx method", tx))
	}
	if tx == nil {
		panic(fmt.Sprintf("tx is nil"))
	}

	sd := &SharedDomains{
		Mapmutation: membatch.NewHashBatch(tx, ac.a.ctx.Done(), ac.a.dirs.Tmp, ac.a.logger),
<<<<<<< HEAD
		aggCtx:      ac,

		Account:    ac.a.accounts,
		account:    map[string][]byte{},
		Code:       ac.a.code,
		code:       map[string][]byte{},
		Storage:    ac.a.storage,
		storage:    btree2.NewMap[string, []byte](128),
		Commitment: ac.a.commitment,
		commitment: map[string][]byte{},

		TracesTo:   ac.a.tracesTo,
		TracesFrom: ac.a.tracesFrom,
		LogAddrs:   ac.a.logAddrs,
		LogTopics:  ac.a.logTopics,
		roTx:       tx,
		//trace:      true,
	}

	sd.Commitment.ResetFns(&SharedDomainsCommitmentContext{sd: sd})
=======
		Account:     ac.a.accounts,
		Code:        ac.a.code,
		Storage:     ac.a.storage,
		Commitment:  ac.a.commitment,
		TracesTo:    ac.a.tracesTo,
		TracesFrom:  ac.a.tracesFrom,
		LogAddrs:    ac.a.logAddrs,
		LogTopics:   ac.a.logTopics,
		roTx:        tx,
		//trace:       true,
	}

	sd.SetContext(ac)
>>>>>>> 08304d9b
	sd.StartWrites()
	sd.SetTxNum(context.Background(), 0)
	if _, err := sd.SeekCommitment(context.Background(), tx); err != nil {
		panic(err)
	}
	return sd
}

func (sd *SharedDomains) AggCtx() *AggregatorV3Context { return sd.aggCtx }

// aggregator context should call aggCtx.Unwind before this one.
func (sd *SharedDomains) Unwind(ctx context.Context, rwTx kv.RwTx, txUnwindTo uint64) error {
	step := txUnwindTo / sd.aggCtx.a.aggregationStep
	logEvery := time.NewTicker(30 * time.Second)
	defer logEvery.Stop()
	sd.aggCtx.a.logger.Info("aggregator unwind", "step", step,
		"txUnwindTo", txUnwindTo, "stepsRangeInDB", sd.aggCtx.a.StepsRangeInDBAsStr(rwTx))
	fmt.Printf("aggregator unwind step %d txUnwindTo %d stepsRangeInDB %s\n", step, txUnwindTo, sd.aggCtx.a.StepsRangeInDBAsStr(rwTx))

	if err := sd.Flush(ctx, rwTx); err != nil {
		return err
	}

	if err := sd.aggCtx.account.Unwind(ctx, rwTx, step, txUnwindTo, math.MaxUint64, math.MaxUint64); err != nil {
		return err
	}
	if err := sd.aggCtx.storage.Unwind(ctx, rwTx, step, txUnwindTo, math.MaxUint64, math.MaxUint64); err != nil {
		return err
	}
	if err := sd.aggCtx.code.Unwind(ctx, rwTx, step, txUnwindTo, math.MaxUint64, math.MaxUint64); err != nil {
		return err
	}
	if err := sd.aggCtx.commitment.Unwind(ctx, rwTx, step, txUnwindTo, math.MaxUint64, math.MaxUint64); err != nil {
		return err
	}
	if err := sd.aggCtx.logAddrs.Prune(ctx, rwTx, txUnwindTo, math.MaxUint64, math.MaxUint64, logEvery); err != nil {
		return err
	}
	if err := sd.aggCtx.logTopics.Prune(ctx, rwTx, txUnwindTo, math.MaxUint64, math.MaxUint64, logEvery); err != nil {
		return err
	}
	if err := sd.aggCtx.tracesFrom.Prune(ctx, rwTx, txUnwindTo, math.MaxUint64, math.MaxUint64, logEvery); err != nil {
		return err
	}
	if err := sd.aggCtx.tracesTo.Prune(ctx, rwTx, txUnwindTo, math.MaxUint64, math.MaxUint64, logEvery); err != nil {
		return err
	}

	sd.ClearRam(true)
	//return nil
	return sd.Flush(ctx, rwTx)
}

func (sd *SharedDomains) rebuildCommitment(ctx context.Context, rwTx kv.Tx, blockNum uint64) ([]byte, error) {
	it, err := sd.aggCtx.AccountHistoryRange(int(sd.TxNum()), math.MaxInt64, order.Asc, -1, rwTx)
	if err != nil {
		return nil, err
	}
	for it.HasNext() {
		k, _, err := it.Next()
		if err != nil {
			return nil, err
		}
		sd.Commitment.TouchPlainKey(string(k), nil, sd.Commitment.TouchAccount)
	}

	it, err = sd.aggCtx.StorageHistoryRange(int(sd.TxNum()), math.MaxInt64, order.Asc, -1, rwTx)
	if err != nil {
		return nil, err
	}

	for it.HasNext() {
		k, _, err := it.Next()
		if err != nil {
			return nil, err
		}
		sd.Commitment.TouchPlainKey(string(k), nil, sd.Commitment.TouchStorage)
	}

	sd.Commitment.Reset()
	return sd.ComputeCommitment(ctx, true, false, blockNum)
}

func (sd *SharedDomains) CanUnwindDomainsToBlockNum(tx kv.Tx) (uint64, error) {
	return sd.aggCtx.CanUnwindDomainsToBlockNum(tx)
}
func (sd *SharedDomains) CanUnwindBeforeBlockNum(blockNum uint64, tx kv.Tx) (uint64, bool, error) {
	unwindToTxNum, err := rawdbv3.TxNums.Max(tx, blockNum)
	if err != nil {
		return 0, false, err
	}
	// not all blocks have commitment
	blockNumWithCommitment, _, ok, err := sd.SeekCommitment2(tx, sd.aggCtx.CanUnwindDomainsToTxNum(), unwindToTxNum)
	if err != nil {
		return 0, false, err
	}
	if !ok {
		return 0, false, nil
	}
	return blockNumWithCommitment, true, nil
}

func (sd *SharedDomains) CanUnwindDomainsToTxNum() uint64 { return sd.aggCtx.CanUnwindDomainsToTxNum() }
func (sd *SharedDomains) SeekCommitment2(tx kv.Tx, sinceTx, untilTx uint64) (blockNum, txNum uint64, ok bool, err error) {
	return sd.Commitment.SeekCommitment(tx, sd.aggCtx.commitment, sinceTx, untilTx)
}

func (sd *SharedDomains) SeekCommitment(ctx context.Context, tx kv.Tx) (txsFromBlockBeginning uint64, err error) {
	bn, txn, ok, err := sd.Commitment.SeekCommitment(tx, sd.aggCtx.commitment, 0, math.MaxUint64)
	if err != nil {
		return 0, err
	}
	if ok {
		if bn > 0 {
			lastBn, _, err := rawdbv3.TxNums.Last(tx)
			if err != nil {
				return 0, err
			}
			if lastBn < bn {
				return 0, fmt.Errorf("TxNums index is at block %d and behind commitment %d", lastBn, bn)
			}
		}
		sd.SetBlockNum(bn)
		sd.SetTxNum(ctx, txn)
		return 0, nil
	}
	// handle case when we have no commitment, but have executed blocks
	bnBytes, err := tx.GetOne(kv.SyncStageProgress, []byte("Execution")) //TODO: move stages to erigon-lib
	if err != nil {
		return 0, err
	}
	if len(bnBytes) == 8 {
		bn = binary.BigEndian.Uint64(bnBytes)
		txn, err = rawdbv3.TxNums.Max(tx, bn)
		if err != nil {
			return 0, err
		}
	}
	if bn == 0 && txn == 0 {
		sd.SetBlockNum(0)
		sd.SetTxNum(ctx, 0)
		return 0, nil
	}
	sd.SetBlockNum(bn)
	sd.SetTxNum(ctx, txn)
	newRh, err := sd.rebuildCommitment(ctx, tx, bn)
	if err != nil {
		return 0, err
	}
	if bytes.Equal(newRh, commitment.EmptyRootHash) {
		sd.SetBlockNum(0)
		sd.SetTxNum(ctx, 0)
		return 0, nil
	}
	//fmt.Printf("rebuilt commitment %x %d %d\n", newRh, sd.TxNum(), sd.BlockNum())
	sd.SetBlockNum(bn)
	sd.SetTxNum(ctx, txn)
	return 0, nil
}

func (sd *SharedDomains) ClearRam(resetCommitment bool) {
	//sd.muMaps.Lock()
	//defer sd.muMaps.Unlock()
	sd.account = map[string][]byte{}
	sd.code = map[string][]byte{}
	sd.commitment = map[string][]byte{}
	if resetCommitment {
		sd.Commitment.updates.List(true)
		sd.Commitment.Reset()
	}

	sd.storage = btree2.NewMap[string, []byte](128)
	sd.estSize = 0
	sd.SetTxNum(context.Background(), 0)
	sd.SetBlockNum(0)
}

func (sd *SharedDomains) put(table kv.Domain, key string, val []byte) {
	// disable mutex - becuse work on parallel execution postponed after E3 release.
	//sd.muMaps.Lock()
	switch table {
	case kv.AccountsDomain:
		if old, ok := sd.account[key]; ok {
			sd.estSize += len(val) - len(old)
		} else {
			sd.estSize += len(key) + len(val)
		}
		sd.account[key] = val
	case kv.CodeDomain:
		if old, ok := sd.code[key]; ok {
			sd.estSize += len(val) - len(old)
		} else {
			sd.estSize += len(key) + len(val)
		}
		sd.code[key] = val
	case kv.StorageDomain:
		if old, ok := sd.storage.Set(key, val); ok {
			sd.estSize += len(val) - len(old)
		} else {
			sd.estSize += len(key) + len(val)
		}
	case kv.CommitmentDomain:
		if old, ok := sd.commitment[key]; ok {
			sd.estSize += len(val) - len(old)
		} else {
			sd.estSize += len(key) + len(val)
		}
		sd.commitment[key] = val
	default:
		panic(fmt.Errorf("sharedDomains put to invalid table %s", table))
	}
	//sd.muMaps.Unlock()
}

// Get returns cached value by key. Cache is invalidated when associated WAL is flushed
func (sd *SharedDomains) Get(table kv.Domain, key []byte) (v []byte, ok bool) {
	//sd.muMaps.RLock()
	v, ok = sd.get(table, key)
	//sd.muMaps.RUnlock()
	return v, ok
}

func (sd *SharedDomains) get(table kv.Domain, key []byte) (v []byte, ok bool) {
	keyS := *(*string)(unsafe.Pointer(&key))
	//keyS := string(key)
	switch table {
	case kv.AccountsDomain:
		v, ok = sd.account[keyS]
	case kv.CodeDomain:
		v, ok = sd.code[keyS]
	case kv.StorageDomain:
		v, ok = sd.storage.Get(keyS)
	case kv.CommitmentDomain:
		v, ok = sd.commitment[keyS]
	default:
		panic(table)
	}
	return v, ok
}

func (sd *SharedDomains) SizeEstimate() uint64 {
	//sd.muMaps.RLock()
	//defer sd.muMaps.RUnlock()
	return uint64(sd.estSize) * 2 // multiply 2 here, to cover data-structures overhead. more precise accounting - expensive.
}

func (sd *SharedDomains) LatestCommitment(prefix []byte) ([]byte, error) {
	v0, ok := sd.Get(kv.CommitmentDomain, prefix)
	if ok {
		return v0, nil
	}
	v, _, err := sd.aggCtx.GetLatest(kv.CommitmentDomain, prefix, nil, sd.roTx)
	if err != nil {
		return nil, fmt.Errorf("commitment prefix %x read error: %w", prefix, err)
	}
	return v, nil
}

func (sd *SharedDomains) LatestCode(addr []byte) ([]byte, error) {
	v0, ok := sd.Get(kv.CodeDomain, addr)
	if ok {
		return v0, nil
	}
	v, _, err := sd.aggCtx.GetLatest(kv.CodeDomain, addr, nil, sd.roTx)
	if err != nil {
		return nil, fmt.Errorf("code %x read error: %w", addr, err)
	}
	return v, nil
}

func (sd *SharedDomains) LatestAccount(addr []byte) ([]byte, error) {
	var v0, v []byte
	var err error
	var ok bool

	//defer func() {
	//	curious := "0da27ef618846cfa981516da2891fe0693a54f8418b85c91c384d2c0f4e14727"
	//	if bytes.Equal(hexutility.MustDecodeString(curious), addr) {
	//		fmt.Printf("found %s vDB/File %x vCache %x step %d\n", curious, v, v0, sd.txNum.Load()/sd.Account.aggregationStep)
	//	}
	//}()
	v0, ok = sd.Get(kv.AccountsDomain, addr)
	if ok {
		return v0, nil
	}
	v, _, err = sd.aggCtx.GetLatest(kv.AccountsDomain, addr, nil, sd.roTx)
	if err != nil {
		return nil, fmt.Errorf("account %x read error: %w", addr, err)
	}
	return v, nil
}

const CodeSizeTableFake = "CodeSize"

func (sd *SharedDomains) ReadsValid(readLists map[string]*KvList) bool {
	//sd.muMaps.RLock()
	//defer sd.muMaps.RUnlock()

	for table, list := range readLists {
		switch table {
		case string(kv.AccountsDomain):
			m := sd.account
			for i, key := range list.Keys {
				if val, ok := m[key]; ok {
					if !bytes.Equal(list.Vals[i], val) {
						return false
					}
				}
			}
		case string(kv.CodeDomain):
			m := sd.code
			for i, key := range list.Keys {
				if val, ok := m[key]; ok {
					if !bytes.Equal(list.Vals[i], val) {
						return false
					}
				}
			}
		case string(kv.StorageDomain):
			m := sd.storage
			for i, key := range list.Keys {
				if val, ok := m.Get(key); ok {
					if !bytes.Equal(list.Vals[i], val) {
						return false
					}
				}
			}
		case CodeSizeTableFake:
			m := sd.code
			for i, key := range list.Keys {
				if val, ok := m[key]; ok {
					if binary.BigEndian.Uint64(list.Vals[i]) != uint64(len(val)) {
						return false
					}
				}
			}
		default:
			panic(table)
		}
	}

	return true
}

func (sd *SharedDomains) LatestStorage(addrLoc []byte) ([]byte, error) {
	//a := make([]byte, 0, len(addr)+len(loc))
	v0, ok := sd.Get(kv.StorageDomain, addrLoc)
	if ok {
		return v0, nil
	}
	v, _, err := sd.aggCtx.GetLatest(kv.StorageDomain, addrLoc, nil, sd.roTx)
	if err != nil {
		return nil, fmt.Errorf("storage %x read error: %w", addrLoc, err)
	}
	return v, nil
}

type SharedDomainsCommitmentContext struct {
	sd *SharedDomains
}

func (ctx *SharedDomainsCommitmentContext) GetBranch(pref []byte) ([]byte, error) {
	v, err := ctx.sd.LatestCommitment(pref)
	if err != nil {
		return nil, fmt.Errorf("GetBranch failed: %w", err)
	}
	//fmt.Printf("GetBranch: %x: %x\n", pref, v)
	if len(v) == 0 {
		return nil, nil
	}
	return v, nil
}

func (ctx *SharedDomainsCommitmentContext) PutBranch(prefix []byte, data []byte, prevData []byte) error {
	//fmt.Printf("PutBranch: %x: %x\n", pref, branch)
	return ctx.sd.updateCommitmentData(prefix, data, prevData)
}

func (ctx *SharedDomainsCommitmentContext) GetAccount(plainKey []byte, cell *commitment.Cell) error {
	encAccount, err := ctx.sd.LatestAccount(plainKey)
	if err != nil {
		return fmt.Errorf("GetAccount failed: %w", err)
	}
	cell.Nonce = 0
	cell.Balance.Clear()
	if len(encAccount) > 0 {
		nonce, balance, chash := types.DecodeAccountBytesV3(encAccount)
		cell.Nonce = nonce
		cell.Balance.Set(balance)
		if len(chash) > 0 {
			copy(cell.CodeHash[:], chash)
		}
		//fmt.Printf("GetAccount: %x: n=%d b=%d ch=%x\n", plainKey, nonce, balance, chash)
	}

	code, err := ctx.sd.LatestCode(plainKey)
	if err != nil {
		return fmt.Errorf("GetAccount: failed to read latest code: %w", err)
	}
	if len(code) > 0 {
		//fmt.Printf("GetAccount: code %x - %x\n", plainKey, code)
		ctx.sd.Commitment.updates.keccak.Reset()
		ctx.sd.Commitment.updates.keccak.Write(code)
		ctx.sd.Commitment.updates.keccak.Read(cell.CodeHash[:])
	} else {
		cell.CodeHash = commitment.EmptyCodeHashArray
	}
	cell.Delete = len(encAccount) == 0 && len(code) == 0
	return nil
}

func (ctx *SharedDomainsCommitmentContext) TempDir() string {
	return ctx.sd.aggCtx.a.dirs.Tmp
}

func (ctx *SharedDomainsCommitmentContext) GetStorage(plainKey []byte, cell *commitment.Cell) error {
	// Look in the summary table first
	enc, err := ctx.sd.LatestStorage(plainKey)
	if err != nil {
		return err
	}
	//fmt.Printf("GetStorage: %x|%x - %x\n", addr, loc, enc)
	cell.StorageLen = len(enc)
	copy(cell.Storage[:], enc)
	cell.Delete = cell.StorageLen == 0
	return nil
}

func (sd *SharedDomains) updateAccountData(addr []byte, account, prevAccount []byte) error {
	addrS := string(addr)
	sd.Commitment.TouchPlainKey(addrS, account, sd.Commitment.TouchAccount)
	sd.put(kv.AccountsDomain, addrS, account)
	return sd.aggCtx.account.PutWithPrev(addr, nil, account, prevAccount)
}

func (sd *SharedDomains) updateAccountCode(addr, code, prevCode []byte) error {
	addrS := string(addr)
	sd.Commitment.TouchPlainKey(addrS, code, sd.Commitment.TouchCode)
	sd.put(kv.CodeDomain, addrS, code)
	if len(code) == 0 {
		return sd.aggCtx.code.DeleteWithPrev(addr, nil, prevCode)
	}
	return sd.aggCtx.code.PutWithPrev(addr, nil, code, prevCode)
}

func (sd *SharedDomains) updateCommitmentData(prefix []byte, data, prev []byte) error {
	sd.put(kv.CommitmentDomain, string(prefix), data)
	return sd.aggCtx.commitment.PutWithPrev(prefix, nil, data, prev)
}

func (sd *SharedDomains) deleteAccount(addr, prev []byte) error {
	addrS := string(addr)
	sd.Commitment.TouchPlainKey(addrS, nil, sd.Commitment.TouchAccount)
	sd.put(kv.AccountsDomain, addrS, nil)
	if err := sd.aggCtx.account.DeleteWithPrev(addr, nil, prev); err != nil {
		return err
	}

	// commitment delete already has been applied via account
	pc, err := sd.LatestCode(addr)
	if err != nil {
		return err
	}
	if len(pc) > 0 {
		sd.Commitment.TouchPlainKey(addrS, nil, sd.Commitment.TouchCode)
		sd.put(kv.CodeDomain, addrS, nil)
		if err := sd.aggCtx.code.DeleteWithPrev(addr, nil, pc); err != nil {
			return err
		}
	}

	// bb, _ := hex.DecodeString("d96d1b15d6bec8e7d37038237b1e913ad99f7dee")
	// if bytes.Equal(bb, addr) {
	// 	fmt.Printf("delete account %x \n", addr)
	// }

	type pair struct{ k, v []byte }
	tombs := make([]pair, 0, 8)
	err = sd.IterateStoragePrefix(addr, func(k, v []byte) error {
		tombs = append(tombs, pair{k, v})
		return nil
	})
	if err != nil {
		return err
	}

	for _, tomb := range tombs {
		ks := string(tomb.k)
		sd.put(kv.StorageDomain, ks, nil)
		sd.Commitment.TouchPlainKey(ks, nil, sd.Commitment.TouchStorage)
		err = sd.aggCtx.storage.DeleteWithPrev(tomb.k, nil, tomb.v)
		if err != nil {
			return err
		}
	}
	return nil
}

func (sd *SharedDomains) writeAccountStorage(addr, loc []byte, value, preVal []byte) error {
	composite := addr
	if loc != nil { // if caller passed already `composite` key, then just use it. otherwise join parts
		composite = make([]byte, 0, len(addr)+len(loc))
		composite = append(append(composite, addr...), loc...)
	}
	compositeS := string(composite)
	sd.Commitment.TouchPlainKey(compositeS, value, sd.Commitment.TouchStorage)
	sd.put(kv.StorageDomain, compositeS, value)
	if len(value) == 0 {
		return sd.aggCtx.storage.DeleteWithPrev(composite, nil, preVal)
	}
	return sd.aggCtx.storage.PutWithPrev(composite, nil, value, preVal)
}

func (sd *SharedDomains) IndexAdd(table kv.InvertedIdx, key []byte) (err error) {
	switch table {
	case kv.LogAddrIdx, kv.TblLogAddressIdx:
		err = sd.aggCtx.logAddrs.Add(key)
	case kv.LogTopicIdx, kv.TblLogTopicsIdx, kv.LogTopicIndex:
		err = sd.aggCtx.logTopics.Add(key)
	case kv.TblTracesToIdx:
		err = sd.aggCtx.tracesTo.Add(key)
	case kv.TblTracesFromIdx:
		err = sd.aggCtx.tracesFrom.Add(key)
	default:
		panic(fmt.Errorf("unknown shared index %s", table))
	}
	return err
}

func (sd *SharedDomains) SetContext(ctx *AggregatorV3Context) {
	sd.aggCtx = ctx
	if ctx != nil {
		sd.Commitment.ResetFns(&SharedDomainsCommitmentContext{sd: sd})
	}
}

func (sd *SharedDomains) SetTx(tx kv.RwTx) {
	sd.roTx = tx
}

func (sd *SharedDomains) StepSize() uint64 {
	return sd.Account.aggregationStep
}

// SetTxNum sets txNum for all domains as well as common txNum for all domains
// Requires for sd.rwTx because of commitment evaluation in shared domains if aggregationStep is reached
func (sd *SharedDomains) SetTxNum(ctx context.Context, txNum uint64) {
<<<<<<< HEAD
	//if txNum%sd.Account.aggregationStep == 0 && txNum > 0 { //
	//	// We do not update txNum before commitment cuz otherwise committed state will be in the beginning of next file, not in the latest.
	//	// That's why we need to make txnum++ on SeekCommitment to get exact txNum for the latest committed state.
	//	//fmt.Printf("[commitment] running due to txNum reached aggregation step %d\n", txNum/sd.Account.aggregationStep)
	//	_, err := sd.ComputeCommitment(ctx, true, sd.trace, sd.blockNum.Load())
	//	if err != nil {
	//		panic(err)
	//	}
	//}

=======
>>>>>>> 08304d9b
	sd.txNum = txNum
	sd.aggCtx.account.SetTxNum(txNum)
	sd.aggCtx.code.SetTxNum(txNum)
	sd.aggCtx.storage.SetTxNum(txNum)
	sd.aggCtx.commitment.SetTxNum(txNum)
	sd.aggCtx.tracesTo.SetTxNum(txNum)
	sd.aggCtx.tracesFrom.SetTxNum(txNum)
	sd.aggCtx.logAddrs.SetTxNum(txNum)
	sd.aggCtx.logTopics.SetTxNum(txNum)
}

func (sd *SharedDomains) TxNum() uint64 { return sd.txNum }

func (sd *SharedDomains) BlockNum() uint64 { return sd.blockNum.Load() }

func (sd *SharedDomains) SetBlockNum(blockNum uint64) {
	sd.blockNum.Store(blockNum)
}

func (sd *SharedDomains) ComputeCommitment(ctx context.Context, saveStateAfter, trace bool, blockNum uint64) (rootHash []byte, err error) {
	// if commitment mode is Disabled, there will be nothing to compute on.
	mxCommitmentRunning.Inc()
	defer mxCommitmentRunning.Dec()

	// if commitment mode is Disabled, there will be nothing to compute on.
	rootHash, err = sd.Commitment.ComputeCommitment(ctx, trace)
	if err != nil {
		return nil, err
	}

	if saveStateAfter {
		prevState, been, err := sd.aggCtx.commitment.GetLatest(keyCommitmentState, nil, sd.roTx)
		if err != nil {
			return nil, err
		}

		if !been {
			prevState = nil
		}
		if err := sd.Commitment.storeCommitmentState(sd.aggCtx.commitment, blockNum, rootHash, prevState); err != nil {
			return nil, err
		}
	}
	return rootHash, nil
}

// IterateStoragePrefix iterates over key-value pairs of the storage domain that start with given prefix
// Such iteration is not intended to be used in public API, therefore it uses read-write transaction
// inside the domain. Another version of this for public API use needs to be created, that uses
// roTx instead and supports ending the iterations before it reaches the end.
func (sd *SharedDomains) IterateStoragePrefix(prefix []byte, it func(k []byte, v []byte) error) error {
	sc := sd.Storage.MakeContext()
	defer sc.Close()

	sd.Storage.stats.FilesQueries.Add(1)

	var cp CursorHeap
	cpPtr := &cp
	heap.Init(cpPtr)
	var k, v []byte
	var err error

	iter := sd.storage.Iter()
	if iter.Seek(string(prefix)) {
		kx := iter.Key()
		v = iter.Value()
		k = []byte(kx)

		if len(kx) > 0 && bytes.HasPrefix(k, prefix) {
			heap.Push(cpPtr, &CursorItem{t: RAM_CURSOR, key: common.Copy(k), val: common.Copy(v), iter: iter, endTxNum: sd.txNum, reverse: true})
		}
	}

	roTx := sd.roTx
	keysCursor, err := roTx.CursorDupSort(sd.Storage.keysTable)
	if err != nil {
		return err
	}
	defer keysCursor.Close()
	if k, v, err = keysCursor.Seek(prefix); err != nil {
		return err
	}
	if k != nil && bytes.HasPrefix(k, prefix) {
		keySuffix := make([]byte, len(k)+8)
		copy(keySuffix, k)
		copy(keySuffix[len(k):], v)
		step := ^binary.BigEndian.Uint64(v)
		txNum := step * sd.Storage.aggregationStep
		if v, err = roTx.GetOne(sd.Storage.valsTable, keySuffix); err != nil {
			return err
		}
		heap.Push(cpPtr, &CursorItem{t: DB_CURSOR, key: k, val: v, c: keysCursor, endTxNum: txNum, reverse: true})
	}

	sctx := sd.aggCtx.storage
	for _, item := range sctx.files {
		gg := NewArchiveGetter(item.src.decompressor.MakeGetter(), sd.Storage.compression)
		cursor, err := item.src.bindex.Seek(gg, prefix)
		if err != nil {
			return err
		}
		if cursor == nil {
			continue
		}
		cursor.getter = gg

		key := cursor.Key()
		if key != nil && bytes.HasPrefix(key, prefix) {
			val := cursor.Value()
			heap.Push(cpPtr, &CursorItem{t: FILE_CURSOR, key: key, val: val, btCursor: cursor, endTxNum: item.endTxNum, reverse: true})
		}
	}

	for cp.Len() > 0 {
		lastKey := common.Copy(cp[0].key)
		lastVal := common.Copy(cp[0].val)
		// Advance all the items that have this key (including the top)
		for cp.Len() > 0 && bytes.Equal(cp[0].key, lastKey) {
			ci1 := heap.Pop(cpPtr).(*CursorItem)
			switch ci1.t {
			case RAM_CURSOR:
				if ci1.iter.Next() {
					k = []byte(ci1.iter.Key())
					if k != nil && bytes.HasPrefix(k, prefix) {
						ci1.key = common.Copy(k)
						ci1.val = common.Copy(ci1.iter.Value())
						heap.Push(cpPtr, ci1)
					}
				}
			case FILE_CURSOR:
				if UseBtree || UseBpsTree {
					if ci1.btCursor.Next() {
						ci1.key = ci1.btCursor.Key()
						if ci1.key != nil && bytes.HasPrefix(ci1.key, prefix) {
							ci1.val = ci1.btCursor.Value()
							heap.Push(cpPtr, ci1)
						}
					}
				} else {
					ci1.dg.Reset(ci1.latestOffset)
					if !ci1.dg.HasNext() {
						break
					}
					key, _ := ci1.dg.Next(nil)
					if key != nil && bytes.HasPrefix(key, prefix) {
						ci1.key = key
						ci1.val, ci1.latestOffset = ci1.dg.Next(nil)
						heap.Push(cpPtr, ci1)
					}
				}
			case DB_CURSOR:
				k, v, err = ci1.c.NextNoDup()
				if err != nil {
					return err
				}

				if k != nil && bytes.HasPrefix(k, prefix) {
					ci1.key = common.Copy(k)
					keySuffix := make([]byte, len(k)+8)
					copy(keySuffix, k)
					copy(keySuffix[len(k):], v)
					if v, err = roTx.GetOne(sd.Storage.valsTable, keySuffix); err != nil {
						return err
					}
					ci1.val = common.Copy(v)
					heap.Push(cpPtr, ci1)
				}
			}
		}
		if len(lastVal) > 0 {
			if err := it(lastKey, lastVal); err != nil {
				return err
			}
		}
	}
	return nil
}

func (sd *SharedDomains) Close() {
	sd.FinishWrites()
	sd.SetBlockNum(0)
<<<<<<< HEAD
	sd.SetTxNum(context.Background(), 0)
=======
	if sd.aggCtx != nil {
		sd.SetTxNum(context.Background(), 0)
	}
>>>>>>> 08304d9b
	sd.account = nil
	sd.code = nil
	sd.storage = nil
	sd.commitment = nil
	sd.LogAddrs = nil
	sd.LogTopics = nil
	sd.TracesFrom = nil
	sd.TracesTo = nil
}

// StartWrites - pattern: `defer domains.StartWrites().FinishWrites()`
func (sd *SharedDomains) StartWrites() *SharedDomains {
	sd.walLock.Lock()
	defer sd.walLock.Unlock()

	sd.aggCtx.account.StartWrites()
	sd.aggCtx.storage.StartWrites()
	sd.aggCtx.code.StartWrites()
	sd.aggCtx.commitment.StartWrites()
	sd.aggCtx.logAddrs.StartWrites()
	sd.aggCtx.logTopics.StartWrites()
	sd.aggCtx.tracesFrom.StartWrites()
	sd.aggCtx.tracesTo.StartWrites()

	if sd.account == nil {
		sd.account = map[string][]byte{}
	}
	if sd.commitment == nil {
		sd.commitment = map[string][]byte{}
	}
	if sd.code == nil {
		sd.code = map[string][]byte{}
	}
	if sd.storage == nil {
		sd.storage = btree2.NewMap[string, []byte](128)
	}
	return sd
}

func (sd *SharedDomains) FinishWrites() {
	sd.walLock.Lock()
	defer sd.walLock.Unlock()
	if sd.aggCtx != nil {
		sd.SetTxNum(context.Background(), 0)
		sd.SetBlockNum(0)
		sd.aggCtx.account.FinishWrites()
		sd.aggCtx.storage.FinishWrites()
		sd.aggCtx.code.FinishWrites()
		sd.aggCtx.commitment.FinishWrites()
		sd.aggCtx.logAddrs.FinishWrites()
		sd.aggCtx.logTopics.FinishWrites()
		sd.aggCtx.tracesFrom.FinishWrites()
		sd.aggCtx.tracesTo.FinishWrites()
	}
}

func (sd *SharedDomains) BatchHistoryWriteStart() *SharedDomains {
	sd.walLock.RLock()
	return sd
}

func (sd *SharedDomains) BatchHistoryWriteEnd() {
	sd.walLock.RUnlock()
}

func (sd *SharedDomains) DiscardHistory() {
	sd.aggCtx.account.DiscardHistory()
	sd.aggCtx.storage.DiscardHistory()
	sd.aggCtx.code.DiscardHistory()
	sd.aggCtx.commitment.DiscardHistory()
	sd.aggCtx.logAddrs.DiscardHistory()
	sd.aggCtx.logTopics.DiscardHistory()
	sd.aggCtx.tracesFrom.DiscardHistory()
	sd.aggCtx.tracesTo.DiscardHistory()
}
func (sd *SharedDomains) rotate() []flusher {
	sd.walLock.Lock()
	defer sd.walLock.Unlock()
	mut := sd.Mapmutation
	sd.Mapmutation = membatch.NewHashBatch(sd.roTx, sd.aggCtx.a.ctx.Done(), sd.aggCtx.a.dirs.Tmp, sd.aggCtx.a.logger)
	return []flusher{
		sd.aggCtx.account.Rotate(),
		sd.aggCtx.storage.Rotate(),
		sd.aggCtx.code.Rotate(),
		sd.aggCtx.commitment.Rotate(),
		sd.aggCtx.logAddrs.Rotate(),
		sd.aggCtx.logTopics.Rotate(),
		sd.aggCtx.tracesFrom.Rotate(),
		sd.aggCtx.tracesTo.Rotate(),
		mut,
	}
}

func (sd *SharedDomains) Flush(ctx context.Context, tx kv.RwTx) error {
	defer mxFlushTook.UpdateDuration(time.Now())
	flushers := sd.rotate()
	for _, f := range flushers {
		if err := f.Flush(ctx, tx); err != nil {
			return err
		}
	}
	return nil
}

// TemporalDomain satisfaction
func (sd *SharedDomains) DomainGet(name kv.Domain, k, k2 []byte) (v []byte, err error) {
	switch name {
	case kv.AccountsDomain:
		return sd.LatestAccount(k)
	case kv.StorageDomain:
		if k2 != nil {
			k = append(k, k2...)
		}
		return sd.LatestStorage(k)
	case kv.CodeDomain:
		return sd.LatestCode(k)
	case kv.CommitmentDomain:
		return sd.LatestCommitment(k)
	default:
		panic(name)
	}
}

// DomainPut
// Optimizations:
//   - user can prvide `prevVal != nil` - then it will not read prev value from storage
//   - user can append k2 into k1, then underlying methods will not preform append
//   - if `val == nil` it will call DomainDel
func (sd *SharedDomains) DomainPut(domain kv.Domain, k1, k2 []byte, val, prevVal []byte) error {
	if val == nil {
		return fmt.Errorf("DomainPut: %s, trying to put nil value. not allowed", domain)
	}
	if prevVal == nil {
		var err error
		prevVal, err = sd.DomainGet(domain, k1, k2)
		if err != nil {
			return err
		}
	}
	switch domain {
	case kv.AccountsDomain:
		return sd.updateAccountData(k1, val, prevVal)
	case kv.StorageDomain:
		return sd.writeAccountStorage(k1, k2, val, prevVal)
	case kv.CodeDomain:
		if bytes.Equal(prevVal, val) {
			return nil
		}
		return sd.updateAccountCode(k1, val, prevVal)
	case kv.CommitmentDomain:
		return sd.updateCommitmentData(k1, val, prevVal)
	default:
		panic(domain)
	}
}

// DomainDel
// Optimizations:
//   - user can prvide `prevVal != nil` - then it will not read prev value from storage
//   - user can append k2 into k1, then underlying methods will not preform append
//   - if `val == nil` it will call DomainDel
func (sd *SharedDomains) DomainDel(domain kv.Domain, k1, k2 []byte, prevVal []byte) error {
	if prevVal == nil {
		var err error
		prevVal, err = sd.DomainGet(domain, k1, k2)
		if err != nil {
			return err
		}
	}
	switch domain {
	case kv.AccountsDomain:
		return sd.deleteAccount(k1, prevVal)
	case kv.StorageDomain:
		return sd.writeAccountStorage(k1, k2, nil, prevVal)
	case kv.CodeDomain:
		if bytes.Equal(prevVal, nil) {
			return nil
		}
		return sd.updateAccountCode(k1, nil, prevVal)
	case kv.CommitmentDomain:
		return sd.updateCommitmentData(k1, nil, prevVal)
	default:
		panic(domain)
	}
}

func (sd *SharedDomains) DomainDelPrefix(domain kv.Domain, prefix []byte) error {
	if domain != kv.StorageDomain {
		return fmt.Errorf("DomainDelPrefix: not supported")
	}
	if err := sd.IterateStoragePrefix(prefix, func(k, v []byte) error {
		return sd.DomainDel(kv.StorageDomain, k, nil, v)
	}); err != nil {
		return err
	}
	return nil
}
func (sd *SharedDomains) Tx() kv.Tx { return sd.roTx }<|MERGE_RESOLUTION|>--- conflicted
+++ resolved
@@ -91,28 +91,6 @@
 
 	sd := &SharedDomains{
 		Mapmutation: membatch.NewHashBatch(tx, ac.a.ctx.Done(), ac.a.dirs.Tmp, ac.a.logger),
-<<<<<<< HEAD
-		aggCtx:      ac,
-
-		Account:    ac.a.accounts,
-		account:    map[string][]byte{},
-		Code:       ac.a.code,
-		code:       map[string][]byte{},
-		Storage:    ac.a.storage,
-		storage:    btree2.NewMap[string, []byte](128),
-		Commitment: ac.a.commitment,
-		commitment: map[string][]byte{},
-
-		TracesTo:   ac.a.tracesTo,
-		TracesFrom: ac.a.tracesFrom,
-		LogAddrs:   ac.a.logAddrs,
-		LogTopics:  ac.a.logTopics,
-		roTx:       tx,
-		//trace:      true,
-	}
-
-	sd.Commitment.ResetFns(&SharedDomainsCommitmentContext{sd: sd})
-=======
 		Account:     ac.a.accounts,
 		Code:        ac.a.code,
 		Storage:     ac.a.storage,
@@ -126,7 +104,6 @@
 	}
 
 	sd.SetContext(ac)
->>>>>>> 08304d9b
 	sd.StartWrites()
 	sd.SetTxNum(context.Background(), 0)
 	if _, err := sd.SeekCommitment(context.Background(), tx); err != nil {
@@ -674,19 +651,6 @@
 // SetTxNum sets txNum for all domains as well as common txNum for all domains
 // Requires for sd.rwTx because of commitment evaluation in shared domains if aggregationStep is reached
 func (sd *SharedDomains) SetTxNum(ctx context.Context, txNum uint64) {
-<<<<<<< HEAD
-	//if txNum%sd.Account.aggregationStep == 0 && txNum > 0 { //
-	//	// We do not update txNum before commitment cuz otherwise committed state will be in the beginning of next file, not in the latest.
-	//	// That's why we need to make txnum++ on SeekCommitment to get exact txNum for the latest committed state.
-	//	//fmt.Printf("[commitment] running due to txNum reached aggregation step %d\n", txNum/sd.Account.aggregationStep)
-	//	_, err := sd.ComputeCommitment(ctx, true, sd.trace, sd.blockNum.Load())
-	//	if err != nil {
-	//		panic(err)
-	//	}
-	//}
-
-=======
->>>>>>> 08304d9b
 	sd.txNum = txNum
 	sd.aggCtx.account.SetTxNum(txNum)
 	sd.aggCtx.code.SetTxNum(txNum)
@@ -868,13 +832,9 @@
 func (sd *SharedDomains) Close() {
 	sd.FinishWrites()
 	sd.SetBlockNum(0)
-<<<<<<< HEAD
-	sd.SetTxNum(context.Background(), 0)
-=======
 	if sd.aggCtx != nil {
 		sd.SetTxNum(context.Background(), 0)
 	}
->>>>>>> 08304d9b
 	sd.account = nil
 	sd.code = nil
 	sd.storage = nil
