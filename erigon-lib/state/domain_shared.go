package state

import (
	"bytes"
	"container/heap"
	"context"
	"encoding/binary"
	"fmt"
	math2 "math"
	"sync"
	"sync/atomic"
	"time"
	"unsafe"

	btree2 "github.com/tidwall/btree"

	"github.com/ledgerwatch/erigon-lib/kv/membatch"

	"github.com/ledgerwatch/erigon-lib/commitment"
	"github.com/ledgerwatch/erigon-lib/common"
	"github.com/ledgerwatch/erigon-lib/kv"
	"github.com/ledgerwatch/erigon-lib/kv/membatch"
	"github.com/ledgerwatch/erigon-lib/kv/order"
	"github.com/ledgerwatch/erigon-lib/kv/rawdbv3"
	"github.com/ledgerwatch/erigon-lib/types"
)

// KvList sort.Interface to sort write list by keys
type KvList struct {
	Keys []string
	Vals [][]byte
}

func (l *KvList) Push(key string, val []byte) {
	l.Keys = append(l.Keys, key)
	l.Vals = append(l.Vals, val)
}

func (l *KvList) Len() int {
	return len(l.Keys)
}

func (l *KvList) Less(i, j int) bool {
	return l.Keys[i] < l.Keys[j]
}

func (l *KvList) Swap(i, j int) {
	l.Keys[i], l.Keys[j] = l.Keys[j], l.Keys[i]
	l.Vals[i], l.Vals[j] = l.Vals[j], l.Vals[i]
}

type SharedDomains struct {
	*membatch.Mapmutation
	aggCtx *AggregatorV3Context
	roTx   kv.Tx

	txNum    uint64
	blockNum atomic.Uint64
	estSize  int
	trace    bool
	//muMaps   sync.RWMutex
	walLock sync.RWMutex

	account    map[string][]byte
	code       map[string][]byte
	storage    *btree2.Map[string, []byte]
	commitment map[string][]byte
	Account    *Domain
	Storage    *Domain
	Code       *Domain
	Commitment *DomainCommitted
	TracesTo   *InvertedIndex
	LogAddrs   *InvertedIndex
	LogTopics  *InvertedIndex
	TracesFrom *InvertedIndex
}

type HasAggCtx interface {
	AggCtx() *AggregatorV3Context
}

func NewSharedDomains(tx kv.Tx) *SharedDomains {
	var ac *AggregatorV3Context
	if casted, ok := tx.(HasAggCtx); ok {
		ac = casted.AggCtx()
	} else {
		panic(fmt.Sprintf("type %T need AggCtx method", tx))
	}
	if tx == nil {
		panic(fmt.Sprintf("tx is nil"))
	}

	sd := &SharedDomains{
		Mapmutation: membatch.NewHashBatch(tx, ac.a.ctx.Done(), ac.a.dirs.Tmp, ac.a.logger),
		aggCtx:      ac,

		Account:    ac.a.accounts,
		account:    map[string][]byte{},
		Code:       ac.a.code,
		code:       map[string][]byte{},
		Storage:    ac.a.storage,
		storage:    btree2.NewMap[string, []byte](128),
		Commitment: ac.a.commitment,
		commitment: map[string][]byte{},

		TracesTo:   ac.a.tracesTo,
		TracesFrom: ac.a.tracesFrom,
		LogAddrs:   ac.a.logAddrs,
		LogTopics:  ac.a.logTopics,
		roTx:       tx,
	}

	sd.Commitment.ResetFns(sd.branchFn, sd.accountFn, sd.storageFn)
	sd.StartWrites()
	sd.SetTxNum(context.Background(), 0)
	if _, err := sd.SeekCommitment(context.Background(), tx); err != nil {
		panic(err)
	}
	return sd
}

func (sd *SharedDomains) AggCtx() *AggregatorV3Context { return sd.aggCtx }

// aggregator context should call aggCtx.Unwind before this one.
func (sd *SharedDomains) Unwind(ctx context.Context, rwTx kv.RwTx, txUnwindTo uint64) error {
	step := txUnwindTo / sd.aggCtx.a.aggregationStep
	logEvery := time.NewTicker(30 * time.Second)
	defer logEvery.Stop()
	sd.aggCtx.a.logger.Info("aggregator unwind", "step", step,
		"txUnwindTo", txUnwindTo, "stepsRangeInDB", sd.aggCtx.a.StepsRangeInDBAsStr(rwTx))

	if err := sd.Flush(ctx, rwTx); err != nil {
		return err
	}

	if err := sd.aggCtx.account.Unwind(ctx, rwTx, step, txUnwindTo, math2.MaxUint64, math2.MaxUint64, nil); err != nil {
		return err
	}
	if err := sd.aggCtx.storage.Unwind(ctx, rwTx, step, txUnwindTo, math2.MaxUint64, math2.MaxUint64, nil); err != nil {
		return err
	}
	if err := sd.aggCtx.code.Unwind(ctx, rwTx, step, txUnwindTo, math2.MaxUint64, math2.MaxUint64, nil); err != nil {
		return err
	}
	if err := sd.aggCtx.commitment.Unwind(ctx, rwTx, step, txUnwindTo, math2.MaxUint64, math2.MaxUint64, nil); err != nil {
		return err
	}
	if err := sd.aggCtx.logAddrs.Prune(ctx, rwTx, txUnwindTo, math2.MaxUint64, math2.MaxUint64, logEvery); err != nil {
		return err
	}
	if err := sd.aggCtx.logTopics.Prune(ctx, rwTx, txUnwindTo, math2.MaxUint64, math2.MaxUint64, logEvery); err != nil {
		return err
	}
	if err := sd.aggCtx.tracesFrom.Prune(ctx, rwTx, txUnwindTo, math2.MaxUint64, math2.MaxUint64, logEvery); err != nil {
		return err
	}
	if err := sd.aggCtx.tracesTo.Prune(ctx, rwTx, txUnwindTo, math2.MaxUint64, math2.MaxUint64, logEvery); err != nil {
		return err
	}
	if err := sd.Flush(ctx, rwTx); err != nil {
		return err
	}
	sd.ClearRam(true)

	_, err := sd.SeekCommitment(ctx, rwTx)
	fmt.Printf("unw done\n")
	return err
}

func (sd *SharedDomains) rebuildCommitment(ctx context.Context, rwTx kv.Tx) ([]byte, error) {
	it, err := sd.aggCtx.AccountHistoryRange(int(sd.TxNum()), math2.MaxInt64, order.Asc, -1, rwTx)
	if err != nil {
		return nil, err
	}
	for it.HasNext() {
		k, _, err := it.Next()
		if err != nil {
			return nil, err
		}
		sd.Commitment.TouchPlainKey(string(k), nil, sd.Commitment.TouchAccount)
	}

	it, err = sd.aggCtx.StorageHistoryRange(int(sd.TxNum()), math2.MaxInt64, order.Asc, -1, rwTx)
	if err != nil {
		return nil, err
	}

	for it.HasNext() {
		k, _, err := it.Next()
		if err != nil {
			return nil, err
		}
		sd.Commitment.TouchPlainKey(string(k), nil, sd.Commitment.TouchStorage)
	}

	fmt.Printf("rebuilding commitment %d\n", sd.TxNum())
	return sd.ComputeCommitment(ctx, true, false)
}

func (sd *SharedDomains) SeekCommitment2(tx kv.Tx, sinceTx, untilTx uint64) (uint64, uint64, error) {
	return sd.Commitment.SeekCommitment(tx, sinceTx, untilTx, sd.aggCtx.commitment)
}

func (sd *SharedDomains) SeekCommitment(ctx context.Context, tx kv.Tx) (txsFromBlockBeginning uint64, err error) {
	fromTx := uint64(0)
	toTx := uint64(math2.MaxUint64)
	bn, txn, err := sd.Commitment.SeekCommitment(tx, fromTx, toTx, sd.aggCtx.commitment)
	if err != nil {
		return 0, err
	}

	// startingBlock := sd.BlockNum()
	// startingTxnum := sd.TxNum()
	// if bn != startingBlock || txn != startingTxnum {
	// 	sd.Commitment.Reset()
	// 	snapTxNum := utils.Min64(sd.Account.endTxNumMinimax(), sd.Storage.endTxNumMinimax())
	// 	toTx := utils.Max64(snapTxNum, startingTxnum)
	// 	if toTx > 0 {
	// 		sd.SetTxNum(ctx, toTx)
	// 		newRh, err := sd.rebuildCommitment(ctx, tx)
	// 		if err != nil {
	// 			return 0, err
	// 		}
	// 		fmt.Printf("rebuilt commitment %x %d %d\n", newRh, sd.TxNum(), sd.BlockNum())
	// 	}
	// 	bn, txn, err = rawdbv3.TxNums.Last(tx)
	// 	if err != nil {
	// 		return 0, err
	// 	}
	// 	latestTxn := utils.Max64(txn, snapTxNum)
	// }

	ok, blockNum, err := rawdbv3.TxNums.FindBlockNum(tx, txn)
	if ok {
		if err != nil {
			return txsFromBlockBeginning, fmt.Errorf("failed to find blockNum for txNum %d ok=%t : %w", txn, ok, err)
		}

		firstTxInBlock, err := rawdbv3.TxNums.Min(tx, blockNum)
		if err != nil {
			return txsFromBlockBeginning, fmt.Errorf("failed to find first txNum in block %d : %w", blockNum, err)
		}
		lastTxInBlock, err := rawdbv3.TxNums.Max(tx, blockNum)
		if err != nil {
			return txsFromBlockBeginning, fmt.Errorf("failed to find last txNum in block %d : %w", blockNum, err)
		}
		if sd.trace {
			fmt.Printf("[commitment] found block %d tx %d. DB found block %d, firstTxInBlock %d, lastTxInBlock %d\n", bn, txn, blockNum, firstTxInBlock, lastTxInBlock)
		}
		if txn == lastTxInBlock {
			blockNum++
		} else if txn > firstTxInBlock {
			// snapshots are counted in transactions and can stop in the middle of block
			txn++ // has to move txn cuz state committed at txNum-1 to be included in latest file
			txsFromBlockBeginning = txn - firstTxInBlock
		} else {
			txn = firstTxInBlock
		}
		if sd.trace {
			fmt.Printf("[commitment] block tx range -%d |%d| %d\n", txsFromBlockBeginning, txn, lastTxInBlock-txn)
		}
	} else {
		blockNum = bn
		if blockNum != 0 {
			txn++
		}
		if sd.trace {
			fmt.Printf("[commitment] found block %d tx %d. No DB info about block first/last txnum has been found\n", blockNum, txn)
		}
	}

	sd.SetBlockNum(blockNum)
	sd.SetTxNum(ctx, txn)
	return
}

func (sd *SharedDomains) ClearRam(resetCommitment bool) {
	//sd.muMaps.Lock()
	//defer sd.muMaps.Unlock()
	sd.account = map[string][]byte{}
	sd.code = map[string][]byte{}
	sd.commitment = map[string][]byte{}
	if resetCommitment {
		sd.Commitment.updates.List(true)
		sd.Commitment.patriciaTrie.Reset()
	}

	sd.storage = btree2.NewMap[string, []byte](128)
	sd.estSize = 0
}

func (sd *SharedDomains) put(table kv.Domain, key string, val []byte) {
	// disable mutex - becuse work on parallel execution postponed after E3 release.
	//sd.muMaps.Lock()
	switch table {
	case kv.AccountsDomain:
		if old, ok := sd.account[key]; ok {
			sd.estSize += len(val) - len(old)
		} else {
			sd.estSize += len(key) + len(val)
		}
		sd.account[key] = val
	case kv.CodeDomain:
		if old, ok := sd.code[key]; ok {
			sd.estSize += len(val) - len(old)
		} else {
			sd.estSize += len(key) + len(val)
		}
		sd.code[key] = val
	case kv.StorageDomain:
		if old, ok := sd.storage.Set(key, val); ok {
			sd.estSize += len(val) - len(old)
		} else {
			sd.estSize += len(key) + len(val)
		}
	case kv.CommitmentDomain:
		if old, ok := sd.commitment[key]; ok {
			sd.estSize += len(val) - len(old)
		} else {
			sd.estSize += len(key) + len(val)
		}
		sd.commitment[key] = val
	default:
		panic(fmt.Errorf("sharedDomains put to invalid table %s", table))
	}
	//sd.muMaps.Unlock()
}

// Get returns cached value by key. Cache is invalidated when associated WAL is flushed
func (sd *SharedDomains) Get(table kv.Domain, key []byte) (v []byte, ok bool) {
	//sd.muMaps.RLock()
	v, ok = sd.get(table, key)
	//sd.muMaps.RUnlock()
	return v, ok
}

func (sd *SharedDomains) get(table kv.Domain, key []byte) (v []byte, ok bool) {
	keyS := *(*string)(unsafe.Pointer(&key))
	//keyS := string(key)
	switch table {
	case kv.AccountsDomain:
		v, ok = sd.account[keyS]
	case kv.CodeDomain:
		v, ok = sd.code[keyS]
	case kv.StorageDomain:
		v, ok = sd.storage.Get(keyS)
	case kv.CommitmentDomain:
		v, ok = sd.commitment[keyS]
	default:
		panic(table)
	}
	return v, ok
}

func (sd *SharedDomains) SizeEstimate() uint64 {
	//sd.muMaps.RLock()
	//defer sd.muMaps.RUnlock()
	return uint64(sd.estSize) * 2 // multiply 2 here, to cover data-structures overhead. more precise accounting - expensive.
}

func (sd *SharedDomains) LatestCommitment(prefix []byte) ([]byte, error) {
	v0, ok := sd.Get(kv.CommitmentDomain, prefix)
	if ok {
		return v0, nil
	}
	v, _, err := sd.aggCtx.GetLatest(kv.CommitmentDomain, prefix, nil, sd.roTx)
	if err != nil {
		return nil, fmt.Errorf("commitment prefix %x read error: %w", prefix, err)
	}
	return v, nil
}

func (sd *SharedDomains) LatestCode(addr []byte) ([]byte, error) {
	v0, ok := sd.Get(kv.CodeDomain, addr)
	if ok {
		return v0, nil
	}
	v, _, err := sd.aggCtx.GetLatest(kv.CodeDomain, addr, nil, sd.roTx)
	if err != nil {
		return nil, fmt.Errorf("code %x read error: %w", addr, err)
	}
	return v, nil
}

func (sd *SharedDomains) LatestAccount(addr []byte) ([]byte, error) {
	var v0, v []byte
	var err error
	var ok bool

	//defer func() {
	//	curious := "0da27ef618846cfa981516da2891fe0693a54f8418b85c91c384d2c0f4e14727"
	//	if bytes.Equal(hexutility.MustDecodeString(curious), addr) {
	//		fmt.Printf("found %s vDB/File %x vCache %x step %d\n", curious, v, v0, sd.txNum.Load()/sd.Account.aggregationStep)
	//	}
	//}()
	v0, ok = sd.Get(kv.AccountsDomain, addr)
	if ok {
		return v0, nil
	}
	v, _, err = sd.aggCtx.GetLatest(kv.AccountsDomain, addr, nil, sd.roTx)
	if err != nil {
		return nil, fmt.Errorf("account %x read error: %w", addr, err)
	}
	return v, nil
}

const CodeSizeTableFake = "CodeSize"

func (sd *SharedDomains) ReadsValid(readLists map[string]*KvList) bool {
	//sd.muMaps.RLock()
	//defer sd.muMaps.RUnlock()

	for table, list := range readLists {
		switch table {
		case string(kv.AccountsDomain):
			m := sd.account
			for i, key := range list.Keys {
				if val, ok := m[key]; ok {
					if !bytes.Equal(list.Vals[i], val) {
						return false
					}
				}
			}
		case string(kv.CodeDomain):
			m := sd.code
			for i, key := range list.Keys {
				if val, ok := m[key]; ok {
					if !bytes.Equal(list.Vals[i], val) {
						return false
					}
				}
			}
		case string(kv.StorageDomain):
			m := sd.storage
			for i, key := range list.Keys {
				if val, ok := m.Get(key); ok {
					if !bytes.Equal(list.Vals[i], val) {
						return false
					}
				}
			}
		case CodeSizeTableFake:
			m := sd.code
			for i, key := range list.Keys {
				if val, ok := m[key]; ok {
					if binary.BigEndian.Uint64(list.Vals[i]) != uint64(len(val)) {
						return false
					}
				}
			}
		default:
			panic(table)
		}
	}

	return true
}

func (sd *SharedDomains) LatestStorage(addrLoc []byte) ([]byte, error) {
	//a := make([]byte, 0, len(addr)+len(loc))
	v0, ok := sd.Get(kv.StorageDomain, addrLoc)
	if ok {
		return v0, nil
	}
	v, _, err := sd.aggCtx.GetLatest(kv.StorageDomain, addrLoc, nil, sd.roTx)
	if err != nil {
		return nil, fmt.Errorf("storage %x read error: %w", addrLoc, err)
	}
	return v, nil
}

func (sd *SharedDomains) branchFn(pref []byte) ([]byte, error) {
	v, err := sd.LatestCommitment(pref)
	if err != nil {
		return nil, fmt.Errorf("branchFn failed: %w", err)
	}
	//fmt.Printf("branchFn[sd]: %x: %x\n", pref, v)
	if len(v) == 0 {
		return nil, nil
	}
	// skip touchmap
	return v[2:], nil
}

func (sd *SharedDomains) accountFn(plainKey []byte, cell *commitment.Cell) error {
	encAccount, err := sd.LatestAccount(plainKey)
	if err != nil {
		return fmt.Errorf("accountFn failed: %w", err)
	}
	cell.Nonce = 0
	cell.Balance.Clear()
	if len(encAccount) > 0 {
		nonce, balance, chash := types.DecodeAccountBytesV3(encAccount)
		cell.Nonce = nonce
		cell.Balance.Set(balance)
		if len(chash) > 0 {
			copy(cell.CodeHash[:], chash)
		}
		//fmt.Printf("accountFn[sd]: %x: n=%d b=%d ch=%x\n", plainKey, nonce, balance, chash)
	}

	code, err := sd.LatestCode(plainKey)
	if err != nil {
		return fmt.Errorf("accountFn[sd]: failed to read latest code: %w", err)
	}
	if len(code) > 0 {
		//fmt.Printf("accountFn[sd]: code %x - %x\n", plainKey, code)
		sd.Commitment.updates.keccak.Reset()
		sd.Commitment.updates.keccak.Write(code)
		sd.Commitment.updates.keccak.Read(cell.CodeHash[:])
	} else {
		cell.CodeHash = commitment.EmptyCodeHashArray
	}
	cell.Delete = len(encAccount) == 0 && len(code) == 0
	return nil
}

func (sd *SharedDomains) storageFn(plainKey []byte, cell *commitment.Cell) error {
	// Look in the summary table first
	//addr, loc := splitKey(plainKey)
	enc, err := sd.LatestStorage(plainKey)
	if err != nil {
		return err
	}
	//fmt.Printf("storageFn[sd]: %x|%x - %x\n", addr, loc, enc)
	cell.StorageLen = len(enc)
	copy(cell.Storage[:], enc)
	cell.Delete = cell.StorageLen == 0
	return nil
}

func (sd *SharedDomains) updateAccountData(addr []byte, account, prevAccount []byte) error {
	addrS := string(addr)
	sd.Commitment.TouchPlainKey(addrS, account, sd.Commitment.TouchAccount)
	sd.put(kv.AccountsDomain, addrS, account)
	return sd.aggCtx.account.PutWithPrev(addr, nil, account, prevAccount)
}

func (sd *SharedDomains) updateAccountCode(addr, code, prevCode []byte) error {
	addrS := string(addr)
	sd.Commitment.TouchPlainKey(addrS, code, sd.Commitment.TouchCode)
	sd.put(kv.CodeDomain, addrS, code)
	if len(code) == 0 {
		return sd.aggCtx.code.DeleteWithPrev(addr, nil, prevCode)
	}
	return sd.aggCtx.code.PutWithPrev(addr, nil, code, prevCode)
}

func (sd *SharedDomains) updateCommitmentData(prefix []byte, data, prev []byte) error {
	sd.put(kv.CommitmentDomain, string(prefix), data)
	return sd.aggCtx.commitment.PutWithPrev(prefix, nil, data, prev)
}

func (sd *SharedDomains) deleteAccount(addr, prev []byte) error {
	addrS := string(addr)
	sd.Commitment.TouchPlainKey(addrS, nil, sd.Commitment.TouchAccount)
	sd.put(kv.AccountsDomain, addrS, nil)
	if err := sd.aggCtx.account.DeleteWithPrev(addr, nil, prev); err != nil {
		return err
	}

	// commitment delete already has been applied via account
	pc, err := sd.LatestCode(addr)
	if err != nil {
		return err
	}
	if len(pc) > 0 {
		sd.Commitment.TouchPlainKey(addrS, nil, sd.Commitment.TouchCode)
		sd.put(kv.CodeDomain, addrS, nil)
		if err := sd.aggCtx.code.DeleteWithPrev(addr, nil, pc); err != nil {
			return err
		}
	}

	// bb, _ := hex.DecodeString("d96d1b15d6bec8e7d37038237b1e913ad99f7dee")
	// if bytes.Equal(bb, addr) {
	// 	fmt.Printf("delete account %x \n", addr)
	// }

	type pair struct{ k, v []byte }
	tombs := make([]pair, 0, 8)
	err = sd.IterateStoragePrefix(addr, func(k, v []byte) error {
		tombs = append(tombs, pair{k, v})
		return nil
	})
	if err != nil {
		return err
	}

	for _, tomb := range tombs {
		ks := string(tomb.k)
		sd.put(kv.StorageDomain, ks, nil)
		sd.Commitment.TouchPlainKey(ks, nil, sd.Commitment.TouchStorage)
		err = sd.aggCtx.storage.DeleteWithPrev(tomb.k, nil, tomb.v)
		if err != nil {
			return err
		}
	}
	return nil
}

func (sd *SharedDomains) writeAccountStorage(addr, loc []byte, value, preVal []byte) error {
	composite := addr
	if loc != nil { // if caller passed already `composite` key, then just use it. otherwise join parts
		composite = make([]byte, 0, len(addr)+len(loc))
		composite = append(append(composite, addr...), loc...)
	}
	compositeS := string(composite)
	sd.Commitment.TouchPlainKey(compositeS, value, sd.Commitment.TouchStorage)
	sd.put(kv.StorageDomain, compositeS, value)
	if len(value) == 0 {
		return sd.aggCtx.storage.DeleteWithPrev(composite, nil, preVal)
	}
	return sd.aggCtx.storage.PutWithPrev(composite, nil, value, preVal)
}

func (sd *SharedDomains) IndexAdd(table kv.InvertedIdx, key []byte) (err error) {
	switch table {
	case kv.LogAddrIdx, kv.TblLogAddressIdx:
		err = sd.aggCtx.logAddrs.Add(key)
	case kv.LogTopicIdx, kv.TblLogTopicsIdx, kv.LogTopicIndex:
		err = sd.aggCtx.logTopics.Add(key)
	case kv.TblTracesToIdx:
		err = sd.aggCtx.tracesTo.Add(key)
	case kv.TblTracesFromIdx:
		err = sd.aggCtx.tracesFrom.Add(key)
	default:
		panic(fmt.Errorf("unknown shared index %s", table))
	}
	return err
}

func (sd *SharedDomains) SetContext(ctx *AggregatorV3Context) {
	fmt.Printf("set context old[%p] new[%p]\n", sd.aggCtx, ctx)
	sd.aggCtx = ctx
	if ctx != nil {
		sd.Commitment.ResetFns(sd.branchFn, sd.accountFn, sd.storageFn)
	}
}

func (sd *SharedDomains) SetTx(tx kv.RwTx) {
	sd.roTx = tx
}

// SetTxNum sets txNum for all domains as well as common txNum for all domains
// Requires for sd.rwTx because of commitment evaluation in shared domains if aggregationStep is reached
func (sd *SharedDomains) SetTxNum(ctx context.Context, txNum uint64) {
	if txNum%sd.Account.aggregationStep == 0 && txNum > 0 { //
		// We do not update txNum before commitment cuz otherwise committed state will be in the beginning of next file, not in the latest.
		// That's why we need to make txnum++ on SeekCommitment to get exact txNum for the latest committed state.
		//fmt.Printf("[commitment] running due to txNum reached aggregation step %d\n", txNum/sd.Account.aggregationStep)
		_, err := sd.ComputeCommitment(ctx, true, sd.trace)
		if err != nil {
			panic(err)
		}
	}

	sd.txNum = txNum
	sd.aggCtx.account.SetTxNum(txNum)
	sd.aggCtx.code.SetTxNum(txNum)
	sd.aggCtx.storage.SetTxNum(txNum)
	sd.aggCtx.commitment.SetTxNum(txNum)
	sd.aggCtx.tracesTo.SetTxNum(txNum)
	sd.aggCtx.tracesFrom.SetTxNum(txNum)
	sd.aggCtx.logAddrs.SetTxNum(txNum)
	sd.aggCtx.logTopics.SetTxNum(txNum)
}

func (sd *SharedDomains) TxNum() uint64 { return sd.txNum }

func (sd *SharedDomains) BlockNum() uint64 { return sd.blockNum.Load() }

func (sd *SharedDomains) SetBlockNum(blockNum uint64) {
	sd.blockNum.Store(blockNum)
}

func (sd *SharedDomains) ComputeCommitment(ctx context.Context, saveStateAfter, trace bool) (rootHash []byte, err error) {
	// if commitment mode is Disabled, there will be nothing to compute on.
	mxCommitmentRunning.Inc()
	defer mxCommitmentRunning.Dec()

	// if commitment mode is Disabled, there will be nothing to compute on.
	rootHash, branchNodeUpdates, err := sd.Commitment.ComputeCommitment(ctx, trace)
	if err != nil {
		return nil, err
	}

	defer func(t time.Time) { mxCommitmentWriteTook.UpdateDuration(t) }(time.Now())

	for pref, update := range branchNodeUpdates {
		select {
		case <-ctx.Done():
			return nil, ctx.Err()
		default:
		}
		prefix := []byte(pref)

		stateValue, err := sd.LatestCommitment(prefix)
		if err != nil {
			return nil, err
		}
		stated := commitment.BranchData(stateValue)
		merged, err := sd.Commitment.branchMerger.Merge(stated, update)
		if err != nil {
			return nil, err
		}
		if bytes.Equal(stated, merged) {
			continue
		}
		if trace {
			fmt.Printf("sd computeCommitment merge [%x] [%x]+[%x]=>[%x]\n", prefix, stated, update, merged)
		}

		if err = sd.updateCommitmentData(prefix, merged, stated); err != nil {
			return nil, err
		}
		mxCommitmentBranchUpdates.Inc()
	}
	if saveStateAfter {
		prevState, been, err := sd.aggCtx.commitment.GetLatest(keyCommitmentState, nil, sd.roTx)
		if err != nil {
			return nil, err
		}

		if !been {
			prevState = nil
		}

		if err := sd.Commitment.storeCommitmentState(sd.aggCtx.commitment, sd.blockNum.Load(), rootHash, prevState); err != nil {
			return nil, err
		}
	}
	return rootHash, nil
}

// IterateStoragePrefix iterates over key-value pairs of the storage domain that start with given prefix
// Such iteration is not intended to be used in public API, therefore it uses read-write transaction
// inside the domain. Another version of this for public API use needs to be created, that uses
// roTx instead and supports ending the iterations before it reaches the end.
func (sd *SharedDomains) IterateStoragePrefix(prefix []byte, it func(k []byte, v []byte) error) error {
	sc := sd.Storage.MakeContext()
	defer sc.Close()

	sd.Storage.stats.FilesQueries.Add(1)

	var cp CursorHeap
	cpPtr := &cp
	heap.Init(cpPtr)
	var k, v []byte
	var err error

	iter := sd.storage.Iter()
	if iter.Seek(string(prefix)) {
		kx := iter.Key()
		v = iter.Value()
		k = []byte(kx)

		if len(kx) > 0 && bytes.HasPrefix(k, prefix) {
			heap.Push(cpPtr, &CursorItem{t: RAM_CURSOR, key: common.Copy(k), val: common.Copy(v), iter: iter, endTxNum: sd.txNum, reverse: true})
		}
	}

	roTx := sd.roTx
	keysCursor, err := roTx.CursorDupSort(sd.Storage.keysTable)
	if err != nil {
		return err
	}
	defer keysCursor.Close()
	if k, v, err = keysCursor.Seek(prefix); err != nil {
		return err
	}
	if k != nil && bytes.HasPrefix(k, prefix) {
		keySuffix := make([]byte, len(k)+8)
		copy(keySuffix, k)
		copy(keySuffix[len(k):], v)
		step := ^binary.BigEndian.Uint64(v)
		txNum := step * sd.Storage.aggregationStep
		if v, err = roTx.GetOne(sd.Storage.valsTable, keySuffix); err != nil {
			return err
		}
		heap.Push(cpPtr, &CursorItem{t: DB_CURSOR, key: k, val: v, c: keysCursor, endTxNum: txNum, reverse: true})
	}

	sctx := sd.aggCtx.storage
	for _, item := range sctx.files {
		gg := NewArchiveGetter(item.src.decompressor.MakeGetter(), sd.Storage.compression)
		cursor, err := item.src.bindex.Seek(gg, prefix)
		if err != nil {
			return err
		}
		if cursor == nil {
			continue
		}
		cursor.getter = gg

		key := cursor.Key()
		if key != nil && bytes.HasPrefix(key, prefix) {
			val := cursor.Value()
			heap.Push(cpPtr, &CursorItem{t: FILE_CURSOR, key: key, val: val, btCursor: cursor, endTxNum: item.endTxNum, reverse: true})
		}
	}

	for cp.Len() > 0 {
		lastKey := common.Copy(cp[0].key)
		lastVal := common.Copy(cp[0].val)
		// Advance all the items that have this key (including the top)
		for cp.Len() > 0 && bytes.Equal(cp[0].key, lastKey) {
			ci1 := heap.Pop(cpPtr).(*CursorItem)
			switch ci1.t {
			case RAM_CURSOR:
				if ci1.iter.Next() {
					k = []byte(ci1.iter.Key())
					if k != nil && bytes.HasPrefix(k, prefix) {
						ci1.key = common.Copy(k)
						ci1.val = common.Copy(ci1.iter.Value())
						heap.Push(cpPtr, ci1)
					}
				}
			case FILE_CURSOR:
				if UseBtree || UseBpsTree {
					if ci1.btCursor.Next() {
						ci1.key = ci1.btCursor.Key()
						if ci1.key != nil && bytes.HasPrefix(ci1.key, prefix) {
							ci1.val = ci1.btCursor.Value()
							heap.Push(cpPtr, ci1)
						}
					}
				} else {
					ci1.dg.Reset(ci1.latestOffset)
					if !ci1.dg.HasNext() {
						break
					}
					key, _ := ci1.dg.Next(nil)
					if key != nil && bytes.HasPrefix(key, prefix) {
						ci1.key = key
						ci1.val, ci1.latestOffset = ci1.dg.Next(nil)
						heap.Push(cpPtr, ci1)
					}
				}
			case DB_CURSOR:
				k, v, err = ci1.c.NextNoDup()
				if err != nil {
					return err
				}

				if k != nil && bytes.HasPrefix(k, prefix) {
					ci1.key = common.Copy(k)
					keySuffix := make([]byte, len(k)+8)
					copy(keySuffix, k)
					copy(keySuffix[len(k):], v)
					if v, err = roTx.GetOne(sd.Storage.valsTable, keySuffix); err != nil {
						return err
					}
					ci1.val = common.Copy(v)
					heap.Push(cpPtr, ci1)
				}
			}
		}
		if len(lastVal) > 0 {
			if err := it(lastKey, lastVal); err != nil {
				return err
			}
		}
	}
	return nil
}

func (sd *SharedDomains) Close() {
	sd.FinishWrites()
	sd.account = nil
	sd.code = nil
	sd.storage = nil
	sd.commitment = nil
	sd.LogAddrs = nil
	sd.LogTopics = nil
	sd.TracesFrom = nil
	sd.TracesTo = nil
	sd.aggCtx = nil
}

// StartWrites - pattern: `defer domains.StartWrites().FinishWrites()`
func (sd *SharedDomains) StartWrites() *SharedDomains {
	sd.walLock.Lock()
	defer sd.walLock.Unlock()

	sd.aggCtx.account.StartWrites()
	sd.aggCtx.storage.StartWrites()
	sd.aggCtx.code.StartWrites()
	sd.aggCtx.commitment.StartWrites()
	sd.aggCtx.logAddrs.StartWrites()
	sd.aggCtx.logTopics.StartWrites()
	sd.aggCtx.tracesFrom.StartWrites()
	sd.aggCtx.tracesTo.StartWrites()

	if sd.account == nil {
		sd.account = map[string][]byte{}
	}
	if sd.commitment == nil {
		sd.commitment = map[string][]byte{}
	}
	if sd.code == nil {
		sd.code = map[string][]byte{}
	}
	if sd.storage == nil {
		sd.storage = btree2.NewMap[string, []byte](128)
	}
	return sd
}

func (sd *SharedDomains) StartUnbufferedWrites() *SharedDomains {
	sd.walLock.Lock()
	defer sd.walLock.Unlock()

	sd.aggCtx.account.StartUnbufferedWrites()
	sd.aggCtx.storage.StartUnbufferedWrites()
	sd.aggCtx.code.StartUnbufferedWrites()
	sd.aggCtx.commitment.StartUnbufferedWrites()
	sd.aggCtx.logAddrs.StartUnbufferedWrites()
	sd.aggCtx.logTopics.StartUnbufferedWrites()
	sd.aggCtx.tracesFrom.StartUnbufferedWrites()
	sd.aggCtx.tracesTo.StartUnbufferedWrites()

	if sd.account == nil {
		sd.account = map[string][]byte{}
	}
	if sd.commitment == nil {
		sd.commitment = map[string][]byte{}
	}
	if sd.code == nil {
		sd.code = map[string][]byte{}
	}
	if sd.storage == nil {
		sd.storage = btree2.NewMap[string, []byte](128)
	}

	return sd
}

func (sd *SharedDomains) FinishWrites() {
	sd.walLock.Lock()
	defer sd.walLock.Unlock()

<<<<<<< HEAD
	if sd.aggCtx != nil {
		sd.aggCtx.account.FinishWrites()
		sd.aggCtx.storage.FinishWrites()
		sd.aggCtx.code.FinishWrites()
		sd.aggCtx.commitment.FinishWrites()
		sd.aggCtx.logAddrs.FinishWrites()
		sd.aggCtx.logTopics.FinishWrites()
		sd.aggCtx.tracesFrom.FinishWrites()
		sd.aggCtx.tracesTo.FinishWrites()
	}
=======
	if sd.aggCtx == nil {
		return
	}

	sd.aggCtx.account.FinishWrites()
	sd.aggCtx.storage.FinishWrites()
	sd.aggCtx.code.FinishWrites()
	sd.aggCtx.commitment.FinishWrites()
	sd.aggCtx.logAddrs.FinishWrites()
	sd.aggCtx.logTopics.FinishWrites()
	sd.aggCtx.tracesFrom.FinishWrites()
	sd.aggCtx.tracesTo.FinishWrites()
>>>>>>> b8227a5f
}

func (sd *SharedDomains) BatchHistoryWriteStart() *SharedDomains {
	sd.walLock.RLock()
	return sd
}

func (sd *SharedDomains) BatchHistoryWriteEnd() {
	sd.walLock.RUnlock()
}

func (sd *SharedDomains) DiscardHistory() {
	sd.aggCtx.account.DiscardHistory()
	sd.aggCtx.storage.DiscardHistory()
	sd.aggCtx.code.DiscardHistory()
	sd.aggCtx.commitment.DiscardHistory()
	sd.aggCtx.logAddrs.DiscardHistory()
	sd.aggCtx.logTopics.DiscardHistory()
	sd.aggCtx.tracesFrom.DiscardHistory()
	sd.aggCtx.tracesTo.DiscardHistory()
}
func (sd *SharedDomains) rotate() []flusher {
	sd.walLock.Lock()
	defer sd.walLock.Unlock()
	mut := sd.Mapmutation
	sd.Mapmutation = membatch.NewHashBatch(sd.roTx, sd.aggCtx.a.ctx.Done(), sd.aggCtx.a.dirs.Tmp, sd.aggCtx.a.logger)
	return []flusher{
		sd.aggCtx.account.Rotate(),
		sd.aggCtx.storage.Rotate(),
		sd.aggCtx.code.Rotate(),
		sd.aggCtx.commitment.Rotate(),
		sd.aggCtx.logAddrs.Rotate(),
		sd.aggCtx.logTopics.Rotate(),
		sd.aggCtx.tracesFrom.Rotate(),
		sd.aggCtx.tracesTo.Rotate(),
		mut,
	}
}

func (sd *SharedDomains) Flush(ctx context.Context, tx kv.RwTx) error {
	flushers := sd.rotate()
	for _, f := range flushers {
		mxDomainFlushes.Inc()
		if err := f.Flush(ctx, tx); err != nil {
			mxDomainFlushes.Dec()
			return err
		}
		mxDomainFlushes.Dec()
	}
	return nil
}

// TemporalDomain satisfaction
func (sd *SharedDomains) DomainGet(name kv.Domain, k, k2 []byte) (v []byte, err error) {
	switch name {
	case kv.AccountsDomain:
		return sd.LatestAccount(k)
	case kv.StorageDomain:
		if k2 != nil {
			k = append(k, k2...)
		}
		return sd.LatestStorage(k)
	case kv.CodeDomain:
		return sd.LatestCode(k)
	case kv.CommitmentDomain:
		return sd.LatestCommitment(k)
	default:
		panic(name)
	}
}

// DomainPut
// Optimizations:
//   - user can prvide `prevVal != nil` - then it will not read prev value from storage
//   - user can append k2 into k1, then underlying methods will not preform append
//   - if `val == nil` it will call DomainDel
func (sd *SharedDomains) DomainPut(domain kv.Domain, k1, k2 []byte, val, prevVal []byte) error {
	if val == nil {
		return fmt.Errorf("DomainPut: %s, trying to put nil value. not allowed", domain)
	}
	if prevVal == nil {
		var err error
		prevVal, err = sd.DomainGet(domain, k1, k2)
		if err != nil {
			return err
		}
	}
	switch domain {
	case kv.AccountsDomain:
		return sd.updateAccountData(k1, val, prevVal)
	case kv.StorageDomain:
		return sd.writeAccountStorage(k1, k2, val, prevVal)
	case kv.CodeDomain:
		if bytes.Equal(prevVal, val) {
			return nil
		}
		return sd.updateAccountCode(k1, val, prevVal)
	case kv.CommitmentDomain:
		return sd.updateCommitmentData(k1, val, prevVal)
	default:
		panic(domain)
	}
}

// DomainDel
// Optimizations:
//   - user can prvide `prevVal != nil` - then it will not read prev value from storage
//   - user can append k2 into k1, then underlying methods will not preform append
//   - if `val == nil` it will call DomainDel
func (sd *SharedDomains) DomainDel(domain kv.Domain, k1, k2 []byte, prevVal []byte) error {
	if prevVal == nil {
		var err error
		prevVal, err = sd.DomainGet(domain, k1, k2)
		if err != nil {
			return err
		}
	}
	switch domain {
	case kv.AccountsDomain:
		return sd.deleteAccount(k1, prevVal)
	case kv.StorageDomain:
		return sd.writeAccountStorage(k1, k2, nil, prevVal)
	case kv.CodeDomain:
		if bytes.Equal(prevVal, nil) {
			return nil
		}
		return sd.updateAccountCode(k1, nil, prevVal)
	case kv.CommitmentDomain:
		return sd.updateCommitmentData(k1, nil, prevVal)
	default:
		panic(domain)
	}
}

func (sd *SharedDomains) DomainDelPrefix(domain kv.Domain, prefix []byte) error {
	if domain != kv.StorageDomain {
		return fmt.Errorf("DomainDelPrefix: not supported")
	}
	if err := sd.IterateStoragePrefix(prefix, func(k, v []byte) error {
		return sd.DomainDel(kv.StorageDomain, k, nil, v)
	}); err != nil {
		return err
	}
	return nil
}<|MERGE_RESOLUTION|>--- conflicted
+++ resolved
@@ -19,7 +19,6 @@
 	"github.com/ledgerwatch/erigon-lib/commitment"
 	"github.com/ledgerwatch/erigon-lib/common"
 	"github.com/ledgerwatch/erigon-lib/kv"
-	"github.com/ledgerwatch/erigon-lib/kv/membatch"
 	"github.com/ledgerwatch/erigon-lib/kv/order"
 	"github.com/ledgerwatch/erigon-lib/kv/rawdbv3"
 	"github.com/ledgerwatch/erigon-lib/types"
@@ -631,7 +630,6 @@
 }
 
 func (sd *SharedDomains) SetContext(ctx *AggregatorV3Context) {
-	fmt.Printf("set context old[%p] new[%p]\n", sd.aggCtx, ctx)
 	sd.aggCtx = ctx
 	if ctx != nil {
 		sd.Commitment.ResetFns(sd.branchFn, sd.accountFn, sd.storageFn)
@@ -875,7 +873,6 @@
 	sd.LogTopics = nil
 	sd.TracesFrom = nil
 	sd.TracesTo = nil
-	sd.aggCtx = nil
 }
 
 // StartWrites - pattern: `defer domains.StartWrites().FinishWrites()`
@@ -940,7 +937,6 @@
 	sd.walLock.Lock()
 	defer sd.walLock.Unlock()
 
-<<<<<<< HEAD
 	if sd.aggCtx != nil {
 		sd.aggCtx.account.FinishWrites()
 		sd.aggCtx.storage.FinishWrites()
@@ -951,20 +947,6 @@
 		sd.aggCtx.tracesFrom.FinishWrites()
 		sd.aggCtx.tracesTo.FinishWrites()
 	}
-=======
-	if sd.aggCtx == nil {
-		return
-	}
-
-	sd.aggCtx.account.FinishWrites()
-	sd.aggCtx.storage.FinishWrites()
-	sd.aggCtx.code.FinishWrites()
-	sd.aggCtx.commitment.FinishWrites()
-	sd.aggCtx.logAddrs.FinishWrites()
-	sd.aggCtx.logTopics.FinishWrites()
-	sd.aggCtx.tracesFrom.FinishWrites()
-	sd.aggCtx.tracesTo.FinishWrites()
->>>>>>> b8227a5f
 }
 
 func (sd *SharedDomains) BatchHistoryWriteStart() *SharedDomains {
