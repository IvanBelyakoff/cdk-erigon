--- conflicted
+++ resolved
@@ -296,12 +296,6 @@
 	return nil
 }
 
-<<<<<<< HEAD
-=======
-func (dc *DomainContext) maxColdStep() uint64 {
-	return dc.maxTxNumInDomainFiles(true) / dc.d.aggregationStep
-}
->>>>>>> ada06088
 func (ic *InvertedIndexContext) maxColdStep() uint64 {
 	return ic.maxTxNumInFiles(true) / ic.ii.aggregationStep
 }
@@ -325,11 +319,7 @@
 		}
 		return dc.files[i].endTxNum
 	}
-<<<<<<< HEAD
-	return max
-=======
 	return 0
->>>>>>> ada06088
 }
 
 func (hc *HistoryContext) maxTxNumInFiles(cold bool) uint64 {
