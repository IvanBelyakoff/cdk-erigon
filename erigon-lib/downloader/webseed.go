--- conflicted
+++ resolved
@@ -111,19 +111,6 @@
 	d.torrentUrls = torrentUrls
 }
 
-<<<<<<< HEAD
-func (d *WebSeeds) isWhitelistedName(fileName string) bool {
-	fileName = strings.TrimSuffix(fileName, ".torrent")
-	for i := 0; i < len(d.torrentsWhitelist); i++ {
-		if d.torrentsWhitelist[i].Name == fileName {
-			return true
-		}
-	}
-	return false
-}
-
-=======
->>>>>>> 08304d9b
 func (d *WebSeeds) TorrentUrls() snaptype.TorrentUrls {
 	d.lock.Lock()
 	defer d.lock.Unlock()
@@ -245,7 +232,6 @@
 			continue
 		}
 		addedNew++
-<<<<<<< HEAD
 		//whiteListedExtension := strings.HasSuffix(name, ".seg.torrent") ||
 		//	strings.HasSuffix(name, ".kv.torrent") ||
 		//	strings.HasSuffix(name, ".v.torrent") ||
@@ -255,22 +241,6 @@
 		//	d.logger.Log(d.verbosity, "[snapshots] webseed has .torrent, but we skip it because this file-type not supported yet", "name", fName)
 		//	continue
 		//}
-		//Erigon3 doesn't provide history of commitment (.v, .ef files), but does provide .kv:
-		// - prohibit v1-commitment...v, v2-commitment...ef, etc...
-		// - allow v1-commitment...kv
-		e3blackListed := strings.Contains(name, "commitment") && (strings.HasSuffix(name, ".v.torrent") || strings.HasSuffix(name, ".ef.torrent"))
-		if e3blackListed {
-=======
-		whiteListed := strings.HasSuffix(name, ".seg.torrent") ||
-			strings.HasSuffix(name, ".kv.torrent") ||
-			strings.HasSuffix(name, ".v.torrent") ||
-			strings.HasSuffix(name, ".ef.torrent")
-		if !whiteListed {
->>>>>>> 08304d9b
-			_, fName := filepath.Split(name)
-			d.logger.Log(d.verbosity, "[snapshots] webseed has .torrent, but we skip it because we don't support it yet", "name", fName)
-			continue
-		}
 		//Erigon3 doesn't provide history of commitment (.v, .ef files), but does provide .kv:
 		// - prohibit v1-commitment...v, v2-commitment...ef, etc...
 		// - allow v1-commitment...kv
@@ -336,10 +306,6 @@
 		return err
 	}
 	torrentHash := mi.HashInfoBytes()
-<<<<<<< HEAD
-	torrentHashString := torrentHash.String()
-	var whitelisted bool
-=======
 	// files with different names can have same hash. means need check AND name AND hash.
 	if !nameAndHashWhitelisted(fileName, torrentHash.String(), whitelist) {
 		return fmt.Errorf(".torrent file is not whitelisted")
@@ -348,7 +314,6 @@
 }
 
 func nameWhitelisted(fileName string, whitelist snapcfg.Preverified) bool {
->>>>>>> 08304d9b
 	fileName = strings.TrimSuffix(fileName, ".torrent")
 	for i := 0; i < len(whitelist); i++ {
 		if whitelist[i].Name == fileName {
