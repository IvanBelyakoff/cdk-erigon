--- conflicted
+++ resolved
@@ -91,21 +91,6 @@
 
 var historyFileRegex = regexp.MustCompile("^([[:lower:]]+).([0-9]+)-([0-9]+).(.*)$")
 
-<<<<<<< HEAD
-func seedableHistorySnapshots(dir string) ([]string, error) {
-	l, err := seedableSnapshotsBySubDir(dir, "history")
-	if err != nil {
-		return nil, err
-	}
-	l2, err := seedableSnapshotsBySubDir(dir, "warm")
-	if err != nil {
-		return nil, err
-	}
-	return append(l, l2...), nil
-}
-
-=======
->>>>>>> bda29b2a
 func seedableSnapshotsBySubDir(dir, subDir string) ([]string, error) {
 	historyDir := filepath.Join(dir, subDir)
 	dir2.MustExist(historyDir)
@@ -114,25 +99,9 @@
 		return nil, err
 	}
 	res := make([]string, 0, len(files))
-<<<<<<< HEAD
-	for _, f := range files {
-		if f.IsDir() {
-			continue
-		}
-		if !f.Type().IsRegular() {
-			continue
-		}
-		ext := filepath.Ext(f.Name())
-		if ext != ".kv" && ext != ".v" && ext != ".ef" { // filter out only compressed files
-			continue
-		}
-
-		subs := historyFileRegex.FindStringSubmatch(f.Name())
-=======
 	for _, fPath := range files {
 		_, name := filepath.Split(fPath)
 		subs := historyFileRegex.FindStringSubmatch(name)
->>>>>>> bda29b2a
 		if len(subs) != 5 {
 			continue
 		}
