/*
   Copyright 2021 Erigon contributors

   Licensed under the Apache License, Version 2.0 (the "License");
   you may not use this file except in compliance with the License.
   You may obtain a copy of the License at

       http://www.apache.org/licenses/LICENSE-2.0

   Unless required by applicable law or agreed to in writing, software
   distributed under the License is distributed on an "AS IS" BASIS,
   WITHOUT WARRANTIES OR CONDITIONS OF ANY KIND, either express or implied.
   See the License for the specific language governing permissions and
   limitations under the License.
*/

package downloader

import (
	"context"
	"errors"
	"fmt"
	"runtime"
	"strings"
	"sync"
	"sync/atomic"
	"time"

	"github.com/anacrolix/torrent"
	"github.com/anacrolix/torrent/metainfo"
	"github.com/anacrolix/torrent/storage"
	common2 "github.com/ledgerwatch/erigon-lib/common"
	"github.com/ledgerwatch/erigon-lib/common/datadir"
	"github.com/ledgerwatch/erigon-lib/downloader/downloadercfg"
	"github.com/ledgerwatch/erigon-lib/kv"
	"github.com/ledgerwatch/erigon-lib/kv/mdbx"
	"github.com/ledgerwatch/log/v3"
	"golang.org/x/exp/maps"
	"golang.org/x/sync/errgroup"
	"golang.org/x/sync/semaphore"
)

// Downloader - component which downloading historical files. Can use BitTorrent, or other protocols
type Downloader struct {
	db                kv.RwDB
	pieceCompletionDB storage.PieceCompletion
	torrentClient     *torrent.Client

	cfg *downloadercfg.Cfg

	statsLock *sync.RWMutex
	stats     AggStats

	folder storage.ClientImplCloser

	ctx          context.Context
	stopMainLoop context.CancelFunc
	wg           sync.WaitGroup

	webseeds *WebSeeds
	logger   log.Logger
}

type AggStats struct {
	MetadataReady, FilesTotal int32
	PeersUnique               int32
	ConnectionsTotal          uint64

	Completed bool
	Progress  float32

	BytesCompleted, BytesTotal     uint64
	DroppedCompleted, DroppedTotal uint64

	BytesDownload, BytesUpload uint64
	UploadRate, DownloadRate   uint64
}

func New(ctx context.Context, cfg *downloadercfg.Cfg, dirs datadir.Dirs, logger log.Logger) (*Downloader, error) {
	if err := datadir.ApplyMigrations(dirs); err != nil {
		return nil, err
	}

	db, c, m, torrentClient, err := openClient(cfg.Dirs.Downloader, cfg.Dirs.Snap, cfg.ClientConfig)
	if err != nil {
		return nil, fmt.Errorf("openClient: %w", err)
	}

	peerID, err := readPeerID(db)
	if err != nil {
		return nil, fmt.Errorf("get peer id: %w", err)
	}
	cfg.ClientConfig.PeerID = string(peerID)
	if len(peerID) == 0 {
		if err = savePeerID(db, torrentClient.PeerID()); err != nil {
			return nil, fmt.Errorf("save peer id: %w", err)
		}
	}

	d := &Downloader{
		cfg:               cfg,
		db:                db,
		pieceCompletionDB: c,
		folder:            m,
		torrentClient:     torrentClient,
		statsLock:         &sync.RWMutex{},
		webseeds:          &WebSeeds{logger: logger},
		logger:            logger,
	}
	d.ctx, d.stopMainLoop = context.WithCancel(ctx)

	if err := d.BuildTorrentFilesIfNeed(d.ctx); err != nil {
		return nil, err
	}
	if err := d.addTorrentFilesFromDisk(); err != nil {
		return nil, err
	}
	// CornerCase: no peers -> no anoncments to trackers -> no magnetlink resolution (but magnetlink has filename)
	// means we can start adding weebseeds without waiting for `<-t.GotInfo()`
	d.wg.Add(1)
	go func() {
		defer d.wg.Done()
		d.webseeds.Discover(d.ctx, d.cfg.WebSeedUrls, d.cfg.WebSeedFiles, d.cfg.Dirs.Snap)
		// webseeds.Discover may create new .torrent files on disk
		if err := d.addTorrentFilesFromDisk(); err != nil && !errors.Is(err, context.Canceled) {
			d.logger.Warn("[downloader] addTorrentFilesFromDisk", "err", err)
		}
		d.applyWebseeds()
	}()
	return d, nil
}

func (d *Downloader) MainLoopInBackground(silent bool) {
	d.wg.Add(1)
	go func() {
		defer d.wg.Done()
		if err := d.mainLoop(silent); err != nil {
			if !errors.Is(err, context.Canceled) {
				d.logger.Warn("[snapshots]", "err", err)
			}
		}
	}()
}

func (d *Downloader) mainLoop(silent bool) error {
	var sem = semaphore.NewWeighted(int64(d.cfg.DownloadSlots))

	d.wg.Add(1)
	go func() {
		defer d.wg.Done()

		// Torrents that are already taken care of
		torrentMap := map[metainfo.Hash]struct{}{}
		// First loop drops torrents that were downloaded or are already complete
		// This improves efficiency of download by reducing number of active torrent (empirical observation)
		for torrents := d.torrentClient.Torrents(); len(torrents) > 0; torrents = d.torrentClient.Torrents() {
			select {
			case <-d.ctx.Done():
				return
			default:
			}
			for _, t := range torrents {
				if _, already := torrentMap[t.InfoHash()]; already {
					continue
				}
				select {
				case <-d.ctx.Done():
					return
				case <-t.GotInfo():
				}
				if t.Complete.Bool() {
					atomic.AddUint64(&d.stats.DroppedCompleted, uint64(t.BytesCompleted()))
					atomic.AddUint64(&d.stats.DroppedTotal, uint64(t.Length()))
					t.Drop()
					torrentMap[t.InfoHash()] = struct{}{}
					continue
				}
				if err := sem.Acquire(d.ctx, 1); err != nil {
					return
				}
				t.AllowDataDownload()
				t.DownloadAll()
				torrentMap[t.InfoHash()] = struct{}{}
				d.wg.Add(1)
				go func(t *torrent.Torrent) {
					defer d.wg.Done()
					defer sem.Release(1)
					select {
					case <-d.ctx.Done():
						return
					case <-t.Complete.On():
					}
					atomic.AddUint64(&d.stats.DroppedCompleted, uint64(t.BytesCompleted()))
					atomic.AddUint64(&d.stats.DroppedTotal, uint64(t.Length()))
					t.Drop()
				}(t)
			}
		}
		atomic.StoreUint64(&d.stats.DroppedCompleted, 0)
		atomic.StoreUint64(&d.stats.DroppedTotal, 0)
		d.addTorrentFilesFromDisk()
		maps.Clear(torrentMap)
		for {
			torrents := d.torrentClient.Torrents()
			select {
			case <-d.ctx.Done():
				return
			default:
			}
			for _, t := range torrents {
				if _, already := torrentMap[t.InfoHash()]; already {
					continue
				}
				select {
				case <-d.ctx.Done():
					return
				case <-t.GotInfo():
				}
				if t.Complete.Bool() {
					torrentMap[t.InfoHash()] = struct{}{}
					continue
				}
				if err := sem.Acquire(d.ctx, 1); err != nil {
					return
				}
				t.AllowDataDownload()
				t.DownloadAll()
				torrentMap[t.InfoHash()] = struct{}{}
				d.wg.Add(1)
				go func(t *torrent.Torrent) {
					defer d.wg.Done()
					defer sem.Release(1)
					select {
					case <-d.ctx.Done():
						return
					case <-t.Complete.On():
					}
				}(t)
			}

			select {
			case <-d.ctx.Done():
				return
			case <-time.After(10 * time.Second):
			}
		}
	}()

	logEvery := time.NewTicker(20 * time.Second)
	defer logEvery.Stop()

	statInterval := 20 * time.Second
	statEvery := time.NewTicker(statInterval)
	defer statEvery.Stop()

	justCompleted := true
	for {
		select {
		case <-d.ctx.Done():
			return d.ctx.Err()
		case <-statEvery.C:
			d.ReCalcStats(statInterval)

		case <-logEvery.C:
			if silent {
				continue
			}

			stats := d.Stats()

			if stats.Completed {
				if justCompleted {
					justCompleted = false
					// force fsync of db. to not loose results of downloading on power-off
					_ = d.db.Update(d.ctx, func(tx kv.RwTx) error { return nil })
				}

				d.logger.Info("[snapshots] Seeding",
					"up", common2.ByteCount(stats.UploadRate)+"/s",
					"peers", stats.PeersUnique,
					"conns", stats.ConnectionsTotal,
					"files", stats.FilesTotal)
				continue
			}

			d.logger.Info("[snapshots] Downloading",
				"progress", fmt.Sprintf("%.2f%% %s/%s", stats.Progress, common2.ByteCount(stats.BytesCompleted), common2.ByteCount(stats.BytesTotal)),
				"download", common2.ByteCount(stats.DownloadRate)+"/s",
				"upload", common2.ByteCount(stats.UploadRate)+"/s",
				"peers", stats.PeersUnique,
				"conns", stats.ConnectionsTotal,
				"files", stats.FilesTotal)

			if stats.PeersUnique == 0 {
				ips := d.TorrentClient().BadPeerIPs()
				if len(ips) > 0 {
					d.logger.Info("[snapshots] Stats", "banned", ips)
				}
			}
		}
	}
}

func (d *Downloader) SnapDir() string { return d.cfg.Dirs.Snap }

func (d *Downloader) ReCalcStats(interval time.Duration) {
	//Call this methods outside of `statsLock` critical section, because they have own locks with contention
	torrents := d.torrentClient.Torrents()
	connStats := d.torrentClient.ConnStats()
	peers := make(map[torrent.PeerID]struct{}, 16)

	d.statsLock.Lock()
	defer d.statsLock.Unlock()
	prevStats, stats := d.stats, d.stats

	stats.Completed = true
	stats.BytesDownload = uint64(connStats.BytesReadUsefulIntendedData.Int64())
	stats.BytesUpload = uint64(connStats.BytesWrittenData.Int64())

	stats.BytesTotal, stats.BytesCompleted, stats.ConnectionsTotal, stats.MetadataReady = atomic.LoadUint64(&stats.DroppedTotal), atomic.LoadUint64(&stats.DroppedCompleted), 0, 0

	var zeroProgress []string
	var noMetadata []string
	for _, t := range torrents {
		select {
		case <-t.GotInfo():
			stats.MetadataReady++
			for _, peer := range t.PeerConns() {
				stats.ConnectionsTotal++
				peers[peer.PeerID] = struct{}{}
			}
			stats.BytesCompleted += uint64(t.BytesCompleted())
			stats.BytesTotal += uint64(t.Length())
			if !t.Complete.Bool() {
				progress := float32(float64(100) * (float64(t.BytesCompleted()) / float64(t.Length())))
				if progress == 0 {
					zeroProgress = append(zeroProgress, t.Name())
				} else {
					d.logger.Debug("[snapshots] progress", "name", t.Name(), "progress", fmt.Sprintf("%.2f%%", progress))
				}
			}
		default:
			noMetadata = append(noMetadata, t.Name())
		}

		stats.Completed = stats.Completed && t.Complete.Bool()
	}
	if len(noMetadata) > 0 {
		if len(noMetadata) > 6 {
			noMetadata = append(noMetadata[:6], "...")
		}
		d.logger.Debug("[downloader] no metadata yet", "files", strings.Join(noMetadata, ","))
	}
	if len(zeroProgress) > 0 {
		if len(zeroProgress) > 6 {
			zeroProgress = append(zeroProgress[:6], "...")
		}
		d.logger.Debug("[downloader] no progress yet", "files", strings.Join(zeroProgress, ","))
	}

	stats.DownloadRate = (stats.BytesDownload - prevStats.BytesDownload) / uint64(interval.Seconds())
	stats.UploadRate = (stats.BytesUpload - prevStats.BytesUpload) / uint64(interval.Seconds())

	if stats.BytesTotal == 0 {
		stats.Progress = 0
	} else {
		stats.Progress = float32(float64(100) * (float64(stats.BytesCompleted) / float64(stats.BytesTotal)))
		if stats.Progress == 100 && !stats.Completed {
			stats.Progress = 99.99
		}
	}
	stats.PeersUnique = int32(len(peers))
	stats.FilesTotal = int32(len(torrents))

	d.stats = stats
}

func (d *Downloader) verifyFile(ctx context.Context, t *torrent.Torrent, completePieces *atomic.Uint64) error {
	select {
	case <-ctx.Done():
		return ctx.Err()
	case <-t.GotInfo():
	}

	g := &errgroup.Group{}
	for i := 0; i < t.NumPieces(); i++ {
		i := i
		g.Go(func() error {
			select {
			case <-ctx.Done():
				return ctx.Err()
			default:
			}

			t.Piece(i).VerifyData()
			completePieces.Add(1)
			return nil
		})
		//<-t.Complete.On()
	}
	return g.Wait()
}

func (d *Downloader) VerifyData(ctx context.Context) error {
	total := 0
	for _, t := range d.torrentClient.Torrents() {
		select {
		case <-t.GotInfo():
			total += t.NumPieces()
		default:
			continue
		}
	}

	completedPieces := &atomic.Uint64{}

	{
		d.logger.Info("[snapshots] Verify start")
		defer d.logger.Info("[snapshots] Verify done")
		ctx, cancel := context.WithCancel(ctx)
		defer cancel()
		logInterval := 20 * time.Second
		logEvery := time.NewTicker(logInterval)
		defer logEvery.Stop()
		d.wg.Add(1)
		go func() {
			defer d.wg.Done()
			for {
				select {
				case <-ctx.Done():
					return
				case <-logEvery.C:
					d.logger.Info("[snapshots] Verify", "progress", fmt.Sprintf("%.2f%%", 100*float64(completedPieces.Load())/float64(total)))
				}
			}
		}()
	}

	g, ctx := errgroup.WithContext(ctx)
	// torrent lib internally limiting amount of hashers per file
	// set limit here just to make load predictable, not to control Disk/CPU consumption
	g.SetLimit(runtime.GOMAXPROCS(-1) * 4)

	for _, t := range d.torrentClient.Torrents() {
		t := t
		g.Go(func() error {
			return d.verifyFile(ctx, t, completedPieces)
		})
	}

	g.Wait()
	// force fsync of db. to not loose results of validation on power-off
	return d.db.Update(context.Background(), func(tx kv.RwTx) error { return nil })
}

// AddNewSeedableFile decides what we do depending on wether we have the .seg file or the .torrent file
// have .torrent no .seg => get .seg file from .torrent
// have .seg no .torrent => get .torrent from .seg
func (d *Downloader) AddNewSeedableFile(ctx context.Context, name string) error {
	// if we don't have the torrent file we build it if we have the .seg file
	torrentFilePath, err := BuildTorrentIfNeed(ctx, name, d.SnapDir())
	if err != nil {
		return err
	}
	ts, err := loadTorrent(torrentFilePath)
	if err != nil {
		return err
	}
	_, err = addTorrentFile(ctx, ts, d.torrentClient)
	if err != nil {
		return fmt.Errorf("addTorrentFile: %w", err)
	}
	return nil
}

func (d *Downloader) exists(name string) bool {
	// Paranoic Mode on: if same file changed infoHash - skip it
	// use-cases:
	//	- release of re-compressed version of same file,
	//	- ErigonV1.24 produced file X, then ErigonV1.25 released with new compression algorithm and produced X with anouther infoHash.
	//		ErigonV1.24 node must keep using existing file instead of downloading new one.
	for _, t := range d.torrentClient.Torrents() {
		if t.Name() == name {
			return true
		}
	}
	return false
}
func (d *Downloader) AddInfoHashAsMagnetLink(ctx context.Context, infoHash metainfo.Hash, name string) error {
	if d.exists(name) {
		return nil
	}
	mi := &metainfo.MetaInfo{AnnounceList: Trackers}

	magnet := mi.Magnet(&infoHash, &metainfo.Info{Name: name})
	t, err := d.torrentClient.AddMagnet(magnet.String())
	if err != nil {
		//log.Warn("[downloader] add magnet link", "err", err)
		return err
	}
	t.DisallowDataDownload()
	t.AllowDataUpload()
	d.wg.Add(1)
	go func(t *torrent.Torrent) {
		defer d.wg.Done()
		select {
		case <-ctx.Done():
			return
		case <-t.GotInfo():
		}

		mi := t.Metainfo()
		if err := CreateTorrentFileIfNotExists(d.SnapDir(), t.Info(), &mi); err != nil {
			d.logger.Warn("[downloader] create torrent file", "err", err)
			return
		}
	}(t)
	//log.Debug("[downloader] downloaded both seg and torrent files", "hash", infoHash)
	return nil
}

func seedableFiles(dirs datadir.Dirs) ([]string, error) {
	files, err := seedableSegmentFiles(dirs.Snap)
	if err != nil {
		return nil, fmt.Errorf("seedableSegmentFiles: %w", err)
	}
	l1, err := seedableSnapshotsBySubDir(dirs.Snap, "idx")
	if err != nil {
		return nil, err
	}
	l2, err := seedableSnapshotsBySubDir(dirs.Snap, "history")
	if err != nil {
		return nil, err
	}
	l3, err := seedableSnapshotsBySubDir(dirs.Snap, "domain")
	if err != nil {
		return nil, err
	}
	files = append(append(append(files, l1...), l2...), l3...)
	return files, nil
}
func (d *Downloader) addTorrentFilesFromDisk() error {
	logEvery := time.NewTicker(20 * time.Second)
	defer logEvery.Stop()

	files, err := AllTorrentSpecs(d.cfg.Dirs)
	if err != nil {
		return err
	}
	for i, ts := range files {
		_, err := addTorrentFile(d.ctx, ts, d.torrentClient)
		if err != nil {
			return err
		}
		select {
		case <-logEvery.C:
			log.Info("[snapshots] Adding .torrent files from disk", "progress", fmt.Sprintf("%d/%d", i, len(files)))
		default:
		}
	}
	return nil
}
func (d *Downloader) BuildTorrentFilesIfNeed(ctx context.Context) error {
	return BuildTorrentFilesIfNeed(ctx, d.cfg.Dirs)
}
func (d *Downloader) Stats() AggStats {
	d.statsLock.RLock()
	defer d.statsLock.RUnlock()
	return d.stats
}

func (d *Downloader) Close() {
	d.stopMainLoop()
	d.wg.Wait()
	d.torrentClient.Close()
	if err := d.folder.Close(); err != nil {
		d.logger.Warn("[snapshots] folder.close", "err", err)
	}
	if err := d.pieceCompletionDB.Close(); err != nil {
		d.logger.Warn("[snapshots] pieceCompletionDB.close", "err", err)
	}
	d.db.Close()
}

func (d *Downloader) PeerID() []byte {
	peerID := d.torrentClient.PeerID()
	return peerID[:]
}

func (d *Downloader) StopSeeding(hash metainfo.Hash) error {
	t, ok := d.torrentClient.Torrent(hash)
	if !ok {
		return nil
	}
	ch := t.Closed()
	t.Drop()
	<-ch
	return nil
}

func (d *Downloader) TorrentClient() *torrent.Client { return d.torrentClient }

func openClient(dbDir, snapDir string, cfg *torrent.ClientConfig) (db kv.RwDB, c storage.PieceCompletion, m storage.ClientImplCloser, torrentClient *torrent.Client, err error) {
	db, err = mdbx.NewMDBX(log.New()).
		Label(kv.DownloaderDB).
		WithTableCfg(func(defaultBuckets kv.TableCfg) kv.TableCfg { return kv.DownloaderTablesCfg }).
		SyncPeriod(15 * time.Second).
		Path(dbDir).
		Open()
	if err != nil {
		return nil, nil, nil, nil, fmt.Errorf("torrentcfg.openClient: %w", err)
	}
	c, err = NewMdbxPieceCompletion(db)
	if err != nil {
		return nil, nil, nil, nil, fmt.Errorf("torrentcfg.NewMdbxPieceCompletion: %w", err)
	}
	m = storage.NewMMapWithCompletion(snapDir, c)
	cfg.DefaultStorage = m

	for retry := 0; retry < 5; retry++ {
		torrentClient, err = torrent.NewClient(cfg)
		if err == nil {
			break
		}
		time.Sleep(10 * time.Millisecond)
	}
	if err != nil {
		return nil, nil, nil, nil, fmt.Errorf("torrent.NewClient: %w", err)
	}

	return db, c, m, torrentClient, nil
}

func (d *Downloader) applyWebseeds() {
	if d.webseeds.Len() > 0 {
<<<<<<< HEAD
		d.logger.Debug("[downloader] add webseed urls", "amount", d.webseeds.Len())
=======
		d.logger.Debug("[snapshots] add webseed urls", "amount", d.webseeds.Len())
>>>>>>> ea1ecd79
	}
	for _, t := range d.TorrentClient().Torrents() {
		select {
		case <-d.ctx.Done():
		default:
		}

		urls, ok := d.webseeds.ByFileName(t.Name())
		if !ok {
			continue
		}
		t.AddWebSeeds(urls)
	}
}<|MERGE_RESOLUTION|>--- conflicted
+++ resolved
@@ -633,11 +633,7 @@
 
 func (d *Downloader) applyWebseeds() {
 	if d.webseeds.Len() > 0 {
-<<<<<<< HEAD
-		d.logger.Debug("[downloader] add webseed urls", "amount", d.webseeds.Len())
-=======
 		d.logger.Debug("[snapshots] add webseed urls", "amount", d.webseeds.Len())
->>>>>>> ea1ecd79
 	}
 	for _, t := range d.TorrentClient().Torrents() {
 		select {
