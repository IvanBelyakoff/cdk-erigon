/*
   Copyright 2021 Erigon contributors

   Licensed under the Apache License, Version 2.0 (the "License");
   you may not use this file except in compliance with the License.
   You may obtain a copy of the License at

       http://www.apache.org/licenses/LICENSE-2.0

   Unless required by applicable law or agreed to in writing, software
   distributed under the License is distributed on an "AS IS" BASIS,
   WITHOUT WARRANTIES OR CONDITIONS OF ANY KIND, either express or implied.
   See the License for the specific language governing permissions and
   limitations under the License.
*/

package downloader

import (
	"context"
	"errors"
	"fmt"
	"runtime"
	"strings"
	"sync"
	"sync/atomic"
	"time"

	"github.com/anacrolix/torrent"
	"github.com/anacrolix/torrent/metainfo"
	"github.com/anacrolix/torrent/storage"
	"github.com/c2h5oh/datasize"
	"github.com/ledgerwatch/erigon-lib/common"
	"github.com/ledgerwatch/erigon-lib/common/datadir"
	"github.com/ledgerwatch/erigon-lib/common/dbg"
	"github.com/ledgerwatch/erigon-lib/downloader/downloadercfg"
	"github.com/ledgerwatch/erigon-lib/kv"
	"github.com/ledgerwatch/erigon-lib/kv/mdbx"
	"github.com/ledgerwatch/log/v3"
	"golang.org/x/exp/slices"
	"golang.org/x/sync/errgroup"
	"golang.org/x/sync/semaphore"
)

// Downloader - component which downloading historical files. Can use BitTorrent, or other protocols
type Downloader struct {
	db                kv.RwDB
	pieceCompletionDB storage.PieceCompletion
	torrentClient     *torrent.Client

	cfg *downloadercfg.Cfg

	statsLock *sync.RWMutex
	stats     AggStats

	folder storage.ClientImplCloser

	ctx          context.Context
	stopMainLoop context.CancelFunc
	wg           sync.WaitGroup

	webseeds  *WebSeeds
	logger    log.Logger
	verbosity log.Lvl
}

type AggStats struct {
	MetadataReady, FilesTotal int32
	PeersUnique               int32
	ConnectionsTotal          uint64

	Completed bool
	Progress  float32

	BytesCompleted, BytesTotal     uint64
	DroppedCompleted, DroppedTotal uint64

	BytesDownload, BytesUpload uint64
	UploadRate, DownloadRate   uint64
}

func New(ctx context.Context, cfg *downloadercfg.Cfg, dirs datadir.Dirs, logger log.Logger, verbosity log.Lvl, discover bool) (*Downloader, error) {
	db, c, m, torrentClient, err := openClient(ctx, cfg.Dirs.Downloader, cfg.Dirs.Snap, cfg.ClientConfig)
	if err != nil {
		return nil, fmt.Errorf("openClient: %w", err)
	}

	peerID, err := readPeerID(db)
	if err != nil {
		return nil, fmt.Errorf("get peer id: %w", err)
	}
	cfg.ClientConfig.PeerID = string(peerID)
	if len(peerID) == 0 {
		if err = savePeerID(db, torrentClient.PeerID()); err != nil {
			return nil, fmt.Errorf("save peer id: %w", err)
		}
	}

	d := &Downloader{
		cfg:               cfg,
		db:                db,
		pieceCompletionDB: c,
		folder:            m,
		torrentClient:     torrentClient,
		statsLock:         &sync.RWMutex{},
		webseeds:          &WebSeeds{logger: logger, verbosity: verbosity, downloadTorrentFile: cfg.DownloadTorrentFilesFromWebseed, torrentsWhitelist: cfg.ExpectedTorrentFilesHashes},
		logger:            logger,
		verbosity:         verbosity,
	}
	d.ctx, d.stopMainLoop = context.WithCancel(ctx)

	if err := d.BuildTorrentFilesIfNeed(d.ctx); err != nil {
		return nil, err
	}
	if err := d.addTorrentFilesFromDisk(false); err != nil {
		return nil, err
	}
	// CornerCase: no peers -> no anoncments to trackers -> no magnetlink resolution (but magnetlink has filename)
	// means we can start adding weebseeds without waiting for `<-t.GotInfo()`
	d.wg.Add(1)

	go func() {
		defer d.wg.Done()
		if !discover {
			return
		}
		d.webseeds.Discover(d.ctx, d.cfg.WebSeedS3Tokens, d.cfg.WebSeedUrls, d.cfg.WebSeedFiles, d.cfg.Dirs.Snap)
		// webseeds.Discover may create new .torrent files on disk
		if err := d.addTorrentFilesFromDisk(true); err != nil && !errors.Is(err, context.Canceled) {
			d.logger.Warn("[snapshots] addTorrentFilesFromDisk", "err", err)
		}
	}()
	return d, nil
}

func (d *Downloader) MainLoopInBackground(silent bool) {
	d.wg.Add(1)
	go func() {
		defer d.wg.Done()
		if err := d.mainLoop(silent); err != nil {
			if !errors.Is(err, context.Canceled) {
				d.logger.Warn("[snapshots]", "err", err)
			}
		}
	}()
}

func (d *Downloader) mainLoop(silent bool) error {
	var sem = semaphore.NewWeighted(int64(d.cfg.DownloadSlots))

	d.wg.Add(1)
	go func() {
		defer d.wg.Done()

		// Torrents that are already taken care of
		//// First loop drops torrents that were downloaded or are already complete
		//// This improves efficiency of download by reducing number of active torrent (empirical observation)
		//for torrents := d.torrentClient.Torrents(); len(torrents) > 0; torrents = d.torrentClient.Torrents() {
		//	select {
		//	case <-d.ctx.Done():
		//		return
		//	default:
		//	}
		//	for _, t := range torrents {
		//		if _, already := torrentMap[t.InfoHash()]; already {
		//			continue
		//		}
		//		select {
		//		case <-d.ctx.Done():
		//			return
		//		case <-t.GotInfo():
		//		}
		//		if t.Complete.Bool() {
		//			atomic.AddUint64(&d.stats.DroppedCompleted, uint64(t.BytesCompleted()))
		//			atomic.AddUint64(&d.stats.DroppedTotal, uint64(t.Length()))
		//			t.Drop()
		//			torrentMap[t.InfoHash()] = struct{}{}
		//			continue
		//		}
		//		if err := sem.Acquire(d.ctx, 1); err != nil {
		//			return
		//		}
		//		t.AllowDataDownload()
		//		t.DownloadAll()
		//		torrentMap[t.InfoHash()] = struct{}{}
		//		d.wg.Add(1)
		//		go func(t *torrent.Torrent) {
		//			defer d.wg.Done()
		//			defer sem.Release(1)
		//			select {
		//			case <-d.ctx.Done():
		//				return
		//			case <-t.Complete.On():
		//			}
		//			atomic.AddUint64(&d.stats.DroppedCompleted, uint64(t.BytesCompleted()))
		//			atomic.AddUint64(&d.stats.DroppedTotal, uint64(t.Length()))
		//			t.Drop()
		//		}(t)
		//	}
		//}
		//atomic.StoreUint64(&d.stats.DroppedCompleted, 0)
		//atomic.StoreUint64(&d.stats.DroppedTotal, 0)
		//d.addTorrentFilesFromDisk(false)
		for {
			torrents := d.torrentClient.Torrents()
			select {
			case <-d.ctx.Done():
				return
			default:
			}
			for _, t := range torrents {
				if t.Complete.Bool() {
					continue
				}
				if err := sem.Acquire(d.ctx, 1); err != nil {
					return
				}
				t.AllowDataDownload()
				select {
				case <-d.ctx.Done():
					return
				case <-t.GotInfo():
				}
				t.DownloadAll()
				d.wg.Add(1)
				go func(t *torrent.Torrent) {
					defer d.wg.Done()
					defer sem.Release(1)
					select {
					case <-d.ctx.Done():
						return
					case <-t.Complete.On():
					}
				}(t)
			}

			select {
			case <-d.ctx.Done():
				return
			case <-time.After(10 * time.Second):
			}
		}
	}()

	logEvery := time.NewTicker(20 * time.Second)
	defer logEvery.Stop()

	statInterval := 20 * time.Second
	statEvery := time.NewTicker(statInterval)
	defer statEvery.Stop()

	var m runtime.MemStats
	justCompleted := true
	for {
		select {
		case <-d.ctx.Done():
			return d.ctx.Err()
		case <-statEvery.C:
			d.ReCalcStats(statInterval)

		case <-logEvery.C:
			if silent {
				continue
			}

			stats := d.Stats()

			dbg.ReadMemStats(&m)
			if stats.Completed {
				if justCompleted {
					justCompleted = false
					// force fsync of db. to not loose results of downloading on power-off
					_ = d.db.Update(d.ctx, func(tx kv.RwTx) error { return nil })
				}

				d.logger.Info("[snapshots] Seeding",
					"up", common.ByteCount(stats.UploadRate)+"/s",
					"peers", stats.PeersUnique,
					"conns", stats.ConnectionsTotal,
					"files", stats.FilesTotal,
					"alloc", common.ByteCount(m.Alloc), "sys", common.ByteCount(m.Sys),
				)
				continue
			}

			d.logger.Info("[snapshots] Downloading",
				"progress", fmt.Sprintf("%.2f%% %s/%s", stats.Progress, common.ByteCount(stats.BytesCompleted), common.ByteCount(stats.BytesTotal)),
				"download", common.ByteCount(stats.DownloadRate)+"/s",
				"upload", common.ByteCount(stats.UploadRate)+"/s",
				"peers", stats.PeersUnique,
				"conns", stats.ConnectionsTotal,
				"files", stats.FilesTotal,
				"alloc", common.ByteCount(m.Alloc), "sys", common.ByteCount(m.Sys),
			)

			if stats.PeersUnique == 0 {
				ips := d.TorrentClient().BadPeerIPs()
				if len(ips) > 0 {
					d.logger.Info("[snapshots] Stats", "banned", ips)
				}
			}
		}
	}
}

func (d *Downloader) SnapDir() string { return d.cfg.Dirs.Snap }

func (d *Downloader) ReCalcStats(interval time.Duration) {
	//Call this methods outside of `statsLock` critical section, because they have own locks with contention
	torrents := d.torrentClient.Torrents()
	connStats := d.torrentClient.ConnStats()
	peers := make(map[torrent.PeerID]struct{}, 16)

	d.statsLock.Lock()
	defer d.statsLock.Unlock()
	prevStats, stats := d.stats, d.stats

	stats.Completed = true
	stats.BytesDownload = uint64(connStats.BytesReadUsefulIntendedData.Int64())
	stats.BytesUpload = uint64(connStats.BytesWrittenData.Int64())

	stats.BytesTotal, stats.BytesCompleted, stats.ConnectionsTotal, stats.MetadataReady = atomic.LoadUint64(&stats.DroppedTotal), atomic.LoadUint64(&stats.DroppedCompleted), 0, 0

	var zeroProgress []string
	var noMetadata []string
	for _, t := range torrents {
		select {
		case <-t.GotInfo():
			stats.MetadataReady++
			for _, peer := range t.PeerConns() {
				stats.ConnectionsTotal++
				peers[peer.PeerID] = struct{}{}
			}
			stats.BytesCompleted += uint64(t.BytesCompleted())
			stats.BytesTotal += uint64(t.Length())
			if !t.Complete.Bool() {
				progress := float32(float64(100) * (float64(t.BytesCompleted()) / float64(t.Length())))
				if progress == 0 {
					zeroProgress = append(zeroProgress, t.Name())
				} else {
					peersOfThisFile := make(map[torrent.PeerID]struct{}, 16)
					for _, peer := range t.PeerConns() {
						peersOfThisFile[peer.PeerID] = struct{}{}
					}
					d.logger.Log(d.verbosity, "[snapshots] progress", "name", t.Name(), "progress", fmt.Sprintf("%.2f%%", progress), "webseeds", len(t.Metainfo().UrlList), "peers", len(peersOfThisFile))
				}
			}
		default:
			noMetadata = append(noMetadata, t.Name())
		}

		stats.Completed = stats.Completed && t.Complete.Bool()
	}
	if len(noMetadata) > 0 {
		amount := len(noMetadata)
		if len(noMetadata) > 5 {
			noMetadata = append(noMetadata[:5], "...")
		}
		d.logger.Log(d.verbosity, "[snapshots] no metadata yet", "files", amount, "list", strings.Join(noMetadata, ","))
	}
	if len(zeroProgress) > 0 {
		amount := len(zeroProgress)
		if len(zeroProgress) > 5 {
			zeroProgress = append(zeroProgress[:5], "...")
		}
		d.logger.Log(d.verbosity, "[snapshots] no progress yet", "files", amount, "list", strings.Join(zeroProgress, ","))
	}

	stats.DownloadRate = (stats.BytesDownload - prevStats.BytesDownload) / uint64(interval.Seconds())
	stats.UploadRate = (stats.BytesUpload - prevStats.BytesUpload) / uint64(interval.Seconds())

	if stats.BytesTotal == 0 {
		stats.Progress = 0
	} else {
		stats.Progress = float32(float64(100) * (float64(stats.BytesCompleted) / float64(stats.BytesTotal)))
		if int(stats.Progress) == 100 && !stats.Completed {
			stats.Progress = 99.99
		}
	}
	stats.PeersUnique = int32(len(peers))
	stats.FilesTotal = int32(len(torrents))

	d.stats = stats
}

func VerifyFile(ctx context.Context, t *torrent.Torrent, completePieces *atomic.Uint64) error {
	select {
	case <-ctx.Done():
		return ctx.Err()
	case <-t.GotInfo():
	}

	g := &errgroup.Group{}
	for i := 0; i < t.NumPieces(); i++ {
		i := i
		g.Go(func() error {
			select {
			case <-ctx.Done():
				return ctx.Err()
			default:
			}

			t.Piece(i).VerifyData()
			completePieces.Add(1)
			return nil
		})
		//<-t.Complete.On()
	}
	return g.Wait()
}

func (d *Downloader) VerifyData(ctx context.Context, onlyFiles []string) error {
	total := 0
	_torrents := d.torrentClient.Torrents()
	torrents := make([]*torrent.Torrent, 0, len(_torrents))
	for _, t := range torrents {
		select {
		case <-t.GotInfo():
<<<<<<< HEAD
			fmt.Printf("alex: %s\n", t.Name())
=======
>>>>>>> 8cfafa44
			if len(onlyFiles) > 0 && !slices.Contains(onlyFiles, t.Name()) {
				continue
			}
			torrents = append(torrents, t)
			total += t.NumPieces()
		case <-ctx.Done():
			return ctx.Err()
		}
	}

	completedPieces := &atomic.Uint64{}

	{
		d.logger.Info("[snapshots] Verify start")
		defer d.logger.Info("[snapshots] Verify done")
		logEvery := time.NewTicker(20 * time.Second)
		defer logEvery.Stop()
		d.wg.Add(1)
		go func() {
			defer d.wg.Done()
			for {
				select {
				case <-ctx.Done():
					return
				case <-logEvery.C:
					d.logger.Info("[snapshots] Verify", "progress", fmt.Sprintf("%.2f%%", 100*float64(completedPieces.Load())/float64(total)))
				}
			}
		}()
	}

	g, ctx := errgroup.WithContext(ctx)
	// torrent lib internally limiting amount of hashers per file
	// set limit here just to make load predictable, not to control Disk/CPU consumption
	g.SetLimit(runtime.GOMAXPROCS(-1) * 4)

	for _, t := range torrents {
		t := t
		g.Go(func() error {
			return VerifyFile(ctx, t, completedPieces)
		})
	}

	if err := g.Wait(); err != nil {
		return err
	}
	// force fsync of db. to not loose results of validation on power-off
	return d.db.Update(context.Background(), func(tx kv.RwTx) error { return nil })
}

// AddNewSeedableFile decides what we do depending on wether we have the .seg file or the .torrent file
// have .torrent no .seg => get .seg file from .torrent
// have .seg no .torrent => get .torrent from .seg
func (d *Downloader) AddNewSeedableFile(ctx context.Context, name string) error {
	// if we don't have the torrent file we build it if we have the .seg file
	torrentFilePath, err := BuildTorrentIfNeed(ctx, name, d.SnapDir())
	if err != nil {
		return err
	}
	ts, err := loadTorrent(torrentFilePath)
	if err != nil {
		return err
	}
	err = addTorrentFile(ctx, ts, d.torrentClient, d.webseeds)
	if err != nil {
		return fmt.Errorf("addTorrentFile: %w", err)
	}
	return nil
}

func (d *Downloader) exists(name string) bool {
	// Paranoic Mode on: if same file changed infoHash - skip it
	// use-cases:
	//	- release of re-compressed version of same file,
	//	- ErigonV1.24 produced file X, then ErigonV1.25 released with new compression algorithm and produced X with anouther infoHash.
	//		ErigonV1.24 node must keep using existing file instead of downloading new one.
	for _, t := range d.torrentClient.Torrents() {
		if t.Name() == name {
			return true
		}
	}
	return false
}
func (d *Downloader) AddInfoHashAsMagnetLink(ctx context.Context, infoHash metainfo.Hash, name string) error {
	if d.exists(name) {
		return nil
	}
	mi := &metainfo.MetaInfo{AnnounceList: Trackers}
	magnet := mi.Magnet(&infoHash, &metainfo.Info{Name: name})
	spec, err := torrent.TorrentSpecFromMagnetUri(magnet.String())
	if err != nil {
		return err
	}
	spec.DisallowDataDownload = true
	t, _, err := d.torrentClient.AddTorrentSpec(spec)
	if err != nil {
		return err
	}
	d.wg.Add(1)
	go func(t *torrent.Torrent) {
		defer d.wg.Done()
		select {
		case <-ctx.Done():
			return
		case <-t.GotInfo():
		}

		mi := t.Metainfo()
		if err := CreateTorrentFileIfNotExists(d.SnapDir(), t.Info(), &mi); err != nil {
			d.logger.Warn("[snapshots] create torrent file", "err", err)
			return
		}
		urls, ok := d.webseeds.ByFileName(t.Name())
		if ok {
			t.AddWebSeeds(urls)
		}
	}(t)
	//log.Debug("[downloader] downloaded both seg and torrent files", "hash", infoHash)
	return nil
}

func seedableFiles(dirs datadir.Dirs) ([]string, error) {
	files, err := seedableSegmentFiles(dirs.Snap)
	if err != nil {
		return nil, fmt.Errorf("seedableSegmentFiles: %w", err)
	}
	l1, err := seedableSnapshotsBySubDir(dirs.Snap, "idx")
	if err != nil {
		return nil, err
	}
	l2, err := seedableSnapshotsBySubDir(dirs.Snap, "history")
	if err != nil {
		return nil, err
	}
	l3, err := seedableSnapshotsBySubDir(dirs.Snap, "domain")
	if err != nil {
		return nil, err
	}
	files = append(append(append(files, l1...), l2...), l3...)
	return files, nil
}
func (d *Downloader) addTorrentFilesFromDisk(quiet bool) error {
	logEvery := time.NewTicker(20 * time.Second)
	defer logEvery.Stop()

	files, err := AllTorrentSpecs(d.cfg.Dirs)
	if err != nil {
		return err
	}
	for i, ts := range files {
		err := addTorrentFile(d.ctx, ts, d.torrentClient, d.webseeds)
		if err != nil {
			return err
		}
		select {
		case <-logEvery.C:
			if !quiet {
				log.Info("[snapshots] Adding .torrent files", "progress", fmt.Sprintf("%d/%d", i, len(files)))
			}
		default:
		}
	}
	return nil
}
func (d *Downloader) BuildTorrentFilesIfNeed(ctx context.Context) error {
	return BuildTorrentFilesIfNeed(ctx, d.cfg.Dirs)
}
func (d *Downloader) Stats() AggStats {
	d.statsLock.RLock()
	defer d.statsLock.RUnlock()
	return d.stats
}

func (d *Downloader) Close() {
	d.stopMainLoop()
	d.wg.Wait()
	d.torrentClient.Close()
	if err := d.folder.Close(); err != nil {
		d.logger.Warn("[snapshots] folder.close", "err", err)
	}
	if err := d.pieceCompletionDB.Close(); err != nil {
		d.logger.Warn("[snapshots] pieceCompletionDB.close", "err", err)
	}
	d.db.Close()
}

func (d *Downloader) PeerID() []byte {
	peerID := d.torrentClient.PeerID()
	return peerID[:]
}

func (d *Downloader) StopSeeding(hash metainfo.Hash) error {
	t, ok := d.torrentClient.Torrent(hash)
	if !ok {
		return nil
	}
	ch := t.Closed()
	t.Drop()
	<-ch
	return nil
}

func (d *Downloader) TorrentClient() *torrent.Client { return d.torrentClient }

func openClient(ctx context.Context, dbDir, snapDir string, cfg *torrent.ClientConfig) (db kv.RwDB, c storage.PieceCompletion, m storage.ClientImplCloser, torrentClient *torrent.Client, err error) {
	db, err = mdbx.NewMDBX(log.New()).
		Label(kv.DownloaderDB).
		WithTableCfg(func(defaultBuckets kv.TableCfg) kv.TableCfg { return kv.DownloaderTablesCfg }).
		GrowthStep(16 * datasize.MB).
		MapSize(16 * datasize.GB).
		PageSize(uint64(8 * datasize.KB)).
		Path(dbDir).
		Open(ctx)
	if err != nil {
		return nil, nil, nil, nil, fmt.Errorf("torrentcfg.openClient: %w", err)
	}
	c, err = NewMdbxPieceCompletion(db)
	if err != nil {
		return nil, nil, nil, nil, fmt.Errorf("torrentcfg.NewMdbxPieceCompletion: %w", err)
	}
	m = storage.NewMMapWithCompletion(snapDir, c)
	cfg.DefaultStorage = m

	torrentClient, err = torrent.NewClient(cfg)
	if err != nil {
		return nil, nil, nil, nil, fmt.Errorf("torrent.NewClient: %w", err)
	}

	return db, c, m, torrentClient, nil
}<|MERGE_RESOLUTION|>--- conflicted
+++ resolved
@@ -416,10 +416,6 @@
 	for _, t := range torrents {
 		select {
 		case <-t.GotInfo():
-<<<<<<< HEAD
-			fmt.Printf("alex: %s\n", t.Name())
-=======
->>>>>>> 8cfafa44
 			if len(onlyFiles) > 0 && !slices.Contains(onlyFiles, t.Name()) {
 				continue
 			}
