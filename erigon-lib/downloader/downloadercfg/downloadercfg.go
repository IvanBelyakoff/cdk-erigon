--- conflicted
+++ resolved
@@ -45,19 +45,11 @@
 const DefaultNetworkChunkSize = 512 * 1024
 
 type Cfg struct {
-<<<<<<< HEAD
-	ClientConfig   *torrent.ClientConfig
-	SnapDir, DBDir string // mdbx require flock support and SnapDir doesn't (for example can be mounted to NFS)
-	DownloadSlots  int
-	WebSeedUrls    []*url.URL
-	WebSeedFiles   []string
-=======
 	ClientConfig  *torrent.ClientConfig
 	DownloadSlots int
 	WebSeedUrls   []*url.URL
 	WebSeedFiles  []string
 	Dirs          datadir.Dirs
->>>>>>> bda29b2a
 }
 
 func Default() *torrent.ClientConfig {
@@ -168,11 +160,7 @@
 		webseedFiles = append(webseedFiles, localCfgFile)
 	}
 
-<<<<<<< HEAD
-	return &Cfg{SnapDir: dirs.Snap, DBDir: dirs.Downloader,
-=======
 	return &Cfg{Dirs: dirs,
->>>>>>> bda29b2a
 		ClientConfig: torrentConfig, DownloadSlots: downloadSlots,
 		WebSeedUrls: webseedUrls, WebSeedFiles: webseedFiles,
 	}, nil
